--- conflicted
+++ resolved
@@ -1,8 +1,4 @@
-<<<<<<< HEAD
-#Fri Mar 03 19:41:57 IST 2017
-=======
-#Wed Mar 08 18:04:14 GMT 2017
->>>>>>> 639908a7
+
 distributionBase=GRADLE_USER_HOME
 distributionPath=wrapper/dists
 zipStoreBase=GRADLE_USER_HOME
