--- conflicted
+++ resolved
@@ -1,14 +1,9 @@
-<<<<<<< HEAD
-## Description (required)
-
-=======
 ## Title (required)
 
 Fixes #{GitHub issue number and title (Please do not forget adding title) } 
 
 ## Description (required)
 
->>>>>>> bcbf0db1
 Fixes #{GitHub issue number and title}
 
 {Describe the changes made and why they were made.}
