--- conflicted
+++ resolved
@@ -5,11 +5,7 @@
         mavenCentral()
     }
     dependencies {
-<<<<<<< HEAD
-        classpath 'com.android.tools.build:gradle:2.3.0'
-=======
         classpath "com.android.tools.build:gradle:${project.gradleVersion}"
->>>>>>> 639908a7
     }
 }
 
