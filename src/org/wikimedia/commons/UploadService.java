--- conflicted
+++ resolved
@@ -144,16 +144,6 @@
        Date dateCreated = null;
                
        try {
-<<<<<<< HEAD
-           file =  this.getContentResolver().openInputStream(mediaUri);
-           length = this.getContentResolver().openAssetFileDescriptor(mediaUri, "r").getLength();
-           
-           Cursor cursor = this.getContentResolver().query(mediaUri,
-                new String[] { MediaStore.Images.ImageColumns.DATE_TAKEN }, null, null, null);
-           if(cursor.getCount() != 0) {
-               cursor.moveToFirst();
-               dateCreated = new Date(cursor.getLong(0));
-=======
            Log.d("Commons", "MimeType is " + mimeType);
            if(mimeType.startsWith("image/")) {
                file =  this.getContentResolver().openInputStream(mediaUri);
@@ -206,7 +196,6 @@
                length = destFile.length();
                dateCreated = new Date(destFile.lastModified());
                Log.d("Commons", "Transcode doen!");
->>>>>>> f25fc887
            }
        } catch (FileNotFoundException e) {
            throw new RuntimeException(e);
