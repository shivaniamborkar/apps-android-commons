--- conflicted
+++ resolved
@@ -135,11 +135,8 @@
     <string name="welcome_copyright_subtext">Avoid copyrighted materials you found from the Internet as well as images of posters, book covers, etc.</string>
     <string name="welcome_final_text">You think you got it?</string>
     <string name="welcome_final_button_text">Yes!</string>
-<<<<<<< HEAD
     <string name="detail_panel_cats_label">Categories</string>
     <string name="detail_panel_cats_loading">Loading...</string>
     <string name="detail_panel_cats_none">None selected</string>
-=======
     <string name="provider_campaigns">Campaigns</string>
->>>>>>> 4da4f7c5
 </resources>