--- conflicted
+++ resolved
@@ -148,7 +148,6 @@
 
     protected String creator;
 
-<<<<<<< HEAD
     protected ArrayList<String> categories; // as loaded at runtime?
     protected Map<String, String> descriptions; // multilingual descriptions as loaded
 
@@ -184,10 +183,10 @@
             // FIXME: return the first available non-English description?
             return "";
         }
-=======
+    }
+
     public Media(String filename) {
         this.filename = filename;
->>>>>>> 4da4f7c5
     }
 
     public Media(Uri localUri, String imageUrl, String filename, String description, long dataLength, Date dateCreated, Date dateUploaded, String creator) {
