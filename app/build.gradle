--- conflicted
+++ resolved
@@ -130,12 +130,10 @@
     flavorDimensions 'tier'
     productFlavors {
         prod {
-<<<<<<< HEAD
+		
+			applicationId 'fr.free.nrw.commons'
+
             buildConfigField "String", "WIKIMEDIA_API_POTD", "\"https://commons.wikimedia.org/w/api.php?action=featuredfeed&feed=potd&feedformat=rss&language=en\""
-=======
-            applicationId 'fr.free.nrw.commons'
-
->>>>>>> dac91fe8
             buildConfigField "String", "WIKIMEDIA_API_HOST", "\"https://commons.wikimedia.org/w/api.php\""
             buildConfigField "String", "WIKIDATA_API_HOST", "\"https://www.wikidata.org/w/api.php\""
             buildConfigField "String", "WIKIMEDIA_FORGE_API_HOST", "\"https://tools.wmflabs.org/\""
