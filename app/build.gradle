--- conflicted
+++ resolved
@@ -28,10 +28,7 @@
     implementation 'com.jakewharton.rxbinding2:rxbinding-appcompat-v7:2.1.1'
     implementation 'com.jakewharton.rxbinding2:rxbinding-design:2.1.1'
     implementation 'com.facebook.fresco:fresco:1.10.0'
-<<<<<<< HEAD
-=======
     implementation 'com.drewnoakes:metadata-extractor:2.11.0'
->>>>>>> 00b95ea9
 
     // UI
     implementation 'fr.avianey.com.viewpagerindicator:library:2.4.1.1@aar'
