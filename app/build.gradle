apply from: '../gitutils.gradle'
apply plugin: 'com.android.application'
apply plugin: 'kotlin-android'
apply plugin: 'kotlin-kapt'
apply plugin: 'jacoco-android'
apply from: 'quality.gradle'

def isRunningOnTravisAndIsNotPRBuild = System.getenv("CI") == "true" && file('../play.p12').exists()

if (isRunningOnTravisAndIsNotPRBuild) {
    apply plugin: 'com.github.triplet.play'
}

dependencies {

    // Utils
    implementation 'com.github.nicolas-raoul:Quadtree:ac16ea8035bf07'
    implementation 'commons-codec:commons-codec:1.10'
    implementation 'com.google.code.gson:gson:2.8.5'
    implementation 'info.debatty:java-string-similarity:0.24'
    implementation 'in.yuvi:http.fluent:1.3'
    implementation 'com.squareup.okhttp3:okhttp:3.10.0'
    implementation 'com.squareup.okio:okio:1.14.0'
    implementation 'io.reactivex.rxjava2:rxandroid:2.1.0'
    implementation 'io.reactivex.rxjava2:rxjava:2.2.0'
    implementation 'com.jakewharton.rxbinding2:rxbinding:2.1.1'
    implementation 'com.jakewharton.rxbinding2:rxbinding-support-v4:2.1.1'
    implementation 'com.jakewharton.rxbinding2:rxbinding-appcompat-v7:2.1.1'
    implementation 'com.jakewharton.rxbinding2:rxbinding-design:2.1.1'
    implementation 'com.facebook.fresco:fresco:1.10.0'
    implementation 'com.drewnoakes:metadata-extractor:2.11.0'

    // UI
    implementation 'fr.avianey.com.viewpagerindicator:library:2.4.1.1@aar'
    implementation 'com.github.chrisbanes:PhotoView:2.0.0'
    implementation 'com.github.pedrovgs:renderers:3.3.3'
    implementation 'com.mapbox.mapboxsdk:mapbox-android-sdk:6.8.0'
    implementation 'com.github.deano2390:MaterialShowcaseView:1.2.0'
    implementation 'com.dinuscxj:circleprogressbar:1.1.1'
    implementation 'com.karumi:dexter:5.0.0'
    implementation files('libs/simplemagic-1.9.jar')
    implementation "com.jakewharton:butterknife:$BUTTERKNIFE_VERSION"
    kapt "com.jakewharton:butterknife-compiler:$BUTTERKNIFE_VERSION"
    // Logging
    implementation 'ch.acra:acra:4.9.2'
    implementation 'com.jakewharton.timber:timber:4.4.0'
    implementation 'org.slf4j:slf4j-api:1.7.25'
    api('com.github.tony19:logback-android-classic:1.1.1-6') {
        exclude group: 'com.google.android', module: 'android'
    }

    // Dependency injector
    implementation "com.google.dagger:dagger:$DAGGER_VERSION"
    implementation "com.google.dagger:dagger-android-support:$DAGGER_VERSION"
    kapt "com.google.dagger:dagger-android-processor:$DAGGER_VERSION"
    kapt "com.google.dagger:dagger-compiler:$DAGGER_VERSION"

    // Unit testing
    testImplementation "org.jetbrains.kotlin:kotlin-stdlib-jdk7:$KOTLIN_VERSION"
    testImplementation "org.jetbrains.kotlin:kotlin-reflect:$KOTLIN_VERSION"
    testImplementation 'junit:junit:4.12'
    testImplementation 'org.robolectric:robolectric:3.7.1'
    testImplementation 'com.nhaarman:mockito-kotlin:1.5.0'
    testImplementation 'com.squareup.okhttp3:mockwebserver:3.10.0'

    // Android testing
    androidTestImplementation "org.jetbrains.kotlin:kotlin-stdlib-jdk7:$KOTLIN_VERSION"
    androidTestImplementation 'com.squareup.okhttp3:mockwebserver:3.10.0'
    androidTestImplementation 'com.android.support.test:rules:1.0.2'
    androidTestImplementation 'com.android.support.test:runner:1.0.2'
    androidTestImplementation "com.android.support:support-annotations:$SUPPORT_LIB_VERSION"
    androidTestImplementation 'com.android.support.test.espresso:espresso-core:3.0.2'
    androidTestImplementation 'org.mockito:mockito-core:2.10.0'

    // Debugging
    implementation 'com.tspoon.traceur:traceur:1.0.1'
    implementation 'com.facebook.stetho:stetho:1.5.0'
    debugImplementation "com.squareup.leakcanary:leakcanary-android:$LEAK_CANARY_VERSION"
    releaseImplementation "com.squareup.leakcanary:leakcanary-android-no-op:$LEAK_CANARY_VERSION"
    testImplementation "com.squareup.leakcanary:leakcanary-android-no-op:$LEAK_CANARY_VERSION"

    // Support libraries
    implementation "com.android.support:support-v4:$SUPPORT_LIB_VERSION"
    implementation "com.android.support:appcompat-v7:$SUPPORT_LIB_VERSION"
    implementation "com.android.support:design:$SUPPORT_LIB_VERSION"
    implementation "com.android.support:customtabs:$SUPPORT_LIB_VERSION"
    implementation "com.android.support:cardview-v7:$SUPPORT_LIB_VERSION"
    implementation 'com.android.support.constraint:constraint-layout:1.1.3'

    //swipe_layout
    implementation 'com.daimajia.swipelayout:library:1.2.0@aar'
    implementation 'com.nineoldandroids:library:2.4.0'
<<<<<<< HEAD
    implementation files('libs/icafe-1.1-SNAPSHOT.jar')
    //image crop
    implementation 'com.theartofdev.edmodo:android-image-cropper:2.7.+'
=======
    //metadata extractor
    implementation 'com.drewnoakes:metadata-extractor:2.11.0'
>>>>>>> 62c14ecb
}

android {
    compileSdkVersion project.compileSdkVersion
    buildToolsVersion project.buildToolsVersion

    defaultConfig {
        applicationId 'fr.free.nrw.commons'
        versionCode 226
        versionName '2.10.1'
        setProperty("archivesBaseName", "app-commons-v$versionName-" + getBranchName())

        minSdkVersion 15
        targetSdkVersion 27
        testInstrumentationRunner "android.support.test.runner.AndroidJUnitRunner"
        vectorDrawables.useSupportLibrary = true
    }

    testOptions {
        unitTests.returnDefaultValues = true

        unitTests.all {
            jvmArgs '-noverify'
        }
    }

    sourceSets {
        // use kotlin only in tests (for now)
        test.java.srcDirs += 'src/test/kotlin'

        // use main assets and resources in test
        test.assets.srcDirs += 'src/main/assets'
        test.resources.srcDirs += 'src/main/resoures'
    }

    signingConfigs {
        release
    }

    buildTypes {
        release {
            minifyEnabled true
            proguardFiles getDefaultProguardFile('proguard-android.txt'), 'proguard-rules.txt'
            testProguardFile 'test-proguard-rules.txt'
            if (isRunningOnTravisAndIsNotPRBuild) {
                signingConfig signingConfigs.release
            }
        }
        debug {
            minifyEnabled true
            testCoverageEnabled true
            proguardFiles getDefaultProguardFile('proguard-android.txt'), 'proguard-rules.txt'
            testProguardFile 'test-proguard-rules.txt'
            versionNameSuffix "-debug-" + getBranchName()
        }
    }

    if (isRunningOnTravisAndIsNotPRBuild) {
        // configure keystore based on env vars in Travis for automated alpha builds
        signingConfigs.release.storeFile = file("../nr-commons.keystore")
        signingConfigs.release.storePassword = System.getenv("keystore_password")
        signingConfigs.release.keyAlias = System.getenv("key_alias")
        signingConfigs.release.keyPassword = System.getenv("key_password")
    }

    flavorDimensions 'tier'
    productFlavors {
        prod {

            applicationId 'fr.free.nrw.commons'

            buildConfigField "String", "WIKIMEDIA_API_POTD", "\"https://commons.wikimedia.org/w/api.php?action=featuredfeed&feed=potd&feedformat=rss&language=en\""
            buildConfigField "String", "WIKIMEDIA_API_HOST", "\"https://commons.wikimedia.org/w/api.php\""
            buildConfigField "String", "WIKIDATA_API_HOST", "\"https://www.wikidata.org/w/api.php\""
            buildConfigField "String", "WIKIMEDIA_FORGE_API_HOST", "\"https://tools.wmflabs.org/\""
            buildConfigField "String", "IMAGE_URL_BASE", "\"https://upload.wikimedia.org/wikipedia/commons\""
            buildConfigField "String", "HOME_URL", "\"https://commons.wikimedia.org/wiki/\""
            buildConfigField "String", "COMMONS_URL", "\"https://commons.wikimedia.org\""
            buildConfigField "String", "MOBILE_HOME_URL", "\"https://commons.m.wikimedia.org/wiki/\""
            buildConfigField "String", "EVENTLOG_URL", "\"https://www.wikimedia.org/beacon/event\""
            buildConfigField "String", "EVENTLOG_WIKI", "\"commonswiki\""
            buildConfigField "String", "SIGNUP_LANDING_URL", "\"https://commons.m.wikimedia.org/w/index.php?title=Special:CreateAccount&returnto=Main+Page&returntoquery=welcome%3Dyes\""
            buildConfigField "String", "SIGNUP_SUCCESS_REDIRECTION_URL", "\"https://commons.m.wikimedia.org/w/index.php?title=Main_Page&welcome=yes\""
            buildConfigField "String", "FORGOT_PASSWORD_URL", "\"https://commons.wikimedia.org/wiki/Special:PasswordReset\""

            buildConfigField "String", "ACCOUNT_TYPE", "\"fr.free.nrw.commons\""
            buildConfigField "String", "CONTRIBUTION_AUTHORITY", "\"fr.free.nrw.commons.contributions.contentprovider\""
            buildConfigField "String", "MODIFICATION_AUTHORITY", "\"fr.free.nrw.commons.modifications.contentprovider\""
            buildConfigField "String", "CATEGORY_AUTHORITY", "\"fr.free.nrw.commons.categories.contentprovider\""
            buildConfigField "String", "RECENT_SEARCH_AUTHORITY", "\"fr.free.nrw.commons.explore.recentsearches.contentprovider\""
            buildConfigField "String", "BOOKMARK_AUTHORITY", "\"fr.free.nrw.commons.bookmarks.contentprovider\""
            buildConfigField "String", "BOOKMARK_LOCATIONS_AUTHORITY", "\"fr.free.nrw.commons.bookmarks.locations.contentprovider\""
            buildConfigField "String", "COMMIT_SHA", "\"" + getBuildVersion().toString() + "\""

            dimension 'tier'
        }

        beta {
            applicationId 'fr.free.nrw.commons.beta'

            // What values do we need to hit the BETA versions of the site / api ?
            buildConfigField "String", "WIKIMEDIA_API_POTD", "\"https://commons.wikimedia.org/w/api.php?action=featuredfeed&feed=potd&feedformat=rss&language=en\""
            buildConfigField "String", "WIKIMEDIA_API_HOST", "\"https://commons.wikimedia.beta.wmflabs.org/w/api.php\""
            buildConfigField "String", "WIKIDATA_API_HOST", "\"https://www.wikidata.org/w/api.php\""
            buildConfigField "String", "WIKIMEDIA_FORGE_API_HOST", "\"https://tools.wmflabs.org/\""
            buildConfigField "String", "IMAGE_URL_BASE", "\"https://upload.beta.wmflabs.org/wikipedia/commons\""
            buildConfigField "String", "HOME_URL", "\"https://commons.wikimedia.beta.wmflabs.org/wiki/\""
            buildConfigField "String", "COMMONS_URL", "\"https://commons.wikimedia.beta.wmflabs.org\""
            buildConfigField "String", "MOBILE_HOME_URL", "\"https://commons.m.wikimedia.beta.wmflabs.org/wiki/\""
            buildConfigField "String", "EVENTLOG_URL", "\"https://commons.wikimedia.beta.wmflabs.org/beacon/event\""
            buildConfigField "String", "EVENTLOG_WIKI", "\"commonswiki\""
            buildConfigField "String", "SIGNUP_LANDING_URL", "\"https://commons.m.wikimedia.beta.wmflabs.org/w/index.php?title=Special:CreateAccount&returnto=Main+Page&returntoquery=welcome%3Dyes\""
            buildConfigField "String", "SIGNUP_SUCCESS_REDIRECTION_URL", "\"https://commons.m.wikimedia.beta.wmflabs.org/w/index.php?title=Main_Page&welcome=yes\""
            buildConfigField "String", "FORGOT_PASSWORD_URL", "\"https://commons.wikimedia.beta.wmflabs.org/wiki/Special:PasswordReset\""

            buildConfigField "String", "ACCOUNT_TYPE", "\"fr.free.nrw.commons.beta\""
            buildConfigField "String", "CONTRIBUTION_AUTHORITY", "\"fr.free.nrw.commons.beta.contributions.contentprovider\""
            buildConfigField "String", "MODIFICATION_AUTHORITY", "\"fr.free.nrw.commons.beta.modifications.contentprovider\""
            buildConfigField "String", "CATEGORY_AUTHORITY", "\"fr.free.nrw.commons.beta.categories.contentprovider\""
            buildConfigField "String", "RECENT_SEARCH_AUTHORITY", "\"fr.free.nrw.commons.beta.explore.recentsearches.contentprovider\""
            buildConfigField "String", "BOOKMARK_AUTHORITY", "\"fr.free.nrw.commons.beta.bookmarks.contentprovider\""
            buildConfigField "String", "BOOKMARK_LOCATIONS_AUTHORITY", "\"fr.free.nrw.commons.beta.bookmarks.locations.contentprovider\""
            buildConfigField "String", "COMMIT_SHA", "\"" + getBuildVersion().toString() + "\""

            dimension 'tier'
        }
    }

    lintOptions {
        disable 'MissingTranslation'
        disable 'ExtraTranslation'
        abortOnError false
    }

    compileOptions {
        sourceCompatibility JavaVersion.VERSION_1_8
        targetCompatibility JavaVersion.VERSION_1_8
    }

    buildToolsVersion buildToolsVersion
}

if (isRunningOnTravisAndIsNotPRBuild) {
    play {
        track = "alpha"
        userFraction = 1
        serviceAccountEmail = System.getenv("SERVICE_ACCOUNT_NAME")
        serviceAccountCredentials = file("../play.p12")

        resolutionStrategy = "auto"
        outputProcessor { // this: ApkVariantOutput
            versionNameOverride = "$versionNameOverride.$versionCode"
        }
    }
}<|MERGE_RESOLUTION|>--- conflicted
+++ resolved
@@ -90,14 +90,10 @@
     //swipe_layout
     implementation 'com.daimajia.swipelayout:library:1.2.0@aar'
     implementation 'com.nineoldandroids:library:2.4.0'
-<<<<<<< HEAD
-    implementation files('libs/icafe-1.1-SNAPSHOT.jar')
     //image crop
     implementation 'com.theartofdev.edmodo:android-image-cropper:2.7.+'
-=======
     //metadata extractor
     implementation 'com.drewnoakes:metadata-extractor:2.11.0'
->>>>>>> 62c14ecb
 }
 
 android {
