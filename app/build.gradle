apply from: '../gitutils.gradle'
apply plugin: 'com.android.application'
apply plugin: 'kotlin-android'
apply plugin: 'kotlin-kapt'
apply plugin: 'jacoco-android'
apply from: 'quality.gradle'

def isRunningOnTravisAndIsNotPRBuild = System.getenv("CI") == "true" && file('../play.p12').exists()

if(isRunningOnTravisAndIsNotPRBuild) {
    apply plugin: 'com.github.triplet.play'
}

dependencies {

    // Utils
    implementation 'com.github.nicolas-raoul:Quadtree:ac16ea8035bf07'
    implementation 'commons-codec:commons-codec:1.10'
    implementation 'com.google.code.gson:gson:2.8.5'
    implementation 'info.debatty:java-string-similarity:0.24'
    implementation 'in.yuvi:http.fluent:1.3'
    implementation 'com.squareup.okhttp3:okhttp:3.10.0'
    implementation 'com.squareup.okio:okio:1.14.0'
    implementation 'io.reactivex.rxjava2:rxandroid:2.1.0'
    implementation 'io.reactivex.rxjava2:rxjava:2.2.0'
    implementation 'com.jakewharton.rxbinding2:rxbinding:2.1.1'
    implementation 'com.jakewharton.rxbinding2:rxbinding-support-v4:2.1.1'
    implementation 'com.jakewharton.rxbinding2:rxbinding-appcompat-v7:2.1.1'
    implementation 'com.jakewharton.rxbinding2:rxbinding-design:2.1.1'
    implementation 'com.facebook.fresco:fresco:1.10.0'

    // UI
    implementation 'fr.avianey.com.viewpagerindicator:library:2.4.1.1@aar'
    implementation 'com.github.chrisbanes:PhotoView:2.0.0'
    implementation 'com.github.pedrovgs:renderers:3.3.3'
    implementation 'com.mapbox.mapboxsdk:mapbox-android-sdk:6.8.0'
    implementation 'com.github.deano2390:MaterialShowcaseView:1.2.0'
    implementation 'com.dinuscxj:circleprogressbar:1.1.1'
    implementation 'com.karumi:dexter:5.0.0'
    implementation files('libs/simplemagic-1.9.jar')
    implementation "com.jakewharton:butterknife:$BUTTERKNIFE_VERSION"
    kapt "com.jakewharton:butterknife-compiler:$BUTTERKNIFE_VERSION"
    implementation('com.github.esafirm.android-image-picker:imagepicker:1.13.1', {
        exclude group: 'com.github.bumptech.glide', module: 'glide'
    })

    // Logging
    implementation 'ch.acra:acra:4.9.2'
    implementation 'com.jakewharton.timber:timber:4.4.0'
    implementation 'org.slf4j:slf4j-api:1.7.25'
    api('com.github.tony19:logback-android-classic:1.1.1-6') {
        exclude group: 'com.google.android', module: 'android'
    }

    // Dependency injector
    implementation "com.google.dagger:dagger:$DAGGER_VERSION"
    implementation "com.google.dagger:dagger-android-support:$DAGGER_VERSION"
    kapt "com.google.dagger:dagger-android-processor:$DAGGER_VERSION"
    kapt "com.google.dagger:dagger-compiler:$DAGGER_VERSION"

    // Unit testing
    testImplementation "org.jetbrains.kotlin:kotlin-stdlib-jdk7:$KOTLIN_VERSION"
    testImplementation "org.jetbrains.kotlin:kotlin-reflect:$KOTLIN_VERSION"
    testImplementation 'junit:junit:4.12'
    testImplementation 'org.robolectric:robolectric:3.7.1'
    testImplementation 'com.nhaarman:mockito-kotlin:1.5.0'
    testImplementation 'com.squareup.okhttp3:mockwebserver:3.10.0'

    // Android testing
    androidTestImplementation "org.jetbrains.kotlin:kotlin-stdlib-jdk7:$KOTLIN_VERSION"
    androidTestImplementation 'com.squareup.okhttp3:mockwebserver:3.10.0'
    androidTestImplementation 'com.android.support.test:rules:1.0.2'
    androidTestImplementation 'com.android.support.test:runner:1.0.2'
    androidTestImplementation "com.android.support:support-annotations:$SUPPORT_LIB_VERSION"
    androidTestImplementation 'com.android.support.test.espresso:espresso-core:3.0.2'
    androidTestImplementation 'org.mockito:mockito-core:2.10.0'

    // Debugging
    implementation 'com.tspoon.traceur:traceur:1.0.1'
    implementation 'com.facebook.stetho:stetho:1.5.0'
    debugImplementation "com.squareup.leakcanary:leakcanary-android:$LEAK_CANARY_VERSION"
    releaseImplementation "com.squareup.leakcanary:leakcanary-android-no-op:$LEAK_CANARY_VERSION"
    testImplementation "com.squareup.leakcanary:leakcanary-android-no-op:$LEAK_CANARY_VERSION"

    // Support libraries
    implementation "com.android.support:support-v4:$SUPPORT_LIB_VERSION"
    implementation "com.android.support:appcompat-v7:$SUPPORT_LIB_VERSION"
    implementation "com.android.support:design:$SUPPORT_LIB_VERSION"
    implementation "com.android.support:customtabs:$SUPPORT_LIB_VERSION"
    implementation "com.android.support:cardview-v7:$SUPPORT_LIB_VERSION"
    implementation 'com.android.support.constraint:constraint-layout:1.1.3'
<<<<<<< HEAD
    implementation files('libs/icafe-1.1-SNAPSHOT.jar')
=======
    //swipe_layout
    implementation 'com.daimajia.swipelayout:library:1.2.0@aar'
    implementation 'com.nineoldandroids:library:2.4.0'
>>>>>>> fb5a40bb
}

android {
    compileSdkVersion project.compileSdkVersion
    buildToolsVersion project.buildToolsVersion

    defaultConfig {
        applicationId 'fr.free.nrw.commons'
        versionCode 94
        versionName '2.9.0'
        setProperty("archivesBaseName", "app-commons-v$versionName-" + getBranchName())

        minSdkVersion 15
        targetSdkVersion 27
        testInstrumentationRunner "android.support.test.runner.AndroidJUnitRunner"
        vectorDrawables.useSupportLibrary = true
    }

    testOptions {
        unitTests.returnDefaultValues = true

        unitTests.all {
            jvmArgs '-noverify'
        }
    }

    sourceSets {
        // use kotlin only in tests (for now)
        test.java.srcDirs += 'src/test/kotlin'

        // use main assets and resources in test
        test.assets.srcDirs += 'src/main/assets'
        test.resources.srcDirs += 'src/main/resoures'
    }

	signingConfigs {
        release
    }

    buildTypes {
        release {
            minifyEnabled true
            proguardFiles getDefaultProguardFile('proguard-android.txt'), 'proguard-rules.txt'
            testProguardFile 'test-proguard-rules.txt'
            if(isRunningOnTravisAndIsNotPRBuild) {
                signingConfig signingConfigs.release
            }
        }
        debug {
            minifyEnabled true
            testCoverageEnabled true
            proguardFiles getDefaultProguardFile('proguard-android.txt'), 'proguard-rules.txt'
            testProguardFile 'test-proguard-rules.txt'
            versionNameSuffix "-debug-" + getBranchName()
        }
    }
	
    if (isRunningOnTravisAndIsNotPRBuild) {
        // configure keystore based on env vars in Travis for automated alpha builds
        signingConfigs.release.storeFile = file("../nr-commons.keystore")
        signingConfigs.release.storePassword = System.getenv("keystore_password")
        signingConfigs.release.keyAlias = System.getenv("key_alias")
        signingConfigs.release.keyPassword = System.getenv("key_password")
    }

    flavorDimensions 'tier'
    productFlavors {
        prod {

			applicationId 'fr.free.nrw.commons'

            buildConfigField "String", "WIKIMEDIA_API_POTD", "\"https://commons.wikimedia.org/w/api.php?action=featuredfeed&feed=potd&feedformat=rss&language=en\""
            buildConfigField "String", "WIKIMEDIA_API_HOST", "\"https://commons.wikimedia.org/w/api.php\""
            buildConfigField "String", "WIKIDATA_API_HOST", "\"https://www.wikidata.org/w/api.php\""
            buildConfigField "String", "WIKIMEDIA_FORGE_API_HOST", "\"https://tools.wmflabs.org/\""
            buildConfigField "String", "IMAGE_URL_BASE", "\"https://upload.wikimedia.org/wikipedia/commons\""
            buildConfigField "String", "HOME_URL", "\"https://commons.wikimedia.org/wiki/\""
            buildConfigField "String", "COMMONS_URL", "\"https://commons.wikimedia.org\""
            buildConfigField "String", "MOBILE_HOME_URL", "\"https://commons.m.wikimedia.org/wiki/\""
            buildConfigField "String", "EVENTLOG_URL", "\"https://www.wikimedia.org/beacon/event\""
            buildConfigField "String", "EVENTLOG_WIKI", "\"commonswiki\""
            buildConfigField "String", "SIGNUP_LANDING_URL", "\"https://commons.m.wikimedia.org/w/index.php?title=Special:CreateAccount&returnto=Main+Page&returntoquery=welcome%3Dyes\""
            buildConfigField "String", "SIGNUP_SUCCESS_REDIRECTION_URL", "\"https://commons.m.wikimedia.org/w/index.php?title=Main_Page&welcome=yes\""
            buildConfigField "String", "FORGOT_PASSWORD_URL", "\"https://commons.wikimedia.org/wiki/Special:PasswordReset\""

            buildConfigField "String", "ACCOUNT_TYPE", "\"fr.free.nrw.commons\""
            buildConfigField "String", "CONTRIBUTION_AUTHORITY", "\"fr.free.nrw.commons.contributions.contentprovider\""
            buildConfigField "String", "MODIFICATION_AUTHORITY", "\"fr.free.nrw.commons.modifications.contentprovider\""
            buildConfigField "String", "CATEGORY_AUTHORITY", "\"fr.free.nrw.commons.categories.contentprovider\""
            buildConfigField "String", "RECENT_SEARCH_AUTHORITY", "\"fr.free.nrw.commons.explore.recentsearches.contentprovider\""
            buildConfigField "String", "BOOKMARK_AUTHORITY", "\"fr.free.nrw.commons.bookmarks.contentprovider\""
            buildConfigField "String", "BOOKMARK_LOCATIONS_AUTHORITY", "\"fr.free.nrw.commons.bookmarks.locations.contentprovider\""
            buildConfigField "String", "COMMIT_SHA", "\"" + getBuildVersion().toString() + "\""

            dimension 'tier'
        }

        beta {
            applicationId 'fr.free.nrw.commons.beta'

            // What values do we need to hit the BETA versions of the site / api ?
            buildConfigField "String", "WIKIMEDIA_API_POTD", "\"https://commons.wikimedia.org/w/api.php?action=featuredfeed&feed=potd&feedformat=rss&language=en\""
            buildConfigField "String", "WIKIMEDIA_API_HOST", "\"https://commons.wikimedia.beta.wmflabs.org/w/api.php\""
            buildConfigField "String", "WIKIDATA_API_HOST", "\"https://www.wikidata.org/w/api.php\""
            buildConfigField "String", "WIKIMEDIA_FORGE_API_HOST", "\"https://tools.wmflabs.org/\""
            buildConfigField "String", "IMAGE_URL_BASE", "\"https://upload.beta.wmflabs.org/wikipedia/commons\""
            buildConfigField "String", "HOME_URL", "\"https://commons.wikimedia.beta.wmflabs.org/wiki/\""
            buildConfigField "String", "COMMONS_URL", "\"https://commons.wikimedia.beta.wmflabs.org\""
            buildConfigField "String", "MOBILE_HOME_URL", "\"https://commons.m.wikimedia.beta.wmflabs.org/wiki/\""
            buildConfigField "String", "EVENTLOG_URL", "\"https://commons.wikimedia.beta.wmflabs.org/beacon/event\""
            buildConfigField "String", "EVENTLOG_WIKI", "\"commonswiki\""
            buildConfigField "String", "SIGNUP_LANDING_URL", "\"https://commons.m.wikimedia.beta.wmflabs.org/w/index.php?title=Special:CreateAccount&returnto=Main+Page&returntoquery=welcome%3Dyes\""
            buildConfigField "String", "SIGNUP_SUCCESS_REDIRECTION_URL", "\"https://commons.m.wikimedia.beta.wmflabs.org/w/index.php?title=Main_Page&welcome=yes\""
            buildConfigField "String", "FORGOT_PASSWORD_URL", "\"https://commons.wikimedia.beta.wmflabs.org/wiki/Special:PasswordReset\""

            buildConfigField "String", "ACCOUNT_TYPE", "\"fr.free.nrw.commons.beta\""
            buildConfigField "String", "CONTRIBUTION_AUTHORITY", "\"fr.free.nrw.commons.beta.contributions.contentprovider\""
            buildConfigField "String", "MODIFICATION_AUTHORITY", "\"fr.free.nrw.commons.beta.modifications.contentprovider\""
            buildConfigField "String", "CATEGORY_AUTHORITY", "\"fr.free.nrw.commons.beta.categories.contentprovider\""
            buildConfigField "String", "RECENT_SEARCH_AUTHORITY", "\"fr.free.nrw.commons.beta.explore.recentsearches.contentprovider\""
            buildConfigField "String", "BOOKMARK_AUTHORITY", "\"fr.free.nrw.commons.beta.bookmarks.contentprovider\""
            buildConfigField "String", "BOOKMARK_LOCATIONS_AUTHORITY", "\"fr.free.nrw.commons.beta.bookmarks.locations.contentprovider\""
            buildConfigField "String", "COMMIT_SHA", "\"" + getBuildVersion().toString() + "\""

            dimension 'tier'
        }
    }

    lintOptions {
        disable 'MissingTranslation'
        disable 'ExtraTranslation'
        abortOnError false
    }

    compileOptions {
        sourceCompatibility JavaVersion.VERSION_1_8
        targetCompatibility JavaVersion.VERSION_1_8
    }

    buildToolsVersion '28.0.3'
}

if(isRunningOnTravisAndIsNotPRBuild) {
    play {
        track = "alpha"
        userFraction = 1
        serviceAccountEmail = System.getenv("SERVICE_ACCOUNT_NAME")
        serviceAccountCredentials = file("../play.p12")

        resolutionStrategy = "auto"
        outputProcessor { // this: ApkVariantOutput
            versionNameOverride = "$versionNameOverride.$versionCode"
        }
    }
}<|MERGE_RESOLUTION|>--- conflicted
+++ resolved
@@ -12,7 +12,6 @@
 }
 
 dependencies {
-
     // Utils
     implementation 'com.github.nicolas-raoul:Quadtree:ac16ea8035bf07'
     implementation 'commons-codec:commons-codec:1.10'
@@ -28,7 +27,7 @@
     implementation 'com.jakewharton.rxbinding2:rxbinding-appcompat-v7:2.1.1'
     implementation 'com.jakewharton.rxbinding2:rxbinding-design:2.1.1'
     implementation 'com.facebook.fresco:fresco:1.10.0'
-
+    
     // UI
     implementation 'fr.avianey.com.viewpagerindicator:library:2.4.1.1@aar'
     implementation 'com.github.chrisbanes:PhotoView:2.0.0'
@@ -43,21 +42,21 @@
     implementation('com.github.esafirm.android-image-picker:imagepicker:1.13.1', {
         exclude group: 'com.github.bumptech.glide', module: 'glide'
     })
-
+    
     // Logging
     implementation 'ch.acra:acra:4.9.2'
     implementation 'com.jakewharton.timber:timber:4.4.0'
     implementation 'org.slf4j:slf4j-api:1.7.25'
-    api('com.github.tony19:logback-android-classic:1.1.1-6') {
+    api ("com.github.tony19:logback-android-classic:1.1.1-6") {
         exclude group: 'com.google.android', module: 'android'
     }
-
+    
     // Dependency injector
     implementation "com.google.dagger:dagger:$DAGGER_VERSION"
     implementation "com.google.dagger:dagger-android-support:$DAGGER_VERSION"
     kapt "com.google.dagger:dagger-android-processor:$DAGGER_VERSION"
     kapt "com.google.dagger:dagger-compiler:$DAGGER_VERSION"
-
+    
     // Unit testing
     testImplementation "org.jetbrains.kotlin:kotlin-stdlib-jdk7:$KOTLIN_VERSION"
     testImplementation "org.jetbrains.kotlin:kotlin-reflect:$KOTLIN_VERSION"
@@ -73,8 +72,8 @@
     androidTestImplementation 'com.android.support.test:runner:1.0.2'
     androidTestImplementation "com.android.support:support-annotations:$SUPPORT_LIB_VERSION"
     androidTestImplementation 'com.android.support.test.espresso:espresso-core:3.0.2'
-    androidTestImplementation 'org.mockito:mockito-core:2.10.0'
-
+    androidTestImplementation "org.mockito:mockito-core:2.10.0"
+    
     // Debugging
     implementation 'com.tspoon.traceur:traceur:1.0.1'
     implementation 'com.facebook.stetho:stetho:1.5.0'
@@ -89,13 +88,9 @@
     implementation "com.android.support:customtabs:$SUPPORT_LIB_VERSION"
     implementation "com.android.support:cardview-v7:$SUPPORT_LIB_VERSION"
     implementation 'com.android.support.constraint:constraint-layout:1.1.3'
-<<<<<<< HEAD
-    implementation files('libs/icafe-1.1-SNAPSHOT.jar')
-=======
     //swipe_layout
     implementation 'com.daimajia.swipelayout:library:1.2.0@aar'
     implementation 'com.nineoldandroids:library:2.4.0'
->>>>>>> fb5a40bb
 }
 
 android {
@@ -235,7 +230,7 @@
         targetCompatibility JavaVersion.VERSION_1_8
     }
 
-    buildToolsVersion '28.0.3'
+    buildToolsVersion buildToolsVersion
 }
 
 if(isRunningOnTravisAndIsNotPRBuild) {
