--- conflicted
+++ resolved
@@ -52,10 +52,7 @@
 
     testCompile 'junit:junit:4.12'
     testCompile 'org.robolectric:robolectric:3.7.1'
-<<<<<<< HEAD
-=======
     testCompile "org.robolectric:multidex:3.4.2"
->>>>>>> e412c9a0
 
     testCompile 'com.squareup.okhttp3:mockwebserver:3.8.1'
     androidTestCompile 'com.squareup.okhttp3:mockwebserver:3.8.1'
