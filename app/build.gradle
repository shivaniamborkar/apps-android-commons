apply from: '../gitutils.gradle'
apply plugin: 'com.android.application'
apply plugin: 'kotlin-android'
apply plugin: 'kotlin-kapt'
apply plugin: 'jacoco-android'
apply from: 'quality.gradle'
apply plugin: 'com.getkeepsafe.dexcount'

dependencies {
    implementation 'com.github.nicolas-raoul:Quadtree:ac16ea8035bf07'
    implementation 'fr.avianey.com.viewpagerindicator:library:2.4.1.1@aar'
    implementation 'in.yuvi:http.fluent:1.3'
    implementation 'com.android.volley:volley:1.0.0'
    implementation 'ch.acra:acra:4.7.0'
    implementation 'org.mediawiki:api:1.3'
    implementation 'commons-codec:commons-codec:1.10'
    implementation 'com.github.pedrovgs:renderers:3.3.3'
    implementation 'com.google.code.gson:gson:2.8.1'
    implementation 'com.jakewharton.timber:timber:4.5.1'
    implementation 'info.debatty:java-string-similarity:0.24'
    implementation ('com.mapbox.mapboxsdk:mapbox-android-sdk:5.1.0@aar'){
        transitive=true
    }


    implementation "com.android.support:support-v4:${project.supportLibVersion}"
    implementation "com.android.support:appcompat-v7:${project.supportLibVersion}"
    implementation "com.android.support:design:${project.supportLibVersion}"

    implementation "com.android.support:cardview-v7:${project.supportLibVersion}"

    implementation "com.jakewharton:butterknife:$BUTTERKNIFE_VERSION"
    kapt "com.jakewharton:butterknife-compiler:$BUTTERKNIFE_VERSION"

    implementation 'com.squareup.okhttp3:okhttp:3.8.1'
    implementation 'com.squareup.okio:okio:1.13.0'

    implementation 'io.reactivex.rxjava2:rxandroid:2.0.1'
    // Because RxAndroid releases are few and far between, it is recommended you also
    // explicitly depend on RxJava's latest version for bug fixes and new features.
    implementation 'io.reactivex.rxjava2:rxjava:2.1.2'
    implementation 'com.jakewharton.rxbinding2:rxbinding:2.0.0'
    implementation 'com.jakewharton.rxbinding2:rxbinding-support-v4:2.0.0'
    implementation 'com.jakewharton.rxbinding2:rxbinding-appcompat-v7:2.0.0'
    implementation 'com.jakewharton.rxbinding2:rxbinding-design:2.0.0'

    implementation 'com.facebook.fresco:fresco:1.3.0'
    implementation 'com.facebook.stetho:stetho:1.5.0'

    implementation "com.google.dagger:dagger:$DAGGER_VERSION"
    implementation "com.google.dagger:dagger-android-support:$DAGGER_VERSION"

    kapt "com.google.dagger:dagger-android-processor:$DAGGER_VERSION"
    kapt "com.google.dagger:dagger-compiler:$DAGGER_VERSION"

    testImplementation "org.jetbrains.kotlin:kotlin-stdlib-jre7:$kotlin_version"
    androidTestImplementation "org.jetbrains.kotlin:kotlin-stdlib-jre7:$kotlin_version"

    testImplementation 'junit:junit:4.12'
    testImplementation 'org.robolectric:robolectric:3.4'

    testImplementation 'com.squareup.okhttp3:mockwebserver:3.8.1'
    androidTestImplementation 'com.squareup.okhttp3:mockwebserver:3.8.1'
    androidTestImplementation "com.android.support:support-annotations:${project.supportLibVersion}"
    androidTestImplementation 'com.android.support.test.espresso:espresso-core:3.0.1'

    debugImplementation 'com.squareup.leakcanary:leakcanary-android:1.5.1'
    releaseImplementation 'com.squareup.leakcanary:leakcanary-android-no-op:1.5.1'
    testImplementation 'com.squareup.leakcanary:leakcanary-android-no-op:1.5.1'
}

android {
    compileSdkVersion project.compileSdkVersion
    buildToolsVersion project.buildToolsVersion

    useLibrary 'org.apache.http.legacy'

    defaultConfig {
        applicationId 'fr.free.nrw.commons'
<<<<<<< HEAD
        versionCode 75
        versionName '2.6.0'
=======
        versionCode 74
        versionName '2.5.0'
        setProperty("archivesBaseName", "app-commons-v$versionName-" + getBranchName())
>>>>>>> 5916e669
        minSdkVersion project.minSdkVersion
        targetSdkVersion project.targetSdkVersion
        testInstrumentationRunner "android.support.test.runner.AndroidJUnitRunner"
        vectorDrawables.useSupportLibrary = true
    }

    sourceSets {
        test.java.srcDirs += 'src/test/kotlin'
    }

    buildTypes {
        release {
            minifyEnabled false // See https://stackoverflow.com/questions/40232404/google-play-apk-and-android-studio-apk-usb-debug-behaving-differently - proguard.cfg modification alone insufficient.
            proguardFiles getDefaultProguardFile('proguard-android.txt'), 'proguard-rules.txt'
        }
        debug {
            testCoverageEnabled true
            versionNameSuffix "-debug-" + getBranchName() + "~" + getBuildVersion()
        }
    }

    flavorDimensions 'tier'
    productFlavors {
        prod {
            buildConfigField "String", "WIKIMEDIA_API_HOST", "\"https://commons.wikimedia.org/w/api.php\""
            buildConfigField "String", "WIKIMEDIA_FORGE_API_HOST", "\"https://tools.wmflabs.org/\""
            buildConfigField "String", "IMAGE_URL_BASE", "\"https://upload.wikimedia.org/wikipedia/commons\""
            buildConfigField "String", "HOME_URL", "\"https://commons.wikimedia.org/wiki/\""
            buildConfigField "String", "MOBILE_HOME_URL", "\"https://commons.m.wikimedia.org/wiki/\""
            buildConfigField "String", "EVENTLOG_URL", "\"https://www.wikimedia.org/beacon/event\""
            buildConfigField "String", "EVENTLOG_WIKI", "\"commonswiki\""
            buildConfigField "String", "SIGNUP_LANDING_URL", "\"https://commons.m.wikimedia.org/w/index.php?title=Special:CreateAccount&returnto=Main+Page&returntoquery=welcome%3Dyes\""
            buildConfigField "String", "SIGNUP_SUCCESS_REDIRECTION_URL", "\"https://commons.m.wikimedia.org/w/index.php?title=Main_Page&welcome=yes\""
            dimension 'tier'
        }

        beta {
            // What values do we need to hit the BETA versions of the site / api ?
            buildConfigField "String", "WIKIMEDIA_API_HOST", "\"https://commons.wikimedia.beta.wmflabs.org/w/api.php\""
            buildConfigField "String", "WIKIMEDIA_FORGE_API_HOST", "\"https://tools.wmflabs.org/\""
            buildConfigField "String", "IMAGE_URL_BASE", "\"https://upload.beta.wmflabs.org/wikipedia/commons\""
            buildConfigField "String", "HOME_URL", "\"https://commons.wikimedia.beta.wmflabs.org/wiki/\""
            buildConfigField "String", "MOBILE_HOME_URL", "\"https://commons.m.wikimedia.beta.wmflabs.org/wiki/\""
            buildConfigField "String", "EVENTLOG_URL", "\"https://commons.wikimedia.beta.wmflabs.org/beacon/event\""
            buildConfigField "String", "EVENTLOG_WIKI", "\"commonswiki\""
            buildConfigField "String", "SIGNUP_LANDING_URL", "\"https://commons.m.wikimedia.beta.wmflabs.org/w/index.php?title=Special:CreateAccount&returnto=Main+Page&returntoquery=welcome%3Dyes\""
            buildConfigField "String", "SIGNUP_SUCCESS_REDIRECTION_URL", "\"https://commons.m.wikimedia.beta.wmflabs.org/w/index.php?title=Main_Page&welcome=yes\""
            dimension 'tier'
        }
    }

    lintOptions {
        disable 'MissingTranslation'
        disable 'ExtraTranslation'
        abortOnError false
    }

    compileOptions {
        sourceCompatibility JavaVersion.VERSION_1_8
        targetCompatibility JavaVersion.VERSION_1_8
    }

    //FIXME: Temporary fix for https://github.com/commons-app/apps-android-commons/issues/709
    configurations.all {
        resolutionStrategy.force 'com.android.support:support-annotations:25.2.0'
    }
    buildToolsVersion buildToolsVersion
}<|MERGE_RESOLUTION|>--- conflicted
+++ resolved
@@ -77,14 +77,11 @@
 
     defaultConfig {
         applicationId 'fr.free.nrw.commons'
-<<<<<<< HEAD
+
         versionCode 75
         versionName '2.6.0'
-=======
-        versionCode 74
-        versionName '2.5.0'
         setProperty("archivesBaseName", "app-commons-v$versionName-" + getBranchName())
->>>>>>> 5916e669
+
         minSdkVersion project.minSdkVersion
         targetSdkVersion project.targetSdkVersion
         testInstrumentationRunner "android.support.test.runner.AndroidJUnitRunner"
