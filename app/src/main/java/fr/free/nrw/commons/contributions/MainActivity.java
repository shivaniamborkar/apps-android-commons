package fr.free.nrw.commons.contributions;

import android.annotation.SuppressLint;
import android.app.AlertDialog;
import android.content.Intent;
import android.content.pm.PackageManager;
import android.os.Bundle;
import android.view.LayoutInflater;
import android.view.Menu;
import android.view.MenuInflater;
import android.view.MenuItem;
import android.view.View;
import android.widget.ImageView;
import android.widget.TextView;

import com.google.android.material.tabs.TabLayout;

import java.util.List;

import javax.inject.Inject;

import androidx.core.view.GravityCompat;
import androidx.drawerlayout.widget.DrawerLayout;
import androidx.fragment.app.Fragment;
import androidx.fragment.app.FragmentManager;
import androidx.fragment.app.FragmentPagerAdapter;
import androidx.viewpager.widget.ViewPager;
import butterknife.BindView;
import butterknife.ButterKnife;
import fr.free.nrw.commons.BuildConfig;
import fr.free.nrw.commons.R;
import fr.free.nrw.commons.auth.AuthenticatedActivity;
import fr.free.nrw.commons.auth.SessionManager;
import fr.free.nrw.commons.location.LocationServiceManager;
import fr.free.nrw.commons.nearby.NearbyFragment;
import fr.free.nrw.commons.nearby.NearbyNotificationCardView;
import fr.free.nrw.commons.notification.Notification;
import fr.free.nrw.commons.notification.NotificationActivity;
import fr.free.nrw.commons.notification.NotificationController;
import fr.free.nrw.commons.quiz.QuizChecker;
import fr.free.nrw.commons.upload.UploadService;
import io.reactivex.Observable;
import io.reactivex.android.schedulers.AndroidSchedulers;
import io.reactivex.schedulers.Schedulers;
import timber.log.Timber;

import static android.content.ContentResolver.requestSync;
import static fr.free.nrw.commons.location.LocationServiceManager.LOCATION_REQUEST;

public class MainActivity extends AuthenticatedActivity implements FragmentManager.OnBackStackChangedListener {

    @Inject
    SessionManager sessionManager;
    @Inject ContributionController controller;
    @BindView(R.id.tab_layout)
    TabLayout tabLayout;
    @BindView(R.id.pager)
    public UnswipableViewPager viewPager;
    @Inject
    public LocationServiceManager locationManager;
    @Inject
    NotificationController notificationController;
    @Inject
    QuizChecker quizChecker;


    public Intent uploadServiceIntent;
    public boolean isAuthCookieAcquired = false;

    public ContributionsActivityPagerAdapter contributionsActivityPagerAdapter;
    public final int CONTRIBUTIONS_TAB_POSITION = 0;
    public final int NEARBY_TAB_POSITION = 1;

    public boolean isContributionsFragmentVisible = true; // False means nearby fragment is visible
    private Menu menu;

    private boolean onOrientationChanged = false;

    private MenuItem notificationsMenuItem;
    private TextView notificationCount;

    public void onCreate(Bundle savedInstanceState) {
        super.onCreate(savedInstanceState);
        setContentView(R.layout.activity_contributions);
        ButterKnife.bind(this);

        requestAuthToken();
        initDrawer();
        setTitle(getString(R.string.navigation_item_home)); // Should I create a new string variable with another name instead?


        if (savedInstanceState != null ) {
            onOrientationChanged = true; // Will be used in nearby fragment to determine significant update of map

            //If nearby map was visible, call on Tab Selected to call all nearby operations
            /*if (savedInstanceState.getInt("viewPagerCurrentItem") == 1) {
                ((NearbyFragment)contributionsActivityPagerAdapter.getItem(1)).onTabSelected(onOrientationChanged);
            }*/
        }
    }

    @Override
    protected void onSaveInstanceState(Bundle outState) {
        super.onSaveInstanceState(outState);
        outState.putInt("viewPagerCurrentItem", viewPager.getCurrentItem());
    }

    @Override
    protected void onAuthCookieAcquired(String authCookie) {
        // Do a sync everytime we get here!
        requestSync(sessionManager.getCurrentAccount(), BuildConfig.CONTRIBUTION_AUTHORITY, new Bundle());
        uploadServiceIntent = new Intent(this, UploadService.class);
        uploadServiceIntent.setAction(UploadService.ACTION_START_SERVICE);
        startService(uploadServiceIntent);

        addTabsAndFragments();
        isAuthCookieAcquired = true;
        if (contributionsActivityPagerAdapter.getItem(0) != null) {
            ((ContributionsFragment)contributionsActivityPagerAdapter.getItem(0)).onAuthCookieAcquired(uploadServiceIntent);
        }
    }

    private void addTabsAndFragments() {
        contributionsActivityPagerAdapter = new ContributionsActivityPagerAdapter(getSupportFragmentManager());
        viewPager.setAdapter(contributionsActivityPagerAdapter);

        tabLayout.addTab(tabLayout.newTab().setText(getResources().getString(R.string.contributions_fragment)));
        tabLayout.addTab(tabLayout.newTab().setText(getResources().getString(R.string.nearby_fragment)));

        // Set custom view to add nearby info icon next to text
        View nearbyTabLinearLayout = LayoutInflater.from(this).inflate(R.layout.custom_nearby_tab_layout, null);
        ImageView nearbyInfo = nearbyTabLinearLayout.findViewById(R.id.nearby_info_image);
        tabLayout.getTabAt(1).setCustomView(nearbyTabLinearLayout);

        nearbyInfo.setOnClickListener(view ->
                new AlertDialog.Builder(MainActivity.this).setTitle(R.string.title_activity_nearby).setMessage(R.string.showcase_view_whole_nearby_activity)
                        .setCancelable(true)
                        .setPositiveButton(android.R.string.ok, (dialog, id) -> dialog.cancel())
                        .create()
                        .show()
        );

        if (uploadServiceIntent != null) {
            // If auth cookie already acquired notify contrib fragment so that it san operate auth required actions
            ((ContributionsFragment)contributionsActivityPagerAdapter.getItem(CONTRIBUTIONS_TAB_POSITION)).onAuthCookieAcquired(uploadServiceIntent);
        }
        setTabAndViewPagerSynchronisation();
    }

    /**
     * Adds number of uploads next to tab text "Contributions" then it will look like
     * "Contributions (NUMBER)"
     * @param uploadCount
     */
    public void setNumOfUploads(int uploadCount) {
        tabLayout.getTabAt(0).setText(getResources().getString(R.string.contributions_fragment) +" "+ getResources()
                .getQuantityString(R.plurals.contributions_subtitle,
                        uploadCount, uploadCount));
    }

    /**
     * Normally tab layout and view pager has no relation, which means when you swipe view pager
     * tab won't change and vice versa. So we have to notify each of them.
     */
    private void setTabAndViewPagerSynchronisation() {
        //viewPager.canScrollHorizontally(false);
        viewPager.setFocusableInTouchMode(true);

        viewPager.addOnPageChangeListener(new ViewPager.OnPageChangeListener() {
            @Override
            public void onPageScrolled(int position, float positionOffset, int positionOffsetPixels) {

            }

            @Override
            public void onPageSelected(int position) {
                switch (position) {
                    case CONTRIBUTIONS_TAB_POSITION:
                        Timber.d("Contributions tab selected");
                        tabLayout.getTabAt(CONTRIBUTIONS_TAB_POSITION).select();
                        isContributionsFragmentVisible = true;
                        updateMenuItem();

                        break;
                    case NEARBY_TAB_POSITION:
                        Timber.d("Nearby tab selected");
                        tabLayout.getTabAt(NEARBY_TAB_POSITION).select();
                        isContributionsFragmentVisible = false;
                        updateMenuItem();
                        // Do all permission and GPS related tasks on tab selected, not on create
                        ((NearbyFragment)contributionsActivityPagerAdapter.getItem(1)).onTabSelected(onOrientationChanged);
                        break;
                    default:
                        tabLayout.getTabAt(CONTRIBUTIONS_TAB_POSITION).select();
                        break;
                }
            }

            @Override
            public void onPageScrollStateChanged(int state) {

            }
        });

        tabLayout.addOnTabSelectedListener(new TabLayout.OnTabSelectedListener() {
            @Override
            public void onTabSelected(TabLayout.Tab tab) {
                viewPager.setCurrentItem(tab.getPosition());
            }

            @Override
            public void onTabUnselected(TabLayout.Tab tab) {

            }

            @Override
            public void onTabReselected(TabLayout.Tab tab) {

            }
        });
    }

    public void hideTabs() {
        changeDrawerIconToBackButton();
        if (tabLayout != null) {
            tabLayout.setVisibility(View.GONE);
        }
    }

    public void showTabs() {
        changeDrawerIconToDefault();
        if (tabLayout != null) {
            tabLayout.setVisibility(View.VISIBLE);
        }
    }

    @Override
    protected void onAuthFailure() {

    }

    @Override
    public void onBackPressed() {
        DrawerLayout drawer = (DrawerLayout) findViewById(R.id.drawer_layout);
        String contributionsFragmentTag = ((ContributionsActivityPagerAdapter) viewPager.getAdapter()).makeFragmentName(R.id.pager, 0);
        String nearbyFragmentTag = ((ContributionsActivityPagerAdapter) viewPager.getAdapter()).makeFragmentName(R.id.pager, 1);
        if (drawer.isDrawerOpen(GravityCompat.START)) {
            drawer.closeDrawer(GravityCompat.START);
        } else if (getSupportFragmentManager().findFragmentByTag(contributionsFragmentTag) != null && isContributionsFragmentVisible) {
            // Meas that contribution fragment is visible (not nearby fragment)
            ContributionsFragment contributionsFragment = (ContributionsFragment) getSupportFragmentManager().findFragmentByTag(contributionsFragmentTag);

            if (contributionsFragment.getChildFragmentManager().findFragmentByTag(ContributionsFragment.MEDIA_DETAIL_PAGER_FRAGMENT_TAG) != null) {
                // Means that media details fragment is visible to uer instead of contributions list fragment (As chils fragment)
                // Then we want to go back to contributions list fragment on backbutton pressed from media detail fragment
                contributionsFragment.getChildFragmentManager().popBackStack();
                // Tabs were invisible when Media Details Fragment is active, make them visible again on Contrib List Fragment active
                showTabs();
                // Nearby Notification Card View was invisible when Media Details Fragment is active, make it visible again on Contrib List Fragment active, according to preferences
                if (defaultKvStore.getBoolean("displayNearbyCardView", true)) {
                    if (contributionsFragment.nearbyNotificationCardView.cardViewVisibilityState == NearbyNotificationCardView.CardViewVisibilityState.READY) {
                        contributionsFragment.nearbyNotificationCardView.setVisibility(View.VISIBLE);
                    }
                } else {
                    contributionsFragment.nearbyNotificationCardView.setVisibility(View.GONE);
                }
            } else {
                finish();
            }
        } else if (getSupportFragmentManager().findFragmentByTag(nearbyFragmentTag) != null && !isContributionsFragmentVisible) {
            // Means that nearby fragment is visible (not contributions fragment)
            NearbyFragment nearbyFragment = (NearbyFragment) contributionsActivityPagerAdapter.getItem(1);

            if(nearbyFragment.isBottomSheetExpanded()) {
                // Back should first hide the bottom sheet if it is expanded
                nearbyFragment.listOptionMenuItemClicked();
            } else {
                // Otherwise go back to contributions fragment
                viewPager.setCurrentItem(0);
            }
        } else {
            super.onBackPressed();
        }
    }

    @Override
    public void onBackStackChanged() {
        initBackButton();
    }

    @Override
    public boolean onCreateOptionsMenu(Menu menu) {
        MenuInflater inflater = getMenuInflater();
        inflater.inflate(R.menu.contribution_activity_notification_menu, menu);

        notificationsMenuItem = menu.findItem(R.id.notifications);
        final View notification = notificationsMenuItem.getActionView();
        notificationCount = notification.findViewById(R.id.notification_count_badge);
        notification.setOnClickListener(view -> {
            NotificationActivity.startYourself(MainActivity.this, "unread");
        });
        this.menu = menu;
        updateMenuItem();
        setNotificationCount();
        return true;
    }

    @SuppressLint("CheckResult")
    private void setNotificationCount() {
        compositeDisposable.add(Observable.fromCallable(() -> notificationController.getNotifications(false))
                .subscribeOn(Schedulers.io())
                .observeOn(AndroidSchedulers.mainThread())
                .subscribe(this::initNotificationViews,
                        throwable -> Timber.e(throwable, "Error occurred while loading notifications")));
    }

    private void initNotificationViews(List<Notification> notificationList) {
        Timber.d("Number of notifications is %d", notificationList.size());
        if (notificationList.isEmpty()) {
            notificationCount.setVisibility(View.GONE);
        } else {
            notificationCount.setVisibility(View.VISIBLE);
            notificationCount.setText(String.valueOf(notificationList.size()));
        }
    }

    /**
     * Responsible with displaying required menu items according to displayed fragment.
     * Notifications icon when contributions list is visible, list sheet icon when nearby is visible
     */
    private void updateMenuItem() {
        if (menu != null) {
            if (isContributionsFragmentVisible) {
                // Display notifications menu item
                menu.findItem(R.id.notifications).setVisible(true);
                menu.findItem(R.id.list_sheet).setVisible(false);
                Timber.d("Contributions activity notifications menu item is visible");
            } else {
                // Display bottom list menu item
                menu.findItem(R.id.notifications).setVisible(false);
                menu.findItem(R.id.list_sheet).setVisible(true);
                Timber.d("Contributions activity list sheet menu item is visible");
            }
        }
    }

    @Override
    public boolean onOptionsItemSelected(MenuItem item) {
        switch (item.getItemId()) {
            case R.id.notifications:
                // Starts notification activity on click to notification icon
                NotificationActivity.startYourself(this, "unread");
                return true;
            case R.id.list_sheet:
                if (contributionsActivityPagerAdapter.getItem(1) != null) {
                    ((NearbyFragment)contributionsActivityPagerAdapter.getItem(1)).listOptionMenuItemClicked();
                }
                return true;
            default:
                return super.onOptionsItemSelected(item);
        }
    }

    private boolean deviceHasCamera() {
        PackageManager pm = getPackageManager();
        return pm.hasSystemFeature(PackageManager.FEATURE_CAMERA) ||
                pm.hasSystemFeature(PackageManager.FEATURE_CAMERA_FRONT);
    }

    public class ContributionsActivityPagerAdapter extends FragmentPagerAdapter {
        FragmentManager fragmentManager;
        private boolean isContributionsListFragment = true; // to know what to put in first tab, Contributions of Media Details


        public ContributionsActivityPagerAdapter(FragmentManager fragmentManager) {
            super(fragmentManager);
            this.fragmentManager = fragmentManager;
        }

        @Override
        public int getCount() {
            return 2;
        }

        /*
         * Do not use getItem method to access fragments on pager adapter. User reference variables
         * instead.
         * */
        @Override
        public Fragment getItem(int position) {
            switch (position){
                case 0:
                    ContributionsFragment retainedContributionsFragment = getContributionsFragment(0);
                    if (retainedContributionsFragment != null) {
                        //  ContributionsFragment is parent of ContributionsListFragment and
                        //  MediaDetailsFragment. If below decides which child will be visible.
                        if (isContributionsListFragment) {
                            retainedContributionsFragment.setContributionsListFragment();
                        } else {
                            retainedContributionsFragment.setMediaDetailPagerFragment();
                        }
                        return retainedContributionsFragment;
                    } else {
                        // If we reach here, retainedContributionsFragment is null
                        return new ContributionsFragment();

                    }

                case 1:
                    NearbyFragment retainedNearbyFragment = getNearbyFragment(1);
                    if (retainedNearbyFragment != null) {
                        return retainedNearbyFragment;
                    } else {
                        // If we reach here, retainedNearbyFragment is null
                        return new NearbyFragment();
                    }
                default:
                    return null;
            }
        }

        /**
         * Generates fragment tag with makeFragmentName method to get retained contributions fragment
         * @param position index of tabs, in our case 0 or 1
         * @return
         */
        private ContributionsFragment getContributionsFragment(int position) {
            String tag = makeFragmentName(R.id.pager, position);
            return (ContributionsFragment)fragmentManager.findFragmentByTag(tag);
        }

        /**
         * Generates fragment tag with makeFragmentName method to get retained nearby fragment
         * @param position index of tabs, in our case 0 or 1
         * @return
         */
        private NearbyFragment getNearbyFragment(int position) {
            String tag = makeFragmentName(R.id.pager, position);
            return (NearbyFragment)fragmentManager.findFragmentByTag(tag);
        }

        /**
         * A simple hack to use retained fragment when getID is called explicitly, if we don't use
         * this method, a new fragment will be initialized on each explicit calls of getID
         * @param viewId id of view pager
         * @param index index of tabs, in our case 0 or 1
         * @return
         */
        public String makeFragmentName(int viewId, int index) {
            return "android:switcher:" + viewId + ":" + index;
        }

        /**
         * In first tab we can have ContributionsFragment or Media details fragment. This method
         * is responsible to update related boolean
         * @param isContributionsListFragment true when contribution fragment should be visible, false
         *                                means user clicked to MediaDetails
         */
        private void updateContributionFragmentTabContent(boolean isContributionsListFragment) {
            this.isContributionsListFragment = isContributionsListFragment;
        }
    }

    @Override
    protected void onActivityResult(int requestCode, int resultCode, Intent data) {
<<<<<<< HEAD
        //Timber.d(data.toString());
=======
        Timber.d(data!=null?data.toString():"onActivityResult data is null");
>>>>>>> 239f7494
        super.onActivityResult(requestCode, resultCode, data);
        controller.handleActivityResult(this, requestCode, resultCode, data);
    }

    @Override
    public void onRequestPermissionsResult(int requestCode,
                                           String permissions[], int[] grantResults) {
        switch (requestCode) {
            case LOCATION_REQUEST: {
                // If request is cancelled, the result arrays are empty.
                if (grantResults.length > 0
                        && grantResults[0] == PackageManager.PERMISSION_GRANTED) {
                    Timber.d("Location permission given");
                    ((ContributionsFragment)contributionsActivityPagerAdapter
                            .getItem(0)).locationManager.registerLocationManager();
                } else {
                    // If nearby fragment is visible and location permission is not given, send user back to contrib fragment
                    if (!isContributionsFragmentVisible) {
                        viewPager.setCurrentItem(CONTRIBUTIONS_TAB_POSITION);

                        // TODO: If contrib fragment is visible and location permission is not given, display permission request button
                    } else {

                    }
                }
                return;
            }

            default:
                return;
        }
    }

    @Override
    protected void onResume() {
        super.onResume();
        setNotificationCount();
        quizChecker.initQuizCheck(this);
    }

    @Override
    protected void onDestroy() {
        quizChecker.cleanup();
        locationManager.unregisterLocationManager();
        // Remove ourself from hashmap to prevent memory leaks
        locationManager = null;
        super.onDestroy();
    }
}<|MERGE_RESOLUTION|>--- conflicted
+++ resolved
@@ -463,11 +463,7 @@
 
     @Override
     protected void onActivityResult(int requestCode, int resultCode, Intent data) {
-<<<<<<< HEAD
-        //Timber.d(data.toString());
-=======
         Timber.d(data!=null?data.toString():"onActivityResult data is null");
->>>>>>> 239f7494
         super.onActivityResult(requestCode, resultCode, data);
         controller.handleActivityResult(this, requestCode, resultCode, data);
     }
