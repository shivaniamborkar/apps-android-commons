--- conflicted
+++ resolved
@@ -333,12 +333,9 @@
 
     @SuppressWarnings("WeakerAccess")
     static class UploadItem {
-<<<<<<< HEAD
+
+        private final Uri originalContentUri;
         private Uri mediaUri;
-=======
-        private final Uri originalContentUri;
-        private final Uri mediaUri;
->>>>>>> 62c14ecb
         private final String mimeType;
         private final String source;
         private final GPSExtractor gpsCoords;
