package fr.free.nrw.commons;

import org.apache.commons.codec.binary.Hex;
import org.apache.commons.codec.digest.DigestUtils;

import java.io.UnsupportedEncodingException;
import java.net.URLEncoder;
import java.util.Locale;
import java.util.regex.Matcher;
import java.util.regex.Pattern;

import fr.free.nrw.commons.settings.Prefs;
<<<<<<< HEAD

public class Utils {

=======
import timber.log.Timber;

public class Utils {

    // Get SHA1 of file from input stream
    public static String getSHA1(InputStream is) {

        MessageDigest digest;
        try {
            digest = MessageDigest.getInstance("SHA1");
        } catch (NoSuchAlgorithmException e) {
            Timber.e(e, "Exception while getting Digest");
            return "";
        }

        byte[] buffer = new byte[8192];
        int read;
        try {
            while ((read = is.read(buffer)) > 0) {
                digest.update(buffer, 0, read);
            }
            byte[] md5sum = digest.digest();
            BigInteger bigInt = new BigInteger(1, md5sum);
            String output = bigInt.toString(16);
            // Fill to 40 chars
            output = String.format("%40s", output).replace(' ', '0');
            Timber.i("File SHA1: %s", output);

            return output;
        } catch (IOException e) {
            Timber.e(e, "IO Exception");
            return "";
        } finally {
            try {
                is.close();
            } catch (IOException e) {
                Timber.e(e, "Exception on closing MD5 input stream");
            }
        }
    }

    /**
     * Fix Html.fromHtml is deprecated problem
     *
     * @param source provided Html string
     * @return returned Spanned of appropriate method according to version check
     */
    public static Spanned fromHtml(String source) {
        if (Build.VERSION.SDK_INT >= Build.VERSION_CODES.N) {
            return Html.fromHtml(source, Html.FROM_HTML_MODE_LEGACY);
        } else {
            //noinspection deprecation
            return Html.fromHtml(source);
        }
    }

>>>>>>> ffc7c806
    /**
     * Strips localization symbols from a string.
     * Removes the suffix after "@" and quotes.
     *
     * @param s string possibly containing localization symbols
     * @return stripped string
     */
    public static String stripLocalizedString(String s) {
        Matcher matcher = Pattern.compile("\\\"(.*)\\\"(@\\w+)?").matcher(s);
        if (matcher.find()) {
            return matcher.group(1);
        } else {
            return s;
        }
    }

    public static String makeThumbBaseUrl(String filename) {
        String name = new PageTitle(filename).getPrefixedText();
        String sha = new String(Hex.encodeHex(DigestUtils.md5(name)));
        return String.format("%s/%s/%s/%s", BuildConfig.IMAGE_URL_BASE, sha.substring(0, 1), sha.substring(0, 2), urlEncode(name));
    }

    public static String urlEncode(String url) {
        try {
            return URLEncoder.encode(url, "utf-8");
        } catch (UnsupportedEncodingException e) {
            throw new RuntimeException(e);
        }
    }

    public static String capitalize(String string) {
        return string.substring(0, 1).toUpperCase(Locale.getDefault()) + string.substring(1);
    }

    public static int licenseNameFor(String license) {
        switch (license) {
            case Prefs.Licenses.CC_BY_3:
                return R.string.license_name_cc_by;
            case Prefs.Licenses.CC_BY_4:
                return R.string.license_name_cc_by_four;
            case Prefs.Licenses.CC_BY_SA_3:
                return R.string.license_name_cc_by_sa;
            case Prefs.Licenses.CC_BY_SA_4:
                return R.string.license_name_cc_by_sa_four;
            case Prefs.Licenses.CC0:
                return R.string.license_name_cc0;
            case Prefs.Licenses.CC_BY:  // for backward compatibility to v2.1
                return R.string.license_name_cc_by_3_0;
            case Prefs.Licenses.CC_BY_SA:  // for backward compatibility to v2.1
                return R.string.license_name_cc_by_sa_3_0;
        }
        throw new RuntimeException("Unrecognized license value: " + license);
    }

    public static String fixExtension(String title, String extension) {
        Pattern jpegPattern = Pattern.compile("\\.jpeg$", Pattern.CASE_INSENSITIVE);

        // People are used to ".jpg" more than ".jpeg" which the system gives us.
        if (extension != null && extension.toLowerCase(Locale.ENGLISH).equals("jpeg")) {
            extension = "jpg";
        }
        title = jpegPattern.matcher(title).replaceFirst(".jpg");
        if (extension != null && !title.toLowerCase(Locale.getDefault()).endsWith("." + extension.toLowerCase(Locale.ENGLISH))) {
            title += "." + extension;
        }
        return title;
    }

<<<<<<< HEAD
=======
    public static boolean isNullOrWhiteSpace(String value) {
        return value == null || value.trim().isEmpty();
    }

    public static boolean isDarkTheme(Context context) {
        return PreferenceManager.getDefaultSharedPreferences(context).getBoolean("theme", false);
    }
>>>>>>> ffc7c806
}<|MERGE_RESOLUTION|>--- conflicted
+++ resolved
@@ -10,68 +10,10 @@
 import java.util.regex.Pattern;
 
 import fr.free.nrw.commons.settings.Prefs;
-<<<<<<< HEAD
+
 
 public class Utils {
 
-=======
-import timber.log.Timber;
-
-public class Utils {
-
-    // Get SHA1 of file from input stream
-    public static String getSHA1(InputStream is) {
-
-        MessageDigest digest;
-        try {
-            digest = MessageDigest.getInstance("SHA1");
-        } catch (NoSuchAlgorithmException e) {
-            Timber.e(e, "Exception while getting Digest");
-            return "";
-        }
-
-        byte[] buffer = new byte[8192];
-        int read;
-        try {
-            while ((read = is.read(buffer)) > 0) {
-                digest.update(buffer, 0, read);
-            }
-            byte[] md5sum = digest.digest();
-            BigInteger bigInt = new BigInteger(1, md5sum);
-            String output = bigInt.toString(16);
-            // Fill to 40 chars
-            output = String.format("%40s", output).replace(' ', '0');
-            Timber.i("File SHA1: %s", output);
-
-            return output;
-        } catch (IOException e) {
-            Timber.e(e, "IO Exception");
-            return "";
-        } finally {
-            try {
-                is.close();
-            } catch (IOException e) {
-                Timber.e(e, "Exception on closing MD5 input stream");
-            }
-        }
-    }
-
-    /**
-     * Fix Html.fromHtml is deprecated problem
-     *
-     * @param source provided Html string
-     * @return returned Spanned of appropriate method according to version check
-     */
-    public static Spanned fromHtml(String source) {
-        if (Build.VERSION.SDK_INT >= Build.VERSION_CODES.N) {
-            return Html.fromHtml(source, Html.FROM_HTML_MODE_LEGACY);
-        } else {
-            //noinspection deprecation
-            return Html.fromHtml(source);
-        }
-    }
-
->>>>>>> ffc7c806
     /**
      * Strips localization symbols from a string.
      * Removes the suffix after "@" and quotes.
@@ -140,14 +82,4 @@
         return title;
     }
 
-<<<<<<< HEAD
-=======
-    public static boolean isNullOrWhiteSpace(String value) {
-        return value == null || value.trim().isEmpty();
-    }
-
-    public static boolean isDarkTheme(Context context) {
-        return PreferenceManager.getDefaultSharedPreferences(context).getBoolean("theme", false);
-    }
->>>>>>> ffc7c806
 }