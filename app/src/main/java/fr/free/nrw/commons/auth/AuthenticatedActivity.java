package fr.free.nrw.commons.auth;

import android.accounts.Account;
import android.accounts.AccountManager;
import android.accounts.AccountManagerFuture;
import android.os.Bundle;

import javax.inject.Inject;

import fr.free.nrw.commons.theme.NavigationBaseActivity;
import io.reactivex.Single;
import io.reactivex.android.schedulers.AndroidSchedulers;
import io.reactivex.schedulers.Schedulers;
import timber.log.Timber;

import static android.accounts.AccountManager.KEY_ACCOUNT_NAME;
import static fr.free.nrw.commons.auth.AccountUtil.ACCOUNT_TYPE;

public abstract class AuthenticatedActivity extends NavigationBaseActivity {

<<<<<<< HEAD
    @Inject SessionManager sessionManager;
=======
    private String accountType;
    CommonsApplication app;
>>>>>>> 1bd782f4

    private String authCookie;
    

    private void getAuthCookie(Account account, AccountManager accountManager) {
        Single.fromCallable(() -> accountManager.blockingGetAuthToken(account, "", false))
                .subscribeOn(Schedulers.io())
                .doOnError(Timber::e)
                .observeOn(AndroidSchedulers.mainThread())
                .subscribe(
                        this:: onAuthCookieAcquired,
                        throwable -> onAuthFailure());
    }

    private void addAccount(AccountManager accountManager) {
        Single.just(accountManager.addAccount(ACCOUNT_TYPE, null, null,
                null, AuthenticatedActivity.this, null, null))
                .subscribeOn(Schedulers.io())
                .map(AccountManagerFuture::getResult)
                .doOnEvent((bundle, throwable) -> {
                    if (!bundle.containsKey(KEY_ACCOUNT_NAME)) {
                        throw new RuntimeException("Bundle doesn't contain account-name key: "
                                + KEY_ACCOUNT_NAME);
                    }
                })
                .map(bundle -> bundle.getString(KEY_ACCOUNT_NAME))
                .doOnError(Timber::e)
                .observeOn(AndroidSchedulers.mainThread())
                .subscribe(s -> {
                            Account[] allAccounts = accountManager.getAccountsByType(ACCOUNT_TYPE);
                            Account curAccount = allAccounts[0];
                            getAuthCookie(curAccount, accountManager);
                        },
                        throwable -> onAuthFailure());
    }

    protected void requestAuthToken() {
        if (authCookie != null) {
            onAuthCookieAcquired(authCookie);
            return;
        }
        AccountManager accountManager = AccountManager.get(this);
        Account curAccount = sessionManager.getCurrentAccount();
        if (curAccount == null) {
            addAccount(accountManager);
        } else {
            getAuthCookie(curAccount, accountManager);
        }
    }

    @Override
    protected void onCreate(Bundle savedInstanceState) {
        super.onCreate(savedInstanceState);

        if (savedInstanceState != null) {
            authCookie = savedInstanceState.getString("authCookie");
        }
    }

    @Override
    protected void onSaveInstanceState(Bundle outState) {
        super.onSaveInstanceState(outState);
        outState.putString("authCookie", authCookie);
    }

    protected abstract void onAuthCookieAcquired(String authCookie);

    protected abstract void onAuthFailure();
}<|MERGE_RESOLUTION|>--- conflicted
+++ resolved
@@ -18,15 +18,10 @@
 
 public abstract class AuthenticatedActivity extends NavigationBaseActivity {
 
-<<<<<<< HEAD
     @Inject SessionManager sessionManager;
-=======
-    private String accountType;
-    CommonsApplication app;
->>>>>>> 1bd782f4
 
     private String authCookie;
-    
+
 
     private void getAuthCookie(Account account, AccountManager accountManager) {
         Single.fromCallable(() -> accountManager.blockingGetAuthToken(account, "", false))
