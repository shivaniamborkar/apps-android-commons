package fr.free.nrw.commons;

import android.app.Activity;
import android.content.res.Resources;
import android.support.annotation.Nullable;

import org.xmlpull.v1.XmlPullParser;
import org.xmlpull.v1.XmlPullParserException;

import java.io.IOException;
import java.util.Collection;
import java.util.HashMap;
import java.util.Locale;
import java.util.Map;

public class LicenseList {
    private Map<String, License> licenses = new HashMap<>();
    private Resources res;

    public LicenseList(Activity activity) {
        res = activity.getResources();
        XmlPullParser parser = res.getXml(R.xml.wikimedia_licenses);
<<<<<<< HEAD
        while (xmlFastForward(parser, XMLNS_LICENSE, "license")) {
=======
        String namespace = "https://www.mediawiki.org/wiki/Extension:UploadWizard/xmlns/licenses";
        while (Utils.xmlFastForward(parser, namespace, "license")) {
>>>>>>> 40666650
            String id = parser.getAttributeValue(null, "id");
            String template = parser.getAttributeValue(null, "template");
            String url = parser.getAttributeValue(null, "url");
            String name = nameForTemplate(template);
            License license = new License(id, template, url, name);
            licenses.put(id, license);
        }
    }

    public Collection<License> values() {
        return licenses.values();
    }

    public License get(String key) {
        return licenses.get(key);
    }

    @Nullable
    License licenseForTemplate(String template) {
        String ucTemplate = new PageTitle(template).getDisplayText();
        for (License license : values()) {
            if (ucTemplate.equals(new PageTitle(license.getTemplate()).getDisplayText())) {
                return license;
            }
        }
        return null;
    }

    private String nameIdForTemplate(String template) {
        // hack :D (converts dashes and periods to underscores)
        // cc-by-sa-3.0 -> cc_by_sa_3_0
        return "license_name_" + template.toLowerCase(Locale.ENGLISH).replace("-",
                "_").replace(".", "_");
    }

    private String nameForTemplate(String template) {
        int nameId = res.getIdentifier("fr.free.nrw.commons:string/"
                + nameIdForTemplate(template), null, null);
        return (nameId != 0) ? res.getString(nameId) : template;
    }

    /**
     * Fast-forward an XmlPullParser to the next instance of the given element
     * in the input stream (namespaced).
     *
     * @param parser
     * @param namespace
     * @param element
     * @return true on match, false on failure
     */
    private boolean xmlFastForward(XmlPullParser parser, String namespace, String element) {
        try {
            while (parser.next() != XmlPullParser.END_DOCUMENT) {
                if (parser.getEventType() == XmlPullParser.START_TAG &&
                        parser.getNamespace().equals(namespace) &&
                        parser.getName().equals(element)) {
                    // We found it!
                    return true;
                }
            }
            return false;
        } catch (XmlPullParserException e) {
            e.printStackTrace();
            return false;
        } catch (IOException e) {
            e.printStackTrace();
            return false;
        }
    }

}<|MERGE_RESOLUTION|>--- conflicted
+++ resolved
@@ -20,12 +20,8 @@
     public LicenseList(Activity activity) {
         res = activity.getResources();
         XmlPullParser parser = res.getXml(R.xml.wikimedia_licenses);
-<<<<<<< HEAD
-        while (xmlFastForward(parser, XMLNS_LICENSE, "license")) {
-=======
         String namespace = "https://www.mediawiki.org/wiki/Extension:UploadWizard/xmlns/licenses";
-        while (Utils.xmlFastForward(parser, namespace, "license")) {
->>>>>>> 40666650
+        while (xmlFastForward(parser, namespace, "license")) {
             String id = parser.getAttributeValue(null, "id");
             String template = parser.getAttributeValue(null, "template");
             String url = parser.getAttributeValue(null, "url");
