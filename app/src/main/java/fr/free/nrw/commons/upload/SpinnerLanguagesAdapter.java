--- conflicted
+++ resolved
@@ -111,11 +111,8 @@
 
 
     public class ViewHolder {
-<<<<<<< HEAD
+
         @Nullable
-=======
-
->>>>>>> 8e357872
         @BindView(R.id.tv_language)
         TextView tvLanguage;
 
