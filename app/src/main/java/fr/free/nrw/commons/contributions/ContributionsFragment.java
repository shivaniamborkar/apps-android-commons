package fr.free.nrw.commons.contributions;

import static fr.free.nrw.commons.contributions.Contribution.STATE_FAILED;
import static fr.free.nrw.commons.contributions.MainActivity.CONTRIBUTIONS_TAB_POSITION;
import static fr.free.nrw.commons.utils.LengthUtils.formatDistanceBetween;

import android.Manifest;
import android.content.ComponentName;
import android.content.Context;
import android.content.Intent;
import android.content.ServiceConnection;
import android.database.DataSetObserver;
import android.os.Bundle;
import android.os.IBinder;
import android.view.LayoutInflater;
import android.view.View;
import android.view.ViewGroup;
import android.widget.CheckBox;
import android.widget.Toast;
import androidx.annotation.NonNull;
import androidx.annotation.Nullable;
import androidx.fragment.app.Fragment;
import androidx.fragment.app.FragmentManager;
import androidx.fragment.app.FragmentManager.OnBackStackChangedListener;
import androidx.fragment.app.FragmentTransaction;
import butterknife.BindView;
import butterknife.ButterKnife;
import fr.free.nrw.commons.HandlerService;
import fr.free.nrw.commons.Media;
import fr.free.nrw.commons.R;
import fr.free.nrw.commons.campaigns.Campaign;
import fr.free.nrw.commons.campaigns.CampaignView;
import fr.free.nrw.commons.campaigns.CampaignsPresenter;
import fr.free.nrw.commons.campaigns.ICampaignsView;
import fr.free.nrw.commons.contributions.ContributionsListAdapter.Callback;
import fr.free.nrw.commons.contributions.ContributionsListFragment.SourceRefresher;
import fr.free.nrw.commons.di.CommonsDaggerSupportFragment;
import fr.free.nrw.commons.kvstore.JsonKvStore;
import fr.free.nrw.commons.location.LatLng;
import fr.free.nrw.commons.location.LocationServiceManager;
import fr.free.nrw.commons.location.LocationUpdateListener;
import fr.free.nrw.commons.media.MediaDetailPagerFragment;
import fr.free.nrw.commons.media.MediaDetailPagerFragment.MediaDetailProvider;
import fr.free.nrw.commons.mwapi.MediaWikiApi;
import fr.free.nrw.commons.mwapi.OkHttpJsonApiClient;
import fr.free.nrw.commons.nearby.NearbyController;
import fr.free.nrw.commons.nearby.NearbyNotificationCardView;
import fr.free.nrw.commons.nearby.Place;
import fr.free.nrw.commons.settings.Prefs;
import fr.free.nrw.commons.upload.UploadService;
import fr.free.nrw.commons.utils.ConfigUtils;
import fr.free.nrw.commons.utils.DialogUtil;
import fr.free.nrw.commons.utils.NetworkUtils;
import fr.free.nrw.commons.utils.PermissionUtils;
import fr.free.nrw.commons.utils.ViewUtil;
import io.reactivex.Observable;
import io.reactivex.android.schedulers.AndroidSchedulers;
import io.reactivex.disposables.CompositeDisposable;
import io.reactivex.schedulers.Schedulers;
import java.util.ArrayList;
import javax.inject.Inject;
import javax.inject.Named;
import timber.log.Timber;

public class ContributionsFragment
        extends CommonsDaggerSupportFragment
<<<<<<< HEAD
        implements LoaderManager.LoaderCallbacks<Cursor>,
        MediaDetailPagerFragment.MediaDetailProvider,
        FragmentManager.OnBackStackChangedListener,
        ContributionsListFragment.SourceRefresher,
        LocationUpdateListener,
        ICampaignsView,
        ContributionsListAdapter.EventListener {
    @Inject
    @Named("default_preferences")
    JsonKvStore store;
    @Inject
    ContributionDao contributionDao;
    @Inject
    MediaWikiApi mediaWikiApi;
    @Inject
    NearbyController nearbyController;
    @Inject
    OkHttpJsonApiClient okHttpJsonApiClient;
    @Inject
    CampaignsPresenter presenter;
    @Inject
    LocationServiceManager locationManager;
=======
        implements
        MediaDetailProvider,
        OnBackStackChangedListener,
        SourceRefresher,
        LocationUpdateListener,
        ICampaignsView, ContributionsContract.View {
    @Inject @Named("default_preferences") JsonKvStore store;
    @Inject ContributionDao contributionDao;
    @Inject MediaWikiApi mediaWikiApi;
    @Inject NearbyController nearbyController;
    @Inject OkHttpJsonApiClient okHttpJsonApiClient;
    @Inject CampaignsPresenter presenter;
    @Inject LocationServiceManager locationManager;
>>>>>>> 03d540a4

    private ArrayList<DataSetObserver> observersWaitingForLoad = new ArrayList<>();
    private UploadService uploadService;
    private boolean isUploadServiceConnected;
    private CompositeDisposable compositeDisposable = new CompositeDisposable();

    private ContributionsListFragment contributionsListFragment;
    private MediaDetailPagerFragment mediaDetailPagerFragment;
    private static final String CONTRIBUTION_LIST_FRAGMENT_TAG = "ContributionListFragmentTag";
    static final String MEDIA_DETAIL_PAGER_FRAGMENT_TAG = "MediaDetailFragmentTag";

    @BindView(R.id.card_view_nearby)
    public NearbyNotificationCardView nearbyNotificationCardView;
    @BindView(R.id.campaigns_view)
    CampaignView campaignView;

    @Inject ContributionsPresenter contributionsPresenter;

    private LatLng curLatLng;

    private boolean firstLocationUpdate = true;
    private boolean isFragmentAttachedBefore = false;
    private View checkBoxView;
    private CheckBox checkBox;

    /**
     * Since we will need to use parent activity on onAuthCookieAcquired, we have to wait
     * fragment to be attached. Latch will be responsible for this sync.
     */
    private ServiceConnection uploadServiceConnection = new ServiceConnection() {
        @Override
        public void onServiceConnected(ComponentName componentName, IBinder binder) {
            uploadService = (UploadService) ((HandlerService.HandlerServiceLocalBinder) binder)
                    .getService();
            isUploadServiceConnected = true;
<<<<<<< HEAD
            if (contributionsListFragment.getAdapter() != null) {
                ((ContributionsListAdapter) contributionsListFragment.getAdapter()).setUploadService(uploadService);
            }
=======
>>>>>>> 03d540a4
        }

        @Override
        public void onServiceDisconnected(ComponentName componentName) {
            // this should never happen
            Timber.e(new RuntimeException("UploadService died but the rest of the process did not!"));
        }
    };
    private boolean shouldShowMediaDetailsFragment;
    private int numberOfContributions;

    @Override
    public void onCreate(@Nullable Bundle savedInstanceState) {
        super.onCreate(savedInstanceState);
        setRetainInstance(true);
    }

    @Nullable
    @Override
    public View onCreateView(LayoutInflater inflater, @Nullable ViewGroup container, @Nullable Bundle savedInstanceState) {
        View view = inflater.inflate(R.layout.fragment_contributions, container, false);
        ButterKnife.bind(this, view);
        presenter.onAttachView(this);
        contributionsPresenter.onAttachView(this);
        campaignView.setVisibility(View.GONE);
        checkBoxView = View.inflate(getActivity(), R.layout.nearby_permission_dialog, null);
        checkBox = (CheckBox) checkBoxView.findViewById(R.id.never_ask_again);
        checkBox.setOnCheckedChangeListener((buttonView, isChecked) -> {
            if (isChecked) {
                // Do not ask for permission on activity start again
                store.putBoolean("displayLocationPermissionForCardView", false);
            }
        });

        if (savedInstanceState != null) {
<<<<<<< HEAD
            mediaDetailPagerFragment = (MediaDetailPagerFragment) getChildFragmentManager().findFragmentByTag(MEDIA_DETAIL_PAGER_FRAGMENT_TAG);
            contributionsListFragment = (ContributionsListFragment) getChildFragmentManager().findFragmentByTag(CONTRIBUTION_LIST_FRAGMENT_TAG);
=======
            mediaDetailPagerFragment = (MediaDetailPagerFragment) getChildFragmentManager()
                    .findFragmentByTag(MEDIA_DETAIL_PAGER_FRAGMENT_TAG);
            contributionsListFragment = (ContributionsListFragment) getChildFragmentManager()
                    .findFragmentByTag(CONTRIBUTION_LIST_FRAGMENT_TAG);
            shouldShowMediaDetailsFragment = savedInstanceState.getBoolean("mediaDetailsVisible");
        }
>>>>>>> 03d540a4

        initFragments();

        if(shouldShowMediaDetailsFragment){
            showMediaDetailPagerFragment();
        }else{
            showContributionsListFragment();
        }

        if (!ConfigUtils.isBetaFlavour()) {
            setUploadCount();
        }

        getChildFragmentManager().registerFragmentLifecycleCallbacks(
                new FragmentManager.FragmentLifecycleCallbacks() {
                    @Override
                    public void onFragmentResumed(FragmentManager fm, Fragment f) {
                        super.onFragmentResumed(fm, f);
                        //If media detail pager fragment is visible, hide the campaigns view [might not be the best way to do, this but yeah, this proves to work for now]
                        Timber.e("onFragmentResumed %s", f.getClass().getName());
                        if (f instanceof MediaDetailPagerFragment) {
                            campaignView.setVisibility(View.GONE);
                        }
                    }

                    @Override
                    public void onFragmentDetached(FragmentManager fm, Fragment f) {
                        super.onFragmentDetached(fm, f);
                        Timber.e("onFragmentDetached %s", f.getClass().getName());
                        //If media detail pager fragment is detached, ContributionsList fragment is gonna be visible, [becomes tightly coupled though]
                        if (f instanceof MediaDetailPagerFragment) {
                            fetchCampaigns();
                        }
                    }
                }, true);

        return view;
    }

    /**
     * Initialose the ContributionsListFragment and MediaDetailPagerFragment fragment
     */
    private void initFragments() {
        if (null == contributionsListFragment) {
            contributionsListFragment = new ContributionsListFragment();
        }

        contributionsListFragment.setCallback(new Callback() {
            @Override
            public void retryUpload(Contribution contribution) {
                ContributionsFragment.this.retryUpload(contribution);
            }

            @Override
            public void deleteUpload(Contribution contribution) {
                contributionsPresenter.deleteUpload(contribution);
            }

            @Override
            public void openMediaDetail(int position) {
                showDetail(position);
            }

            @Override
            public int getNumberOfContributions() {
                return numberOfContributions;
            }

            @Override
            public Contribution getContributionForPosition(int position) {
                return (Contribution) contributionsPresenter.getItemAtPosition(position);
            }

            @Override
            public int findItemPositionWithId(String id) {
                return contributionsPresenter.getChildPositionWithId(id);
            }
        });

        if(null==mediaDetailPagerFragment){
            mediaDetailPagerFragment=new MediaDetailPagerFragment();
        }
    }


    /**
     * Replaces the root frame layout with the given fragment
     * @param fragment
     * @param tag
     */
    private void showFragment(Fragment fragment, String tag) {
        FragmentTransaction transaction = getChildFragmentManager().beginTransaction();
        transaction.replace(R.id.root_frame, fragment, tag);
        transaction.addToBackStack(CONTRIBUTION_LIST_FRAGMENT_TAG);
        transaction.commit();
        getChildFragmentManager().executePendingTransactions();
    }

    @Override
    public void onAttach(Context context) {
        super.onAttach(context);
        /*
        - There are some operations we need auth, so we need to make sure isAuthCookieAcquired.
        - And since we use same retained fragment doesn't want to make all network operations
        all over again on same fragment attached to recreated activity, we do this network
        operations on first time fragment attached to an activity. Then they will be retained
        until fragment life time ends.
         */
<<<<<<< HEAD
        if (((MainActivity) getActivity()).isAuthCookieAcquired && !isFragmentAttachedBefore) {
            onAuthCookieAcquired(((MainActivity) getActivity()).uploadServiceIntent);
=======
        if (!isFragmentAttachedBefore) {
            onAuthCookieAcquired(((MainActivity)getActivity()).uploadServiceIntent);
>>>>>>> 03d540a4
            isFragmentAttachedBefore = true;

        }
    }

    /**
     * Replace FrameLayout with ContributionsListFragment, user will see contributions list. Creates
     * new one if null.
     */
    private void showContributionsListFragment() {
        // show tabs on contribution list is visible
        ((MainActivity) getActivity()).showTabs();
        // show nearby card view on contributions list is visible
        if (nearbyNotificationCardView != null) {
            if (store.getBoolean("displayNearbyCardView", true)) {
                if (nearbyNotificationCardView.cardViewVisibilityState
                        == NearbyNotificationCardView.CardViewVisibilityState.READY) {
                    nearbyNotificationCardView.setVisibility(View.VISIBLE);
                }
            } else {
                nearbyNotificationCardView.setVisibility(View.GONE);
            }
        }
<<<<<<< HEAD

        // Create if null
        if (getContributionsListFragment() == null) {
            contributionsListFragment = new ContributionsListFragment();
        }
        FragmentTransaction transaction = getChildFragmentManager().beginTransaction();
        // When this container fragment is created, we fill it with our ContributionsListFragment
        transaction.replace(R.id.root_frame, contributionsListFragment, CONTRIBUTION_LIST_FRAGMENT_TAG);
        transaction.addToBackStack(CONTRIBUTION_LIST_FRAGMENT_TAG);
        transaction.commit();
        getChildFragmentManager().executePendingTransactions();
=======
        showFragment(contributionsListFragment, CONTRIBUTION_LIST_FRAGMENT_TAG);
>>>>>>> 03d540a4
    }

    /**
     * Replace FrameLayout with MediaDetailPagerFragment, user will see details of selected media.
     * Creates new one if null.
     */
    private void showMediaDetailPagerFragment() {
        // hide tabs on media detail view is visible
        ((MainActivity) getActivity()).hideTabs();
        // hide nearby card view on media detail is visible
        nearbyNotificationCardView.setVisibility(View.GONE);

<<<<<<< HEAD
        // Create if null
        if (getMediaDetailPagerFragment() == null) {
            mediaDetailPagerFragment = new MediaDetailPagerFragment();
        }
        FragmentTransaction transaction = getChildFragmentManager().beginTransaction();
        // When this container fragment is created, we fill it with our MediaDetailPagerFragment
        //transaction.addToBackStack(null);
        transaction.add(R.id.root_frame, mediaDetailPagerFragment, MEDIA_DETAIL_PAGER_FRAGMENT_TAG);
        transaction.addToBackStack(MEDIA_DETAIL_PAGER_FRAGMENT_TAG);
        transaction.commit();
        getChildFragmentManager().executePendingTransactions();

    }

    /**
     * Just getter method of ContributionsListFragment child of ContributionsFragment
     *
     * @return contributionsListFragment, if any created
     */
    public ContributionsListFragment getContributionsListFragment() {
        return contributionsListFragment;
    }

    /**
     * Just getter method of MediaDetailPagerFragment child of ContributionsFragment
     *
     * @return mediaDetailsFragment, if any created
     */
    public MediaDetailPagerFragment getMediaDetailPagerFragment() {
        return mediaDetailPagerFragment;
    }

=======
        showFragment(mediaDetailPagerFragment,MEDIA_DETAIL_PAGER_FRAGMENT_TAG);

    }

>>>>>>> 03d540a4
    @Override
    public void onBackStackChanged() {
        ((MainActivity) getActivity()).initBackButton();
    }

<<<<<<< HEAD
    @Override
    public Loader<Cursor> onCreateLoader(int i, Bundle bundle) {
        int uploads = store.getInt(UPLOADS_SHOWING, 100);
        return new CursorLoader(getActivity(), BASE_URI, //TODO find out the reason we pass activity here
                ALL_FIELDS, "", null,
                ContributionDao.CONTRIBUTION_SORT + "LIMIT " + uploads);
    }

    @Override
    public void onLoadFinished(Loader<Cursor> cursorLoader, Cursor cursor) {
        if (contributionsListFragment != null) {
            contributionsListFragment.changeProgressBarVisibility(false);

            if (contributionsListFragment.getAdapter() == null) {
                contributionsListFragment.setAdapter(new ContributionsListAdapter(getActivity().getApplicationContext(),
                        cursor, 0, contributionDao, this));
            } else {
                ((CursorAdapter) contributionsListFragment.getAdapter()).swapCursor(cursor);
            }

            contributionsListFragment.showWelcomeTip(cursor.getCount() == 0);
            notifyAndMigrateDataSetObservers();
            ((ContributionsListAdapter) contributionsListFragment.getAdapter()).setUploadService(uploadService);
        }
    }

    @Override
    public void onLoaderReset(Loader<Cursor> cursorLoader) {
        ((CursorAdapter) contributionsListFragment.getAdapter()).swapCursor(null);
    }

    private void notifyAndMigrateDataSetObservers() {
        Adapter adapter = contributionsListFragment.getAdapter();

        // First, move the observers over to the adapter now that we have it.
        for (DataSetObserver observer : observersWaitingForLoad) {
            adapter.registerDataSetObserver(observer);
        }
        observersWaitingForLoad.clear();

        // Now fire off a first notification...
        for (DataSetObserver observer : observersWaitingForLoad) {
            observer.onChanged();
        }

        if (ConfigUtils.isBetaFlavour()) {
            betaSetUploadCount(getTotalMediaCount());
        } else {
            setUploadCount();
        }
    }

=======
>>>>>>> 03d540a4
    /**
     * Called when onAuthCookieAcquired is called on authenticated parent activity
     *
     * @param uploadServiceIntent
     */
    void onAuthCookieAcquired(Intent uploadServiceIntent) {
        // Since we call onAuthCookieAcquired method from onAttach, isAdded is still false. So don't use it

        if (getActivity() != null) { // If fragment is attached to parent activity
            getActivity().bindService(uploadServiceIntent, uploadServiceConnection, Context.BIND_AUTO_CREATE);
            isUploadServiceConnected = true;
            getActivity().getSupportLoaderManager().initLoader(0, null, contributionsPresenter);
        }

    }

    /**
     * Replace whatever is in the current contributionsFragmentContainer view with
     * mediaDetailPagerFragment, and preserve previous state in back stack.
     * Called when user selects a contribution.
     */
    private void showDetail(int i) {
        if (mediaDetailPagerFragment == null || !mediaDetailPagerFragment.isVisible()) {
            mediaDetailPagerFragment = new MediaDetailPagerFragment();
            showMediaDetailPagerFragment();
        }
        mediaDetailPagerFragment.showImage(i);
    }

    @Override
    public void refreshSource() {
        getActivity().getSupportLoaderManager().restartLoader(0, null, contributionsPresenter);
    }

    @Override
    public Media getMediaAtPosition(int i) {
        return contributionsPresenter.getItemAtPosition(i);
    }

    @Override
    public int getTotalMediaCount() {
        return numberOfContributions;
    }

    @SuppressWarnings("ConstantConditions")
    private void setUploadCount() {

        compositeDisposable.add(okHttpJsonApiClient
                .getUploadCount(((MainActivity) getActivity()).sessionManager.getCurrentAccount().name)
                .subscribeOn(Schedulers.io())
                .observeOn(AndroidSchedulers.mainThread())
                .subscribe(this::displayUploadCount,
                        t -> Timber.e(t, "Fetching upload count failed")
                ));
    }

    private void displayUploadCount(Integer uploadCount) {
        if (getActivity().isFinishing()
                || getResources() == null) {
            return;
        }

        ((MainActivity) getActivity()).setNumOfUploads(uploadCount);

    }

    public void betaSetUploadCount(int betaUploadCount) {
        displayUploadCount(betaUploadCount);
    }

    @Override
    public void onPause() {
        super.onPause();
        locationManager.removeLocationListener(this);
        locationManager.unregisterLocationManager();
    }

    @Override
    public void onSaveInstanceState(Bundle outState) {
        super.onSaveInstanceState(outState);
        boolean mediaDetailsVisible = mediaDetailPagerFragment != null && mediaDetailPagerFragment.isVisible();
        outState.putBoolean("mediaDetailsVisible", mediaDetailsVisible);
    }

    @Override
    public void onResume() {
        super.onResume();
        contributionsPresenter.onAttachView(this);
        firstLocationUpdate = true;
        locationManager.addLocationListener(this);

        boolean isSettingsChanged = store.getBoolean(Prefs.IS_CONTRIBUTION_COUNT_CHANGED, false);
        store.putBoolean(Prefs.IS_CONTRIBUTION_COUNT_CHANGED, false);
        if (isSettingsChanged) {
            refreshSource();
        }


        if (store.getBoolean("displayNearbyCardView", true)) {
            checkPermissionsAndShowNearbyCardView();
            if (nearbyNotificationCardView.cardViewVisibilityState == NearbyNotificationCardView.CardViewVisibilityState.READY) {
                nearbyNotificationCardView.setVisibility(View.VISIBLE);
            }

        } else {
            // Hide nearby notification card view if related shared preferences is false
            nearbyNotificationCardView.setVisibility(View.GONE);
        }

        fetchCampaigns();
    }

    private void checkPermissionsAndShowNearbyCardView() {
        if (PermissionUtils.hasPermission(getActivity(), Manifest.permission.ACCESS_FINE_LOCATION)) {
            onLocationPermissionGranted();
        } else if (shouldShowRequestPermissionRationale(Manifest.permission.ACCESS_FINE_LOCATION)
                && store.getBoolean("displayLocationPermissionForCardView", true)
                && (((MainActivity) getActivity()).viewPager.getCurrentItem() == CONTRIBUTIONS_TAB_POSITION)) {
            nearbyNotificationCardView.permissionType = NearbyNotificationCardView.PermissionType.ENABLE_LOCATION_PERMISSION;
            showNearbyCardPermissionRationale();
        }
    }

    private void requestLocationPermission() {
        PermissionUtils.checkPermissionsAndPerformAction(getActivity(),
                Manifest.permission.ACCESS_FINE_LOCATION,
                this::onLocationPermissionGranted,
                this::displayYouWontSeeNearbyMessage,
                -1,
                -1);
    }

    private void onLocationPermissionGranted() {
        nearbyNotificationCardView.permissionType = NearbyNotificationCardView.PermissionType.NO_PERMISSION_NEEDED;
        locationManager.registerLocationManager();
    }

    private void showNearbyCardPermissionRationale() {
        DialogUtil.showAlertDialog(getActivity(),
                getString(R.string.nearby_card_permission_title),
                getString(R.string.nearby_card_permission_explanation),
                this::displayYouWontSeeNearbyMessage,
                this::requestLocationPermission,
                checkBoxView,
                false);
    }

    private void displayYouWontSeeNearbyMessage() {
        ViewUtil.showLongToast(getActivity(), getResources().getString(R.string.unable_to_display_nearest_place));
    }


    private void updateClosestNearbyCardViewInfo() {
        curLatLng = locationManager.getLastLocation();
        compositeDisposable.add(Observable.fromCallable(() -> nearbyController
                .loadAttractionsFromLocation(curLatLng, curLatLng, true, false)) // thanks to boolean, it will only return closest result
                .subscribeOn(Schedulers.io())
                .observeOn(AndroidSchedulers.mainThread())
                .subscribe(this::updateNearbyNotification,
                        throwable -> {
                            Timber.d(throwable);
                            updateNearbyNotification(null);
                        }));
    }

    private void updateNearbyNotification(@Nullable NearbyController.NearbyPlacesInfo nearbyPlacesInfo) {

        if (nearbyPlacesInfo != null && nearbyPlacesInfo.placeList != null && nearbyPlacesInfo.placeList.size() > 0) {
            Place closestNearbyPlace = nearbyPlacesInfo.placeList.get(0);
            String distance = formatDistanceBetween(curLatLng, closestNearbyPlace.location);
            closestNearbyPlace.setDistance(distance);
            nearbyNotificationCardView.updateContent(closestNearbyPlace);
            if (mediaDetailPagerFragment != null && mediaDetailPagerFragment.isVisible()) {
                nearbyNotificationCardView.setVisibility(View.GONE);
            } else {
                nearbyNotificationCardView.setVisibility(View.VISIBLE);
            }
        } else {
            // Means that no close nearby place is found
            nearbyNotificationCardView.setVisibility(View.GONE);
        }
    }

    @Override
    public void onDestroy() {
        compositeDisposable.clear();
        getChildFragmentManager().removeOnBackStackChangedListener(this);
        locationManager.unregisterLocationManager();
        locationManager.removeLocationListener(this);
        super.onDestroy();

        if (isUploadServiceConnected) {
            if (getActivity() != null) {
                getActivity().unbindService(uploadServiceConnection);
                isUploadServiceConnected = false;
            }
        }
    }

    @Override
    public void onLocationChangedSignificantly(LatLng latLng) {
        // Will be called if location changed more than 1000 meter
        // Do nothing on slight changes for using network efficiently
        firstLocationUpdate = false;
        updateClosestNearbyCardViewInfo();
    }

    @Override
    public void onLocationChangedSlightly(LatLng latLng) {
        /* Update closest nearby notification card onLocationChangedSlightly
        If first time to update location after onResume, then no need to wait for significant
        location change. Any closest location is better than no location
        */
        if (firstLocationUpdate) {
            updateClosestNearbyCardViewInfo();
            // Turn it to false, since it is not first location update anymore. To change closest location
            // notification, we need to wait for a significant location change.
            firstLocationUpdate = false;
        }
    }

    @Override
    public void onLocationChangedMedium(LatLng latLng) {
        // Update closest nearby card view if location changed more than 500 meters
        updateClosestNearbyCardViewInfo();
    }

    @Override
    public void onViewCreated(@NonNull View view,
                              @Nullable Bundle savedInstanceState) {
        super.onViewCreated(view, savedInstanceState);
    }

    /**
     * ask the presenter to fetch the campaigns only if user has not manually disabled it
     */
    private void fetchCampaigns() {
        if (store.getBoolean("displayCampaignsCardView", true)) {
            presenter.getCampaigns();
        }
    }

    @Override
    public void showMessage(String message) {
        Toast.makeText(getContext(), message, Toast.LENGTH_SHORT).show();
    }

    @Override
    public void showCampaigns(Campaign campaign) {
        if (campaign != null) {
            campaignView.setCampaign(campaign);
        }
    }

    @Override
    public void onDestroyView() {
        super.onDestroyView();
        presenter.onDetachView();
    }

    @Override
<<<<<<< HEAD
    public void onEvent(String filename) {
        for (int i = 0; i < getTotalMediaCount(); i++) {
            if (getMediaAtPosition(i).getFilename().equals(filename))
                showDetail(i);
=======
    public void showWelcomeTip(boolean shouldShow) {
        contributionsListFragment.showWelcomeTip(shouldShow);
    }

    @Override
    public void showProgress(boolean shouldShow) {
        contributionsListFragment.showProgress(shouldShow);
    }

    @Override
    public void showNoContributionsUI(boolean shouldShow) {
        contributionsListFragment.showNoContributionsUI(shouldShow);
    }

    @Override
    public void setUploadCount(int count) {
        this.numberOfContributions=count;
    }

    @Override
    public void onDataSetChanged() {
        contributionsListFragment.onDataSetChanged();
        mediaDetailPagerFragment.onDataSetChanged();
    }

    /**
     * Retry upload when it is failed
     *
     * @param contribution contribution to be retried
     */
    private void retryUpload(Contribution contribution) {
        if (NetworkUtils.isInternetConnectionEstablished(getContext())) {
            if (contribution.getState() == STATE_FAILED && null != uploadService) {
                uploadService.queue(UploadService.ACTION_UPLOAD_FILE, contribution);
                Timber.d("Restarting for %s", contribution.toString());
            } else {
                Timber.d("Skipping re-upload for non-failed %s", contribution.toString());
            }
        } else {
            ViewUtil.showLongToast(getContext(), R.string.this_function_needs_network_connection);
>>>>>>> 03d540a4
        }

    }
}<|MERGE_RESOLUTION|>--- conflicted
+++ resolved
@@ -64,30 +64,6 @@
 
 public class ContributionsFragment
         extends CommonsDaggerSupportFragment
-<<<<<<< HEAD
-        implements LoaderManager.LoaderCallbacks<Cursor>,
-        MediaDetailPagerFragment.MediaDetailProvider,
-        FragmentManager.OnBackStackChangedListener,
-        ContributionsListFragment.SourceRefresher,
-        LocationUpdateListener,
-        ICampaignsView,
-        ContributionsListAdapter.EventListener {
-    @Inject
-    @Named("default_preferences")
-    JsonKvStore store;
-    @Inject
-    ContributionDao contributionDao;
-    @Inject
-    MediaWikiApi mediaWikiApi;
-    @Inject
-    NearbyController nearbyController;
-    @Inject
-    OkHttpJsonApiClient okHttpJsonApiClient;
-    @Inject
-    CampaignsPresenter presenter;
-    @Inject
-    LocationServiceManager locationManager;
-=======
         implements
         MediaDetailProvider,
         OnBackStackChangedListener,
@@ -101,7 +77,6 @@
     @Inject OkHttpJsonApiClient okHttpJsonApiClient;
     @Inject CampaignsPresenter presenter;
     @Inject LocationServiceManager locationManager;
->>>>>>> 03d540a4
 
     private ArrayList<DataSetObserver> observersWaitingForLoad = new ArrayList<>();
     private UploadService uploadService;
@@ -137,12 +112,6 @@
             uploadService = (UploadService) ((HandlerService.HandlerServiceLocalBinder) binder)
                     .getService();
             isUploadServiceConnected = true;
-<<<<<<< HEAD
-            if (contributionsListFragment.getAdapter() != null) {
-                ((ContributionsListAdapter) contributionsListFragment.getAdapter()).setUploadService(uploadService);
-            }
-=======
->>>>>>> 03d540a4
         }
 
         @Override
@@ -178,17 +147,12 @@
         });
 
         if (savedInstanceState != null) {
-<<<<<<< HEAD
-            mediaDetailPagerFragment = (MediaDetailPagerFragment) getChildFragmentManager().findFragmentByTag(MEDIA_DETAIL_PAGER_FRAGMENT_TAG);
-            contributionsListFragment = (ContributionsListFragment) getChildFragmentManager().findFragmentByTag(CONTRIBUTION_LIST_FRAGMENT_TAG);
-=======
             mediaDetailPagerFragment = (MediaDetailPagerFragment) getChildFragmentManager()
                     .findFragmentByTag(MEDIA_DETAIL_PAGER_FRAGMENT_TAG);
             contributionsListFragment = (ContributionsListFragment) getChildFragmentManager()
                     .findFragmentByTag(CONTRIBUTION_LIST_FRAGMENT_TAG);
             shouldShowMediaDetailsFragment = savedInstanceState.getBoolean("mediaDetailsVisible");
         }
->>>>>>> 03d540a4
 
         initFragments();
 
@@ -297,13 +261,8 @@
         operations on first time fragment attached to an activity. Then they will be retained
         until fragment life time ends.
          */
-<<<<<<< HEAD
-        if (((MainActivity) getActivity()).isAuthCookieAcquired && !isFragmentAttachedBefore) {
-            onAuthCookieAcquired(((MainActivity) getActivity()).uploadServiceIntent);
-=======
         if (!isFragmentAttachedBefore) {
             onAuthCookieAcquired(((MainActivity)getActivity()).uploadServiceIntent);
->>>>>>> 03d540a4
             isFragmentAttachedBefore = true;
 
         }
@@ -327,21 +286,7 @@
                 nearbyNotificationCardView.setVisibility(View.GONE);
             }
         }
-<<<<<<< HEAD
-
-        // Create if null
-        if (getContributionsListFragment() == null) {
-            contributionsListFragment = new ContributionsListFragment();
-        }
-        FragmentTransaction transaction = getChildFragmentManager().beginTransaction();
-        // When this container fragment is created, we fill it with our ContributionsListFragment
-        transaction.replace(R.id.root_frame, contributionsListFragment, CONTRIBUTION_LIST_FRAGMENT_TAG);
-        transaction.addToBackStack(CONTRIBUTION_LIST_FRAGMENT_TAG);
-        transaction.commit();
-        getChildFragmentManager().executePendingTransactions();
-=======
         showFragment(contributionsListFragment, CONTRIBUTION_LIST_FRAGMENT_TAG);
->>>>>>> 03d540a4
     }
 
     /**
@@ -353,106 +298,15 @@
         ((MainActivity) getActivity()).hideTabs();
         // hide nearby card view on media detail is visible
         nearbyNotificationCardView.setVisibility(View.GONE);
-
-<<<<<<< HEAD
-        // Create if null
-        if (getMediaDetailPagerFragment() == null) {
-            mediaDetailPagerFragment = new MediaDetailPagerFragment();
-        }
-        FragmentTransaction transaction = getChildFragmentManager().beginTransaction();
-        // When this container fragment is created, we fill it with our MediaDetailPagerFragment
-        //transaction.addToBackStack(null);
-        transaction.add(R.id.root_frame, mediaDetailPagerFragment, MEDIA_DETAIL_PAGER_FRAGMENT_TAG);
-        transaction.addToBackStack(MEDIA_DETAIL_PAGER_FRAGMENT_TAG);
-        transaction.commit();
-        getChildFragmentManager().executePendingTransactions();
-
-    }
-
-    /**
-     * Just getter method of ContributionsListFragment child of ContributionsFragment
-     *
-     * @return contributionsListFragment, if any created
-     */
-    public ContributionsListFragment getContributionsListFragment() {
-        return contributionsListFragment;
-    }
-
-    /**
-     * Just getter method of MediaDetailPagerFragment child of ContributionsFragment
-     *
-     * @return mediaDetailsFragment, if any created
-     */
-    public MediaDetailPagerFragment getMediaDetailPagerFragment() {
-        return mediaDetailPagerFragment;
-    }
-
-=======
         showFragment(mediaDetailPagerFragment,MEDIA_DETAIL_PAGER_FRAGMENT_TAG);
 
     }
 
->>>>>>> 03d540a4
     @Override
     public void onBackStackChanged() {
         ((MainActivity) getActivity()).initBackButton();
     }
 
-<<<<<<< HEAD
-    @Override
-    public Loader<Cursor> onCreateLoader(int i, Bundle bundle) {
-        int uploads = store.getInt(UPLOADS_SHOWING, 100);
-        return new CursorLoader(getActivity(), BASE_URI, //TODO find out the reason we pass activity here
-                ALL_FIELDS, "", null,
-                ContributionDao.CONTRIBUTION_SORT + "LIMIT " + uploads);
-    }
-
-    @Override
-    public void onLoadFinished(Loader<Cursor> cursorLoader, Cursor cursor) {
-        if (contributionsListFragment != null) {
-            contributionsListFragment.changeProgressBarVisibility(false);
-
-            if (contributionsListFragment.getAdapter() == null) {
-                contributionsListFragment.setAdapter(new ContributionsListAdapter(getActivity().getApplicationContext(),
-                        cursor, 0, contributionDao, this));
-            } else {
-                ((CursorAdapter) contributionsListFragment.getAdapter()).swapCursor(cursor);
-            }
-
-            contributionsListFragment.showWelcomeTip(cursor.getCount() == 0);
-            notifyAndMigrateDataSetObservers();
-            ((ContributionsListAdapter) contributionsListFragment.getAdapter()).setUploadService(uploadService);
-        }
-    }
-
-    @Override
-    public void onLoaderReset(Loader<Cursor> cursorLoader) {
-        ((CursorAdapter) contributionsListFragment.getAdapter()).swapCursor(null);
-    }
-
-    private void notifyAndMigrateDataSetObservers() {
-        Adapter adapter = contributionsListFragment.getAdapter();
-
-        // First, move the observers over to the adapter now that we have it.
-        for (DataSetObserver observer : observersWaitingForLoad) {
-            adapter.registerDataSetObserver(observer);
-        }
-        observersWaitingForLoad.clear();
-
-        // Now fire off a first notification...
-        for (DataSetObserver observer : observersWaitingForLoad) {
-            observer.onChanged();
-        }
-
-        if (ConfigUtils.isBetaFlavour()) {
-            betaSetUploadCount(getTotalMediaCount());
-        } else {
-            setUploadCount();
-        }
-    }
-
-=======
->>>>>>> 03d540a4
     /**
      * Called when onAuthCookieAcquired is called on authenticated parent activity
      *
@@ -714,12 +568,6 @@
     }
 
     @Override
-<<<<<<< HEAD
-    public void onEvent(String filename) {
-        for (int i = 0; i < getTotalMediaCount(); i++) {
-            if (getMediaAtPosition(i).getFilename().equals(filename))
-                showDetail(i);
-=======
     public void showWelcomeTip(boolean shouldShow) {
         contributionsListFragment.showWelcomeTip(shouldShow);
     }
@@ -760,7 +608,6 @@
             }
         } else {
             ViewUtil.showLongToast(getContext(), R.string.this_function_needs_network_connection);
->>>>>>> 03d540a4
         }
 
     }
