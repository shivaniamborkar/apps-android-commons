--- conflicted
+++ resolved
@@ -125,20 +125,17 @@
         yesButton.setText(yesButtonText);
         noButton.setText(noButtonText);
 
-<<<<<<< HEAD
-        if(position==THANKS){
-            if (ReviewController.categories.size() == 0){
+        if (position == THANKS) {
+            if (ReviewController.categories.size() == 0) {
                 Handler uiHandler = new Handler();
                 uiHandler.post(() -> getReviewActivity().swipeToNext());
 
-            } else
-=======
-        if (position == CATEGORY) {
->>>>>>> cbab7dd3
-            updateCategories(ReviewController.categories);
+            }
+            if (position == CATEGORY) {
+                updateCategories(ReviewController.categories);
+            }
         }
-
-        return layoutView;
+            return layoutView;
     }
     private ReviewActivity getReviewActivity() {
         return (ReviewActivity) requireActivity();
