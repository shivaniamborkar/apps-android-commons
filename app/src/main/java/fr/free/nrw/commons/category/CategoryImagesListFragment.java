package fr.free.nrw.commons.category;

import android.annotation.SuppressLint;
import android.os.Bundle;
import android.view.LayoutInflater;
import android.view.View;
import android.view.ViewGroup;
import android.widget.AbsListView;
import android.widget.AdapterView;
import android.widget.GridView;
import android.widget.ListAdapter;
import android.widget.ProgressBar;
import android.widget.RelativeLayout;
import android.widget.TextView;

import java.util.List;
import java.util.concurrent.TimeUnit;

import javax.inject.Inject;
import javax.inject.Named;

import androidx.annotation.Nullable;
import butterknife.BindView;
import butterknife.ButterKnife;
import dagger.android.support.DaggerFragment;
import fr.free.nrw.commons.Media;
import fr.free.nrw.commons.R;
import fr.free.nrw.commons.explore.categories.ExploreActivity;
import fr.free.nrw.commons.kvstore.JsonKvStore;
import fr.free.nrw.commons.utils.NetworkUtils;
import fr.free.nrw.commons.utils.ViewUtil;
import io.reactivex.android.schedulers.AndroidSchedulers;
import io.reactivex.disposables.CompositeDisposable;
import io.reactivex.schedulers.Schedulers;
import timber.log.Timber;

import static android.view.View.GONE;
import static android.view.View.VISIBLE;

/**
 * Displays images for a particular category with load more on scrolling incorporated
 */
public class CategoryImagesListFragment extends DaggerFragment {

    private static int TIMEOUT_SECONDS = 15;

    private GridViewAdapter gridAdapter;

    @BindView(R.id.statusMessage)
    TextView statusTextView;
    @BindView(R.id.loadingImagesProgressBar) ProgressBar progressBar;
    @BindView(R.id.categoryImagesList) GridView gridView;
    @BindView(R.id.parentLayout) RelativeLayout parentLayout;
    @BindView(R.id.bottomProgressBar)
    ProgressBar bottomProgressBar;

    private CompositeDisposable compositeDisposable = new CompositeDisposable();
    private boolean hasMoreImages = true;
    private boolean isLoading = true;
    private String categoryName = null;

    @Inject CategoryImageController controller;
    @Inject
    @Named("default_preferences")
    JsonKvStore categoryKvStore;

    @Override
    public View onCreateView(LayoutInflater inflater, ViewGroup container, Bundle savedInstanceState) {
        View v = inflater.inflate(R.layout.fragment_category_images, container, false);
        ButterKnife.bind(this, v);
        return v;
    }

    @Override
    public void onViewCreated(View view, @Nullable Bundle savedInstanceState) {
        super.onViewCreated(view, savedInstanceState);
        gridView.setOnItemClickListener((AdapterView.OnItemClickListener) getActivity());
        initViews();
    }

    @Override
    public void onDestroy() {
        super.onDestroy();
        compositeDisposable.clear();
    }

    /**
     * Initializes the UI elements for the fragment
     * Setup the grid view to and scroll listener for it
     */
    private void initViews() {
        String categoryName = getArguments().getString("categoryName");
        if (getArguments() != null && categoryName != null) {
            this.categoryName = categoryName;
            resetQueryContinueValues(categoryName);
            initList();
            setScrollListener();
        }
    }

    /**
     * Query continue values determine the last page that was loaded for the particular keyword
     * This method resets those values, so that the results can be queried from the first page itself
     * @param keyword
     */
    private void resetQueryContinueValues(String keyword) {
        categoryKvStore.remove("query_continue_" + keyword);
    }

    /**
     * Checks for internet connection and then initializes the grid view with first 10 images of that category
     */
    @SuppressLint("CheckResult")
    private void initList() {
        if (!NetworkUtils.isInternetConnectionEstablished(getContext())) {
            handleNoInternet();
            return;
        }

        isLoading = true;
        progressBar.setVisibility(VISIBLE);
        compositeDisposable.add(controller.getCategoryImages(categoryName)
                .subscribeOn(Schedulers.io())
                .observeOn(AndroidSchedulers.mainThread())
                .timeout(TIMEOUT_SECONDS, TimeUnit.SECONDS)
                .subscribe(this::handleSuccess, this::handleError));
    }

    /**
     * Handles the UI updates for no internet scenario
     */
    private void handleNoInternet() {
        progressBar.setVisibility(GONE);
        if (gridAdapter == null || gridAdapter.isEmpty()) {
            statusTextView.setVisibility(VISIBLE);
            statusTextView.setText(getString(R.string.no_internet));
        } else {
            ViewUtil.showShortSnackbar(parentLayout, R.string.no_internet);
        }
    }

    /**
     * Logs and handles API error scenario
     * @param throwable
     */
    private void handleError(Throwable throwable) {
        Timber.e(throwable, "Error occurred while loading images inside a category");
        try{
            ViewUtil.showShortSnackbar(parentLayout, R.string.error_loading_images);
            initErrorView();
        }catch (Exception e){
            e.printStackTrace();
        }

    }

    /**
     * Handles the UI updates for a error scenario
     */
    private void initErrorView() {
        progressBar.setVisibility(GONE);
        if (gridAdapter == null || gridAdapter.isEmpty()) {
            statusTextView.setVisibility(VISIBLE);
            statusTextView.setText(getString(R.string.no_images_found));
        } else {
            statusTextView.setVisibility(GONE);
        }
    }

    /**
     * Initializes the adapter with a list of Media objects
     * @param mediaList List of new Media to be displayed
     */
    private void setAdapter(List<Media> mediaList) {
        gridAdapter = new GridViewAdapter(this.getContext(), R.layout.layout_category_images, mediaList);
        gridView.setAdapter(gridAdapter);
    }

    /**
     * Sets the scroll listener for the grid view so that more images are fetched when the user scrolls down
     * Checks if the category has more images before loading
     * Also checks whether images are currently being fetched before triggering another request
     */
    private void setScrollListener() {
        gridView.setOnScrollListener(new AbsListView.OnScrollListener() {
            @Override
            public void onScrollStateChanged(AbsListView view, int scrollState) {
            }

            @Override
            public void onScroll(AbsListView view, int firstVisibleItem, int visibleItemCount, int totalItemCount) {
                if (hasMoreImages && !isLoading && (firstVisibleItem + visibleItemCount + 1 >= totalItemCount)) {
                    isLoading = true;
                    progressBar.setVisibility(GONE);
                    bottomProgressBar.setVisibility(View.VISIBLE);
                    fetchMoreImages();
                }
                if (!hasMoreImages){
                    progressBar.setVisibility(GONE);
                }
            }
        });
    }

    /**
     * This method is called when viewPager has reached its end.
     * Fetches more images for the category and adds it to the grid view and viewpager adapter
     */
    public void fetchMoreImagesViewPager(){
        if (hasMoreImages && !isLoading) {
            isLoading = true;
            fetchMoreImages();
        }
        if (!hasMoreImages){
            progressBar.setVisibility(GONE);
        }
    }

    /**
     * Fetches more images for the category and adds it to the grid view adapter
     */
    @SuppressLint("CheckResult")
    private void fetchMoreImages() {
        if (!NetworkUtils.isInternetConnectionEstablished(getContext())) {
            handleNoInternet();
            return;
        }

<<<<<<< HEAD
        compositeDisposable.add(Observable.fromCallable(() -> controller.getCategoryImages(categoryName))
=======
        progressBar.setVisibility(VISIBLE);
        compositeDisposable.add(controller.getCategoryImages(categoryName)
>>>>>>> c45b9455
                .subscribeOn(Schedulers.io())
                .observeOn(AndroidSchedulers.mainThread())
                .timeout(TIMEOUT_SECONDS, TimeUnit.SECONDS)
                .subscribe(this::handleSuccess, this::handleError));
    }

    /**
     * Handles the success scenario
     * On first load, it initializes the grid view. On subsequent loads, it adds items to the adapter
     * @param collection List of new Media to be displayed
     */
    private void handleSuccess(List<Media> collection) {
        if (collection == null || collection.isEmpty()) {
            initErrorView();
            hasMoreImages = false;
            return;
        }

        if (gridAdapter == null) {
            setAdapter(collection);
        } else {
            if (gridAdapter.containsAll(collection)) {
                hasMoreImages = false;
                return;
            }
            gridAdapter.addItems(collection);
            try {
                ((CategoryImagesActivity) getContext()).viewPagerNotifyDataSetChanged();
            }catch (Exception e){
                e.printStackTrace();
            }
            try {
                ((CategoryDetailsActivity) getContext()).viewPagerNotifyDataSetChanged();
            }catch (Exception e){
                e.printStackTrace();
            }
            try {
                ((ExploreActivity) getContext()).viewPagerNotifyDataSetChanged();
            }catch (Exception e){
                e.printStackTrace();
            }
        }
        bottomProgressBar.setVisibility(GONE);
        progressBar.setVisibility(GONE);
        isLoading = false;
        statusTextView.setVisibility(GONE);
    }

    /**
     * It return an instance of gridView adapter which helps in extracting media details
     * used by the gridView
     * @return  GridView Adapter
     */
    public ListAdapter getAdapter() {
        return gridAdapter;
    }

}<|MERGE_RESOLUTION|>--- conflicted
+++ resolved
@@ -226,12 +226,8 @@
             return;
         }
 
-<<<<<<< HEAD
-        compositeDisposable.add(Observable.fromCallable(() -> controller.getCategoryImages(categoryName))
-=======
-        progressBar.setVisibility(VISIBLE);
+
         compositeDisposable.add(controller.getCategoryImages(categoryName)
->>>>>>> c45b9455
                 .subscribeOn(Schedulers.io())
                 .observeOn(AndroidSchedulers.mainThread())
                 .timeout(TIMEOUT_SECONDS, TimeUnit.SECONDS)
