--- conflicted
+++ resolved
@@ -375,7 +375,7 @@
         commonsButton.setOnClickListener(view -> openWebView(place.siteLinks.getCommonsLink()));
 
         icon.setImageResource(place.getDescription().getIcon());
-<<<<<<< HEAD
+
         description.setText(place.getLongDescription());
         title.setText(place.name.toString());
         distance.setText(place.distance.toString());
@@ -399,11 +399,7 @@
                 openWebView(place.siteLinks.getWikidataLink());
             }
         });
-=======
-        description.setText(place.getDescription().getText());
-        title.setText(place.name);
-        distance.setText(place.distance);
->>>>>>> 3a94275d
+
     }
 
     private void openWebView(Uri link) {
