--- conflicted
+++ resolved
@@ -327,50 +327,6 @@
         }
     }
 
-<<<<<<< HEAD
-    /**
-     * Updates camera position according to list sheet status. If list sheet is collapsed, camera
-     * focus should be in the center. If list sheet is expanded, camera focus should be visible
-     * on the gap between list sheet and tab layout.
-     * @param isBottomListSheetExpanded
-     */
-    private void updateMapCameraAccordingToBottomSheet(boolean isBottomListSheetExpanded) {
-        CameraPosition position;
-        this.isBottomListSheetExpanded = isBottomListSheetExpanded;
-        if (mapboxMap != null && curLatLng != null) {
-            if (isBottomListSheetExpanded) {
-                // Make camera to follow user on location change
-                if (ViewUtil.isPortrait(getActivity())) {
-                    position = new CameraPosition.Builder()
-                            .target(new LatLng(curLatLng.getLatitude() - CAMERA_TARGET_SHIFT_FACTOR_PORTRAIT,
-                                    curLatLng.getLongitude())) // Sets the new camera target above
-                            // current to make it visible when sheet is expanded
-                            .zoom(11) // Fixed zoom level
-                            .build();
-                } else {
-                    position = new CameraPosition.Builder()
-                            .target(new LatLng(curLatLng.getLatitude() - CAMERA_TARGET_SHIFT_FACTOR_LANDSCAPE,
-                                    curLatLng.getLongitude())) // Sets the new camera target above
-                            // current to make it visible when sheet is expanded
-                            .zoom(11) // Fixed zoom level
-                            .build();
-                }
-
-            } else {
-                // Make camera to follow user on location change
-                position = new CameraPosition.Builder()
-                        .target(new LatLng(curLatLng.getLatitude(),
-                                curLatLng.getLongitude())) // Sets the new camera target to curLatLng
-                        .zoom(mapboxMap.getCameraPosition().zoom) // Same zoom level
-                        .build();
-            }
-            mapboxMap.animateCamera(CameraUpdateFactory
-                    .newCameraPosition(position), 1000);
-        }
-    }
-
-=======
->>>>>>> 6391307f
     private void initViews() {
         Timber.d("initViews called");
         bottomSheetList = ((NearbyFragment)getParentFragment()).view.findViewById(R.id.bottom_sheet);
