<<<<<<< HEAD
package fr.free.nrw.commons.location;

import android.location.Location;
import android.net.Uri;
import android.support.annotation.NonNull;

public class LatLng {

    private final double latitude;
    private final double longitude;
    private final float accuracy;

    /** Accepts latitude and longitude.
     * North and South values are cut off at 90°
     *
     * @param latitude double value
     * @param longitude double value
     */
    public LatLng(double latitude, double longitude, float accuracy) {
        if (-180.0D <= longitude && longitude < 180.0D) {
            this.longitude = longitude;
        } else {
            this.longitude = ((longitude - 180.0D) % 360.0D + 360.0D) % 360.0D - 180.0D;
        }
        this.latitude = Math.max(-90.0D, Math.min(90.0D, latitude));
        this.accuracy = accuracy;
    }

    public static LatLng from(@NonNull Location location) {
        return new LatLng(location.getLatitude(), location.getLongitude(), location.getAccuracy());
    }

    public int hashCode() {
        boolean var1 = true;
        byte var2 = 1;
        long var3 = Double.doubleToLongBits(this.latitude);
        int var5 = 31 * var2 + (int)(var3 ^ var3 >>> 32);
        var3 = Double.doubleToLongBits(this.longitude);
        var5 = 31 * var5 + (int)(var3 ^ var3 >>> 32);
        return var5;
    }

    public boolean equals(Object o) {
        if (this == o) {
            return true;
        } else if (!(o instanceof LatLng)) {
            return false;
        } else {
            LatLng var2 = (LatLng)o;
            return Double.doubleToLongBits(this.latitude) == Double.doubleToLongBits(var2.latitude) && Double.doubleToLongBits(this.longitude) == Double.doubleToLongBits(var2.longitude);
        }
    }

    public String toString() {
        return "lat/lng: (" + this.latitude + "," + this.longitude + ")";
    }

    /**
     * Rounds the float to 4 digits and returns absolute value.
     *
     * @param coordinate A coordinate value as string.
     * @return String of the rounded number.
     */
    private String formatCoordinate(double coordinate) {
        double roundedNumber = Math.round(coordinate * 10000d) / 10000d;
        double absoluteNumber = Math.abs(roundedNumber);
        return String.valueOf(absoluteNumber);
    }

    /**
     * Returns "N" or "S" depending on the latitude.
     *
     * @return "N" or "S".
     */
    private String getNorthSouth() {
        if (this.latitude < 0) {
            return "S";
        }

        return "N";
    }

    /**
     * Returns "E" or "W" depending on the longitude.
     *
     * @return "E" or "W".
     */
    private String getEastWest() {
        if (this.longitude >= 0 && this.longitude < 180) {
            return "E";
        }

        return "W";
    }

    /**
     * Returns a nicely formatted coordinate string. Used e.g. in
     * the detail view.
     *
     * @return The formatted string.
     */
    public String getPrettyCoordinateString() {
        return formatCoordinate(this.latitude) + " " + this.getNorthSouth() + ", "
               + formatCoordinate(this.longitude) + " " + this.getEastWest();
    }

    /**
     * Return the location accuracy in meter.
     *
     * @return float
     */
    public float getAccuracy() {
        return accuracy;
    }

    /**
     * Return the longitude in degrees.
     *
     * @return double
     */
    public double getLongitude() {
        return longitude;
    }

    /**
     * Return the latitude in degrees.
     *
     * @return double
     */
    public double getLatitude() {
        return latitude;
    }

    public Uri getGmmIntentUri() {
        return Uri.parse("geo:0,0?q=" + latitude + "," + longitude);
    }
}
=======
package fr.free.nrw.commons.location;

import android.location.Location;
import android.net.Uri;
import android.support.annotation.NonNull;

/**
 * a latitude and longitude point with accuracy information, often of a picture
 */
public class LatLng {

    private final double latitude;
    private final double longitude;
    private final float accuracy;

    /**
     * Accepts latitude and longitude.
     * North and South values are cut off at 90°
     *
     * @param latitude the latitude
     * @param longitude the longitude
     * @param accuracy the accuracy
     *
     * Examples:
     * the Statue of Liberty is located at 40.69° N, 74.04° W
     * The Statue of Liberty could be constructed as LatLng(40.69, -74.04, 1.0)
     * where positive signifies north, east and negative signifies south, west.
     */
    public LatLng(double latitude, double longitude, float accuracy) {
        if (-180.0D <= longitude && longitude < 180.0D) {
            this.longitude = longitude;
        } else {
            this.longitude = ((longitude - 180.0D) % 360.0D + 360.0D) % 360.0D - 180.0D;
        }
        this.latitude = Math.max(-90.0D, Math.min(90.0D, latitude));
        this.accuracy = accuracy;
    }

    /**
     * gets the latitude and longitude of a given non-null location
     * @param location the non-null location of the user
     * @return LatLng the Latitude and Longitude of a given location
     */
    public static LatLng from(@NonNull Location location) {
        return new LatLng(location.getLatitude(), location.getLongitude(), location.getAccuracy());
    }

    /**
     * creates a hash code for the longitude and longitude
     */
    public int hashCode() {
        byte var1 = 1;
        long var2 = Double.doubleToLongBits(this.latitude);
        int var3 = 31 * var1 + (int)(var2 ^ var2 >>> 32);
        var2 = Double.doubleToLongBits(this.longitude);
        var3 = 31 * var3 + (int)(var2 ^ var2 >>> 32);
        return var3;
    }

    /**
     * checks for equality of two LatLng objects
     * @param o the second LatLng object
     */
    public boolean equals(Object o) {
        if (this == o) {
            return true;
        } else if (!(o instanceof LatLng)) {
            return false;
        } else {
            LatLng var2 = (LatLng)o;
            return Double.doubleToLongBits(this.latitude) == Double.doubleToLongBits(var2.latitude) && Double.doubleToLongBits(this.longitude) == Double.doubleToLongBits(var2.longitude);
        }
    }

    /**
     * returns a string representation of the latitude and longitude
     */
    public String toString() {
        return "lat/lng: (" + this.latitude + "," + this.longitude + ")";
    }

    /**
     * Rounds the float to 4 digits and returns absolute value.
     *
     * @param coordinate A coordinate value as string.
     * @return String of the rounded number.
     */
    private String formatCoordinate(double coordinate) {
        double roundedNumber = Math.round(coordinate * 10000d) / 10000d;
        double absoluteNumber = Math.abs(roundedNumber);
        return String.valueOf(absoluteNumber);
    }

    /**
     * Returns "N" or "S" depending on the latitude.
     *
     * @return "N" or "S".
     */
    private String getNorthSouth() {
        if (this.latitude < 0) {
            return "S";
        }

        return "N";
    }

    /**
     * Returns "E" or "W" depending on the longitude.
     *
     * @return "E" or "W".
     */
    private String getEastWest() {
        if (this.longitude >= 0 && this.longitude < 180) {
            return "E";
        }

        return "W";
    }

    /**
     * Returns a nicely formatted coordinate string. Used e.g. in
     * the detail view.
     *
     * @return The formatted string.
     */
    public String getPrettyCoordinateString() {
        return formatCoordinate(this.latitude) + " " + this.getNorthSouth() + ", "
               + formatCoordinate(this.longitude) + " " + this.getEastWest();
    }

    /**
     * Return the location accuracy in meter.
     *
     * @return float
     */
    public float getAccuracy() {
        return accuracy;
    }

    /**
     * Return the longitude in degrees.
     *
     * @return double
     */
    public double getLongitude() {
        return longitude;
    }

    /**
     * Return the latitude in degrees.
     *
     * @return double
     */
    public double getLatitude() {
        return latitude;
    }

    public Uri getGmmIntentUri() {
        return Uri.parse("geo:0,0?q=" + latitude + "," + longitude);
    }
}
>>>>>>> 123c4adb
<|MERGE_RESOLUTION|>--- conflicted
+++ resolved
@@ -1,301 +1,162 @@
-<<<<<<< HEAD
-package fr.free.nrw.commons.location;
-
-import android.location.Location;
-import android.net.Uri;
-import android.support.annotation.NonNull;
-
-public class LatLng {
-
-    private final double latitude;
-    private final double longitude;
-    private final float accuracy;
-
-    /** Accepts latitude and longitude.
-     * North and South values are cut off at 90°
-     *
-     * @param latitude double value
-     * @param longitude double value
-     */
-    public LatLng(double latitude, double longitude, float accuracy) {
-        if (-180.0D <= longitude && longitude < 180.0D) {
-            this.longitude = longitude;
-        } else {
-            this.longitude = ((longitude - 180.0D) % 360.0D + 360.0D) % 360.0D - 180.0D;
-        }
-        this.latitude = Math.max(-90.0D, Math.min(90.0D, latitude));
-        this.accuracy = accuracy;
-    }
-
-    public static LatLng from(@NonNull Location location) {
-        return new LatLng(location.getLatitude(), location.getLongitude(), location.getAccuracy());
-    }
-
-    public int hashCode() {
-        boolean var1 = true;
-        byte var2 = 1;
-        long var3 = Double.doubleToLongBits(this.latitude);
-        int var5 = 31 * var2 + (int)(var3 ^ var3 >>> 32);
-        var3 = Double.doubleToLongBits(this.longitude);
-        var5 = 31 * var5 + (int)(var3 ^ var3 >>> 32);
-        return var5;
-    }
-
-    public boolean equals(Object o) {
-        if (this == o) {
-            return true;
-        } else if (!(o instanceof LatLng)) {
-            return false;
-        } else {
-            LatLng var2 = (LatLng)o;
-            return Double.doubleToLongBits(this.latitude) == Double.doubleToLongBits(var2.latitude) && Double.doubleToLongBits(this.longitude) == Double.doubleToLongBits(var2.longitude);
-        }
-    }
-
-    public String toString() {
-        return "lat/lng: (" + this.latitude + "," + this.longitude + ")";
-    }
-
-    /**
-     * Rounds the float to 4 digits and returns absolute value.
-     *
-     * @param coordinate A coordinate value as string.
-     * @return String of the rounded number.
-     */
-    private String formatCoordinate(double coordinate) {
-        double roundedNumber = Math.round(coordinate * 10000d) / 10000d;
-        double absoluteNumber = Math.abs(roundedNumber);
-        return String.valueOf(absoluteNumber);
-    }
-
-    /**
-     * Returns "N" or "S" depending on the latitude.
-     *
-     * @return "N" or "S".
-     */
-    private String getNorthSouth() {
-        if (this.latitude < 0) {
-            return "S";
-        }
-
-        return "N";
-    }
-
-    /**
-     * Returns "E" or "W" depending on the longitude.
-     *
-     * @return "E" or "W".
-     */
-    private String getEastWest() {
-        if (this.longitude >= 0 && this.longitude < 180) {
-            return "E";
-        }
-
-        return "W";
-    }
-
-    /**
-     * Returns a nicely formatted coordinate string. Used e.g. in
-     * the detail view.
-     *
-     * @return The formatted string.
-     */
-    public String getPrettyCoordinateString() {
-        return formatCoordinate(this.latitude) + " " + this.getNorthSouth() + ", "
-               + formatCoordinate(this.longitude) + " " + this.getEastWest();
-    }
-
-    /**
-     * Return the location accuracy in meter.
-     *
-     * @return float
-     */
-    public float getAccuracy() {
-        return accuracy;
-    }
-
-    /**
-     * Return the longitude in degrees.
-     *
-     * @return double
-     */
-    public double getLongitude() {
-        return longitude;
-    }
-
-    /**
-     * Return the latitude in degrees.
-     *
-     * @return double
-     */
-    public double getLatitude() {
-        return latitude;
-    }
-
-    public Uri getGmmIntentUri() {
-        return Uri.parse("geo:0,0?q=" + latitude + "," + longitude);
-    }
-}
-=======
-package fr.free.nrw.commons.location;
-
-import android.location.Location;
-import android.net.Uri;
-import android.support.annotation.NonNull;
-
-/**
- * a latitude and longitude point with accuracy information, often of a picture
- */
-public class LatLng {
-
-    private final double latitude;
-    private final double longitude;
-    private final float accuracy;
-
-    /**
-     * Accepts latitude and longitude.
-     * North and South values are cut off at 90°
-     *
-     * @param latitude the latitude
-     * @param longitude the longitude
-     * @param accuracy the accuracy
-     *
-     * Examples:
-     * the Statue of Liberty is located at 40.69° N, 74.04° W
-     * The Statue of Liberty could be constructed as LatLng(40.69, -74.04, 1.0)
-     * where positive signifies north, east and negative signifies south, west.
-     */
-    public LatLng(double latitude, double longitude, float accuracy) {
-        if (-180.0D <= longitude && longitude < 180.0D) {
-            this.longitude = longitude;
-        } else {
-            this.longitude = ((longitude - 180.0D) % 360.0D + 360.0D) % 360.0D - 180.0D;
-        }
-        this.latitude = Math.max(-90.0D, Math.min(90.0D, latitude));
-        this.accuracy = accuracy;
-    }
-
-    /**
-     * gets the latitude and longitude of a given non-null location
-     * @param location the non-null location of the user
-     * @return LatLng the Latitude and Longitude of a given location
-     */
-    public static LatLng from(@NonNull Location location) {
-        return new LatLng(location.getLatitude(), location.getLongitude(), location.getAccuracy());
-    }
-
-    /**
-     * creates a hash code for the longitude and longitude
-     */
-    public int hashCode() {
-        byte var1 = 1;
-        long var2 = Double.doubleToLongBits(this.latitude);
-        int var3 = 31 * var1 + (int)(var2 ^ var2 >>> 32);
-        var2 = Double.doubleToLongBits(this.longitude);
-        var3 = 31 * var3 + (int)(var2 ^ var2 >>> 32);
-        return var3;
-    }
-
-    /**
-     * checks for equality of two LatLng objects
-     * @param o the second LatLng object
-     */
-    public boolean equals(Object o) {
-        if (this == o) {
-            return true;
-        } else if (!(o instanceof LatLng)) {
-            return false;
-        } else {
-            LatLng var2 = (LatLng)o;
-            return Double.doubleToLongBits(this.latitude) == Double.doubleToLongBits(var2.latitude) && Double.doubleToLongBits(this.longitude) == Double.doubleToLongBits(var2.longitude);
-        }
-    }
-
-    /**
-     * returns a string representation of the latitude and longitude
-     */
-    public String toString() {
-        return "lat/lng: (" + this.latitude + "," + this.longitude + ")";
-    }
-
-    /**
-     * Rounds the float to 4 digits and returns absolute value.
-     *
-     * @param coordinate A coordinate value as string.
-     * @return String of the rounded number.
-     */
-    private String formatCoordinate(double coordinate) {
-        double roundedNumber = Math.round(coordinate * 10000d) / 10000d;
-        double absoluteNumber = Math.abs(roundedNumber);
-        return String.valueOf(absoluteNumber);
-    }
-
-    /**
-     * Returns "N" or "S" depending on the latitude.
-     *
-     * @return "N" or "S".
-     */
-    private String getNorthSouth() {
-        if (this.latitude < 0) {
-            return "S";
-        }
-
-        return "N";
-    }
-
-    /**
-     * Returns "E" or "W" depending on the longitude.
-     *
-     * @return "E" or "W".
-     */
-    private String getEastWest() {
-        if (this.longitude >= 0 && this.longitude < 180) {
-            return "E";
-        }
-
-        return "W";
-    }
-
-    /**
-     * Returns a nicely formatted coordinate string. Used e.g. in
-     * the detail view.
-     *
-     * @return The formatted string.
-     */
-    public String getPrettyCoordinateString() {
-        return formatCoordinate(this.latitude) + " " + this.getNorthSouth() + ", "
-               + formatCoordinate(this.longitude) + " " + this.getEastWest();
-    }
-
-    /**
-     * Return the location accuracy in meter.
-     *
-     * @return float
-     */
-    public float getAccuracy() {
-        return accuracy;
-    }
-
-    /**
-     * Return the longitude in degrees.
-     *
-     * @return double
-     */
-    public double getLongitude() {
-        return longitude;
-    }
-
-    /**
-     * Return the latitude in degrees.
-     *
-     * @return double
-     */
-    public double getLatitude() {
-        return latitude;
-    }
-
-    public Uri getGmmIntentUri() {
-        return Uri.parse("geo:0,0?q=" + latitude + "," + longitude);
-    }
-}
->>>>>>> 123c4adb
+package fr.free.nrw.commons.location;
+
+import android.location.Location;
+import android.net.Uri;
+import android.support.annotation.NonNull;
+
+/**
+ * a latitude and longitude point with accuracy information, often of a picture
+ */
+public class LatLng {
+
+    private final double latitude;
+    private final double longitude;
+    private final float accuracy;
+
+    /**
+     * Accepts latitude and longitude.
+     * North and South values are cut off at 90°
+     *
+     * @param latitude the latitude
+     * @param longitude the longitude
+     * @param accuracy the accuracy
+     *
+     * Examples:
+     * the Statue of Liberty is located at 40.69° N, 74.04° W
+     * The Statue of Liberty could be constructed as LatLng(40.69, -74.04, 1.0)
+     * where positive signifies north, east and negative signifies south, west.
+     */
+    public LatLng(double latitude, double longitude, float accuracy) {
+        if (-180.0D <= longitude && longitude < 180.0D) {
+            this.longitude = longitude;
+        } else {
+            this.longitude = ((longitude - 180.0D) % 360.0D + 360.0D) % 360.0D - 180.0D;
+        }
+        this.latitude = Math.max(-90.0D, Math.min(90.0D, latitude));
+        this.accuracy = accuracy;
+    }
+
+    /**
+     * gets the latitude and longitude of a given non-null location
+     * @param location the non-null location of the user
+     * @return LatLng the Latitude and Longitude of a given location
+     */
+    public static LatLng from(@NonNull Location location) {
+        return new LatLng(location.getLatitude(), location.getLongitude(), location.getAccuracy());
+    }
+
+    /**
+     * creates a hash code for the longitude and longitude
+     */
+    public int hashCode() {
+        byte var1 = 1;
+        long var2 = Double.doubleToLongBits(this.latitude);
+        int var3 = 31 * var1 + (int)(var2 ^ var2 >>> 32);
+        var2 = Double.doubleToLongBits(this.longitude);
+        var3 = 31 * var3 + (int)(var2 ^ var2 >>> 32);
+        return var3;
+    }
+
+    /**
+     * checks for equality of two LatLng objects
+     * @param o the second LatLng object
+     */
+    public boolean equals(Object o) {
+        if (this == o) {
+            return true;
+        } else if (!(o instanceof LatLng)) {
+            return false;
+        } else {
+            LatLng var2 = (LatLng)o;
+            return Double.doubleToLongBits(this.latitude) == Double.doubleToLongBits(var2.latitude) && Double.doubleToLongBits(this.longitude) == Double.doubleToLongBits(var2.longitude);
+        }
+    }
+
+    /**
+     * returns a string representation of the latitude and longitude
+     */
+    public String toString() {
+        return "lat/lng: (" + this.latitude + "," + this.longitude + ")";
+    }
+
+    /**
+     * Rounds the float to 4 digits and returns absolute value.
+     *
+     * @param coordinate A coordinate value as string.
+     * @return String of the rounded number.
+     */
+    private String formatCoordinate(double coordinate) {
+        double roundedNumber = Math.round(coordinate * 10000d) / 10000d;
+        double absoluteNumber = Math.abs(roundedNumber);
+        return String.valueOf(absoluteNumber);
+    }
+
+    /**
+     * Returns "N" or "S" depending on the latitude.
+     *
+     * @return "N" or "S".
+     */
+    private String getNorthSouth() {
+        if (this.latitude < 0) {
+            return "S";
+        }
+
+        return "N";
+    }
+
+    /**
+     * Returns "E" or "W" depending on the longitude.
+     *
+     * @return "E" or "W".
+     */
+    private String getEastWest() {
+        if (this.longitude >= 0 && this.longitude < 180) {
+            return "E";
+        }
+
+        return "W";
+    }
+
+    /**
+     * Returns a nicely formatted coordinate string. Used e.g. in
+     * the detail view.
+     *
+     * @return The formatted string.
+     */
+    public String getPrettyCoordinateString() {
+        return formatCoordinate(this.latitude) + " " + this.getNorthSouth() + ", "
+               + formatCoordinate(this.longitude) + " " + this.getEastWest();
+    }
+
+    /**
+     * Return the location accuracy in meter.
+     *
+     * @return float
+     */
+    public float getAccuracy() {
+        return accuracy;
+    }
+
+    /**
+     * Return the longitude in degrees.
+     *
+     * @return double
+     */
+    public double getLongitude() {
+        return longitude;
+    }
+
+    /**
+     * Return the latitude in degrees.
+     *
+     * @return double
+     */
+    public double getLatitude() {
+        return latitude;
+    }
+
+    public Uri getGmmIntentUri() {
+        return Uri.parse("geo:0,0?q=" + latitude + "," + longitude);
+    }
+}
+