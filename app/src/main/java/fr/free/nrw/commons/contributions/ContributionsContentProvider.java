package fr.free.nrw.commons.contributions;

import android.content.ContentProvider;
import android.content.ContentValues;
import android.content.UriMatcher;
import android.database.Cursor;
import android.database.sqlite.SQLiteDatabase;
import android.database.sqlite.SQLiteQueryBuilder;
import android.net.Uri;
import android.support.annotation.NonNull;
import android.text.TextUtils;

import javax.inject.Inject;

import dagger.android.AndroidInjection;
import fr.free.nrw.commons.data.DBOpenHelper;
import timber.log.Timber;

import static android.content.UriMatcher.NO_MATCH;
import static fr.free.nrw.commons.contributions.Contribution.Table.ALL_FIELDS;
import static fr.free.nrw.commons.contributions.Contribution.Table.TABLE_NAME;

public class ContributionsContentProvider extends ContentProvider {

    private static final int CONTRIBUTIONS = 1;
    private static final int CONTRIBUTIONS_ID = 2;
    private static final String BASE_PATH = "contributions";
    private static final UriMatcher uriMatcher = new UriMatcher(NO_MATCH);
    public static final String AUTHORITY = "fr.free.nrw.commons.contributions.contentprovider";

    public static final Uri BASE_URI = Uri.parse("content://" + AUTHORITY + "/" + BASE_PATH);

    static {
        uriMatcher.addURI(AUTHORITY, BASE_PATH, CONTRIBUTIONS);
        uriMatcher.addURI(AUTHORITY, BASE_PATH + "/#", CONTRIBUTIONS_ID);
    }

    public static Uri uriForId(int id) {
        return Uri.parse(BASE_URI.toString() + "/" + id);
    }

    @Inject DBOpenHelper dbOpenHelper;

    @Override
    public boolean onCreate() {
        AndroidInjection.inject(this);
        return true;
    }

    @SuppressWarnings("ConstantConditions")
    @Override
    public Cursor query(@NonNull Uri uri, String[] projection, String selection,
                        String[] selectionArgs, String sortOrder) {
        SQLiteQueryBuilder queryBuilder = new SQLiteQueryBuilder();
        queryBuilder.setTables(TABLE_NAME);

        int uriType = uriMatcher.match(uri);

<<<<<<< HEAD
        SQLiteDatabase db = dbOpenHelper.getReadableDatabase();
=======
        CommonsApplication app = (CommonsApplication) getContext().getApplicationContext();
        SQLiteDatabase db = app.getDBOpenHelper().getReadableDatabase();
>>>>>>> 40666650
        Cursor cursor;

        switch (uriType) {
            case CONTRIBUTIONS:
                cursor = queryBuilder.query(db, projection, selection, selectionArgs,
                        null, null, sortOrder);
                break;
            case CONTRIBUTIONS_ID:
                cursor = queryBuilder.query(db,
                        ALL_FIELDS,
                        "_id = ?",
                        new String[]{uri.getLastPathSegment()},
                        null,
                        null,
                        sortOrder
                );
                break;
            default:
                throw new IllegalArgumentException("Unknown URI" + uri);
        }

        cursor.setNotificationUri(getContext().getContentResolver(), uri);

        return cursor;
    }

    @Override
    public String getType(@NonNull Uri uri) {
        return null;
    }

    @SuppressWarnings("ConstantConditions")
    @Override
    public Uri insert(@NonNull Uri uri, ContentValues contentValues) {
        int uriType = uriMatcher.match(uri);
<<<<<<< HEAD
        SQLiteDatabase sqlDB = dbOpenHelper.getWritableDatabase();
        long id = 0;
=======
        CommonsApplication app = (CommonsApplication) getContext().getApplicationContext();
        SQLiteDatabase sqlDB = app.getDBOpenHelper().getWritableDatabase();
        long id;
>>>>>>> 40666650
        switch (uriType) {
            case CONTRIBUTIONS:
                id = sqlDB.insert(TABLE_NAME, null, contentValues);
                break;
            default:
                throw new IllegalArgumentException("Unknown URI: " + uri);
        }
        getContext().getContentResolver().notifyChange(uri, null);
        return Uri.parse(BASE_URI + "/" + id);
    }

    @SuppressWarnings("ConstantConditions")
    @Override
    public int delete(@NonNull Uri uri, String s, String[] strings) {
        int rows;
        int uriType = uriMatcher.match(uri);

<<<<<<< HEAD
        SQLiteDatabase db = dbOpenHelper.getReadableDatabase();
=======
        CommonsApplication app = (CommonsApplication) getContext().getApplicationContext();
        SQLiteDatabase sqlDB = app.getDBOpenHelper().getWritableDatabase();
>>>>>>> 40666650

        switch (uriType) {
            case CONTRIBUTIONS_ID:
                Timber.d("Deleting contribution id %s", uri.getLastPathSegment());
                rows = sqlDB.delete(TABLE_NAME,
                        "_id = ?",
                        new String[]{uri.getLastPathSegment()}
                );
                break;
            default:
                throw new IllegalArgumentException("Unknown URI" + uri);
        }
        getContext().getContentResolver().notifyChange(uri, null);
        return rows;
    }

    @SuppressWarnings("ConstantConditions")
    @Override
    public int bulkInsert(@NonNull Uri uri, @NonNull ContentValues[] values) {
        Timber.d("Hello, bulk insert! (ContributionsContentProvider)");
        int uriType = uriMatcher.match(uri);
<<<<<<< HEAD
        SQLiteDatabase sqlDB = dbOpenHelper.getWritableDatabase();
=======
        CommonsApplication app = (CommonsApplication) getContext().getApplicationContext();
        SQLiteDatabase sqlDB = app.getDBOpenHelper().getWritableDatabase();
>>>>>>> 40666650
        sqlDB.beginTransaction();
        switch (uriType) {
            case CONTRIBUTIONS:
                for (ContentValues value : values) {
                    Timber.d("Inserting! %s", value);
                    sqlDB.insert(TABLE_NAME, null, value);
                }
                break;
            default:
                throw new IllegalArgumentException("Unknown URI: " + uri);
        }
        sqlDB.setTransactionSuccessful();
        sqlDB.endTransaction();
        getContext().getContentResolver().notifyChange(uri, null);
        return values.length;
    }

    @SuppressWarnings("ConstantConditions")
    @Override
    public int update(@NonNull Uri uri, ContentValues contentValues, String selection, String[] selectionArgs) {
        /*
        SQL Injection warnings: First, note that we're not exposing this to the outside world (exported="false")
        Even then, we should make sure to sanitize all user input appropriately. Input that passes through ContentValues
        should be fine. So only issues are those that pass in via concating.

        In here, the only concat created argument is for id. It is cast to an int, and will error out otherwise.
         */
        int uriType = uriMatcher.match(uri);
<<<<<<< HEAD
        SQLiteDatabase sqlDB = dbOpenHelper.getWritableDatabase();
        int rowsUpdated = 0;
=======
        CommonsApplication app = (CommonsApplication) getContext().getApplicationContext();
        SQLiteDatabase sqlDB = app.getDBOpenHelper().getWritableDatabase();
        int rowsUpdated;
>>>>>>> 40666650
        switch (uriType) {
            case CONTRIBUTIONS:
                rowsUpdated = sqlDB.update(TABLE_NAME, contentValues, selection, selectionArgs);
                break;
            case CONTRIBUTIONS_ID:
                int id = Integer.valueOf(uri.getLastPathSegment());

                if (TextUtils.isEmpty(selection)) {
                    rowsUpdated = sqlDB.update(TABLE_NAME,
                            contentValues,
                            Contribution.Table.COLUMN_ID + " = ?",
                            new String[]{String.valueOf(id)});
                } else {
                    throw new IllegalArgumentException(
                            "Parameter `selection` should be empty when updating an ID");
                }
                break;
            default:
                throw new IllegalArgumentException("Unknown URI: " + uri + " with type " + uriType);
        }
        getContext().getContentResolver().notifyChange(uri, null);
        return rowsUpdated;
    }
}<|MERGE_RESOLUTION|>--- conflicted
+++ resolved
@@ -56,12 +56,7 @@
 
         int uriType = uriMatcher.match(uri);
 
-<<<<<<< HEAD
         SQLiteDatabase db = dbOpenHelper.getReadableDatabase();
-=======
-        CommonsApplication app = (CommonsApplication) getContext().getApplicationContext();
-        SQLiteDatabase db = app.getDBOpenHelper().getReadableDatabase();
->>>>>>> 40666650
         Cursor cursor;
 
         switch (uriType) {
@@ -97,14 +92,8 @@
     @Override
     public Uri insert(@NonNull Uri uri, ContentValues contentValues) {
         int uriType = uriMatcher.match(uri);
-<<<<<<< HEAD
         SQLiteDatabase sqlDB = dbOpenHelper.getWritableDatabase();
         long id = 0;
-=======
-        CommonsApplication app = (CommonsApplication) getContext().getApplicationContext();
-        SQLiteDatabase sqlDB = app.getDBOpenHelper().getWritableDatabase();
-        long id;
->>>>>>> 40666650
         switch (uriType) {
             case CONTRIBUTIONS:
                 id = sqlDB.insert(TABLE_NAME, null, contentValues);
@@ -122,17 +111,12 @@
         int rows;
         int uriType = uriMatcher.match(uri);
 
-<<<<<<< HEAD
         SQLiteDatabase db = dbOpenHelper.getReadableDatabase();
-=======
-        CommonsApplication app = (CommonsApplication) getContext().getApplicationContext();
-        SQLiteDatabase sqlDB = app.getDBOpenHelper().getWritableDatabase();
->>>>>>> 40666650
 
         switch (uriType) {
             case CONTRIBUTIONS_ID:
                 Timber.d("Deleting contribution id %s", uri.getLastPathSegment());
-                rows = sqlDB.delete(TABLE_NAME,
+                rows = db.delete(TABLE_NAME,
                         "_id = ?",
                         new String[]{uri.getLastPathSegment()}
                 );
@@ -149,12 +133,7 @@
     public int bulkInsert(@NonNull Uri uri, @NonNull ContentValues[] values) {
         Timber.d("Hello, bulk insert! (ContributionsContentProvider)");
         int uriType = uriMatcher.match(uri);
-<<<<<<< HEAD
         SQLiteDatabase sqlDB = dbOpenHelper.getWritableDatabase();
-=======
-        CommonsApplication app = (CommonsApplication) getContext().getApplicationContext();
-        SQLiteDatabase sqlDB = app.getDBOpenHelper().getWritableDatabase();
->>>>>>> 40666650
         sqlDB.beginTransaction();
         switch (uriType) {
             case CONTRIBUTIONS:
@@ -183,14 +162,8 @@
         In here, the only concat created argument is for id. It is cast to an int, and will error out otherwise.
          */
         int uriType = uriMatcher.match(uri);
-<<<<<<< HEAD
         SQLiteDatabase sqlDB = dbOpenHelper.getWritableDatabase();
         int rowsUpdated = 0;
-=======
-        CommonsApplication app = (CommonsApplication) getContext().getApplicationContext();
-        SQLiteDatabase sqlDB = app.getDBOpenHelper().getWritableDatabase();
-        int rowsUpdated;
->>>>>>> 40666650
         switch (uriType) {
             case CONTRIBUTIONS:
                 rowsUpdated = sqlDB.update(TABLE_NAME, contentValues, selection, selectionArgs);
