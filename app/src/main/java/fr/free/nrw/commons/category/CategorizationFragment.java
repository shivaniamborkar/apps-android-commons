package fr.free.nrw.commons.category;

import android.content.ContentProviderClient;
import android.content.SharedPreferences;
import android.os.Bundle;
import android.preference.PreferenceManager;
import android.support.v7.app.AlertDialog;
import android.support.v7.widget.LinearLayoutManager;
import android.support.v7.widget.RecyclerView;
import android.text.TextUtils;
import android.view.LayoutInflater;
import android.view.Menu;
import android.view.MenuInflater;
import android.view.MenuItem;
import android.view.View;
import android.view.ViewGroup;
import android.widget.EditText;
import android.widget.ProgressBar;
import android.widget.TextView;

import com.jakewharton.rxbinding2.view.RxView;
import com.jakewharton.rxbinding2.widget.RxTextView;
import com.pedrogomez.renderers.RVRendererAdapter;

import java.util.ArrayList;
import java.util.Calendar;
import java.util.Date;
import java.util.HashMap;
import java.util.List;
import java.util.concurrent.TimeUnit;

import javax.inject.Inject;

import butterknife.BindView;
import butterknife.ButterKnife;
import dagger.android.support.DaggerFragment;
import fr.free.nrw.commons.R;
import fr.free.nrw.commons.data.Category;
import fr.free.nrw.commons.mwapi.MediaWikiApi;
import fr.free.nrw.commons.upload.MwVolleyApi;
import io.reactivex.Observable;
import io.reactivex.android.schedulers.AndroidSchedulers;
import io.reactivex.schedulers.Schedulers;
import timber.log.Timber;

import static android.view.KeyEvent.ACTION_UP;
import static android.view.KeyEvent.KEYCODE_BACK;
import static fr.free.nrw.commons.category.CategoryContentProvider.AUTHORITY;

/**
 * Displays the category suggestion and selection screen. Category search is initiated here.
 */
public class CategorizationFragment extends DaggerFragment {

    public static final int SEARCH_CATS_LIMIT = 25;

    @BindView(R.id.categoriesListBox)
    RecyclerView categoriesList;
    @BindView(R.id.categoriesSearchBox)
    EditText categoriesFilter;
    @BindView(R.id.categoriesSearchInProgress)
    ProgressBar categoriesSearchInProgress;
    @BindView(R.id.categoriesNotFound)
    TextView categoriesNotFoundView;
    @BindView(R.id.categoriesExplanation)
    TextView categoriesSkip;

    @Inject MediaWikiApi mwApi;

    private RVRendererAdapter<CategoryItem> categoriesAdapter;
    private OnCategoriesSaveHandler onCategoriesSaveHandler;
    private HashMap<String, ArrayList<String>> categoriesCache;
    private List<CategoryItem> selectedCategories = new ArrayList<>();
    private ContentProviderClient databaseClient;

    private final CategoriesAdapterFactory adapterFactory = new CategoriesAdapterFactory(item -> {
        if (item.isSelected()) {
            selectedCategories.add(item);
            updateCategoryCount(item, databaseClient);
        } else {
            selectedCategories.remove(item);
        }
    });

    @Override
    public View onCreateView(LayoutInflater inflater, ViewGroup container,
                             Bundle savedInstanceState) {
        View rootView = inflater.inflate(R.layout.fragment_categorization, container, false);
        ButterKnife.bind(this, rootView);

        categoriesList.setLayoutManager(new LinearLayoutManager(getContext()));

        RxView.clicks(categoriesSkip)
                .takeUntil(RxView.detaches(categoriesSkip))
                .subscribe(o -> {
                    getActivity().onBackPressed();
                    getActivity().finish();
                });

        ArrayList<CategoryItem> items = new ArrayList<>();
        categoriesCache = new HashMap<>();
        if (savedInstanceState != null) {
            items.addAll(savedInstanceState.getParcelableArrayList("currentCategories"));
            //noinspection unchecked
            categoriesCache.putAll((HashMap<String, ArrayList<String>>) savedInstanceState
                    .getSerializable("categoriesCache"));
        }

        categoriesAdapter = adapterFactory.create(items);
        categoriesList.setAdapter(categoriesAdapter);

        RxTextView.textChanges(categoriesFilter)
                .takeUntil(RxView.detaches(categoriesFilter))
                .debounce(300, TimeUnit.MILLISECONDS)
                .observeOn(AndroidSchedulers.mainThread())
                .subscribe(filter -> updateCategoryList(filter.toString()));
        return rootView;
    }

    @Override
    public void onCreateOptionsMenu(Menu menu, MenuInflater inflater) {
        menu.clear();
        inflater.inflate(R.menu.fragment_categorization, menu);
    }

    @Override
    public void onResume() {
        super.onResume();

        View rootView = getView();
        if (rootView != null) {
            rootView.setFocusableInTouchMode(true);
            rootView.requestFocus();
            rootView.setOnKeyListener((v, keyCode, event) -> {
                if (event.getAction() == ACTION_UP && keyCode == KEYCODE_BACK) {
                    showBackButtonDialog();
                    return true;
                }
                return false;
            });
        }
    }

    @Override
    public void onDestroy() {
        super.onDestroy();
        databaseClient.release();
    }

    @Override
    public void onSaveInstanceState(Bundle outState) {
        super.onSaveInstanceState(outState);
        int itemCount = categoriesAdapter.getItemCount();
        ArrayList<CategoryItem> items = new ArrayList<>(itemCount);
        for (int i = 0; i < itemCount; i++) {
            items.add(categoriesAdapter.getItem(i));
        }
        outState.putParcelableArrayList("currentCategories", items);
        outState.putSerializable("categoriesCache", categoriesCache);
    }

    @Override
    public boolean onOptionsItemSelected(MenuItem menuItem) {
        switch (menuItem.getItemId()) {
            case R.id.menu_save_categories:
                if (selectedCategories.size() > 0) {
                    //Some categories selected, proceed to submission
                    onCategoriesSaveHandler.onCategoriesSave(getStringList(selectedCategories));
                } else {
                    //No categories selected, prompt the user to select some
                    showConfirmationDialog();
                }
                return true;
            default:
                return super.onOptionsItemSelected(menuItem);
        }
    }

    @Override
    public void onActivityCreated(Bundle savedInstanceState) {
        super.onActivityCreated(savedInstanceState);
        setHasOptionsMenu(true);
        onCategoriesSaveHandler = (OnCategoriesSaveHandler) getActivity();
        getActivity().setTitle(R.string.categories_activity_title);
        databaseClient = getActivity().getContentResolver().acquireContentProviderClient(AUTHORITY);
    }

    private void updateCategoryList(String filter) {
        Observable.fromIterable(selectedCategories)
                .subscribeOn(Schedulers.io())
                .observeOn(AndroidSchedulers.mainThread())
                .doOnSubscribe(disposable -> {
                    categoriesSearchInProgress.setVisibility(View.VISIBLE);
                    categoriesNotFoundView.setVisibility(View.GONE);
                    categoriesSkip.setVisibility(View.GONE);
                    categoriesAdapter.clear();
                })
                .observeOn(Schedulers.io())
                .concatWith(
                        searchAll(filter)
                                .mergeWith(searchCategories(filter))
                                .concatWith( TextUtils.isEmpty(filter)
                                        ? defaultCategories() : Observable.empty())
                )
                .filter(categoryItem -> !containsYear(categoryItem.getName()))
                .distinct()
                .observeOn(AndroidSchedulers.mainThread())
                .subscribe(
<<<<<<< HEAD
                        s -> categoriesAdapter.add(s),
                        Timber::e,
                        () -> {
=======
                        s -> categoriesAdapter.add(s), Timber::e, () -> {
>>>>>>> 40666650
                            categoriesAdapter.notifyDataSetChanged();
                            categoriesSearchInProgress.setVisibility(View.GONE);

                            if (categoriesAdapter.getItemCount() == selectedCategories.size()) {
                                // There are no suggestions
                                if (TextUtils.isEmpty(filter)) {
                                    // Allow to send image with no categories
                                    categoriesSkip.setVisibility(View.VISIBLE);
                                } else {
                                    // Inform the user that the searched term matches  no category
                                    categoriesNotFoundView.setText(getString(R.string.categories_not_found, filter));
                                    categoriesNotFoundView.setVisibility(View.VISIBLE);
                                }
                            }
                        }
                );
    }

    private List<String> getStringList(List<CategoryItem> input) {
        List<String> output = new ArrayList<>();
        for (CategoryItem item : input) {
            output.add(item.getName());
        }
        return output;
    }

    private Observable<CategoryItem> defaultCategories() {
        return gpsCategories()
                .concatWith(titleCategories())
                .concatWith(recentCategories());
    }

    private Observable<CategoryItem> gpsCategories() {
        return Observable.fromIterable(
                MwVolleyApi.GpsCatExists.getGpsCatExists()
                        ? MwVolleyApi.getGpsCat() : new ArrayList<>())
                .map(name -> new CategoryItem(name, false));
    }

    private Observable<CategoryItem> titleCategories() {
        //Retrieve the title that was saved when user tapped submit icon
        SharedPreferences titleDesc = PreferenceManager.getDefaultSharedPreferences(getActivity());
        String title = titleDesc.getString("Title", "");

        return mwApi
                .searchTitles(title, SEARCH_CATS_LIMIT)
                .map(name -> new CategoryItem(name, false));
    }

    private Observable<CategoryItem> recentCategories() {
        return Observable.fromIterable(Category.recentCategories(databaseClient, SEARCH_CATS_LIMIT))
                .map(s -> new CategoryItem(s, false));
    }

    private Observable<CategoryItem> searchAll(String term) {
        //If user hasn't typed anything in yet, get GPS and recent items
        if (TextUtils.isEmpty(term)) {
            return Observable.empty();
        }

        //if user types in something that is in cache, return cached category
        if (categoriesCache.containsKey(term)) {
            return Observable.fromIterable(categoriesCache.get(term))
                    .map(name -> new CategoryItem(name, false));
        }

        //otherwise, search API for matching categories
        return mwApi
                .allCategories(term, SEARCH_CATS_LIMIT)
                .map(name -> new CategoryItem(name, false));
    }

    private Observable<CategoryItem> searchCategories(String term) {
        //If user hasn't typed anything in yet, get GPS and recent items
        if (TextUtils.isEmpty(term)) {
            return Observable.empty();
        }

        return mwApi
                .searchCategories(term, SEARCH_CATS_LIMIT)
                .map(s -> new CategoryItem(s, false));
    }

    private boolean containsYear(String item) {
        //Check for current and previous year to exclude these categories from removal
        Calendar now = Calendar.getInstance();
        int year = now.get(Calendar.YEAR);
        String yearInString = String.valueOf(year);

        int prevYear = year - 1;
        String prevYearInString = String.valueOf(prevYear);
        Timber.d("Previous year: %s", prevYearInString);

        //Check if item contains a 4-digit word anywhere within the string (.* is wildcard)
        //And that item does not equal the current year or previous year
        //And if it is an irrelevant category such as Media_needing_categories_as_of_16_June_2017(Issue #750)
        return ((item.matches(".*(19|20)\\d{2}.*") && !item.contains(yearInString) && !item.contains(prevYearInString))
                || item.matches("(.*)needing(.*)") || item.matches("(.*)taken on(.*)"));
    }

    private void updateCategoryCount(CategoryItem item, ContentProviderClient client) {
        Category cat = lookupCategory(item.getName());
        cat.incTimesUsed();
        cat.save(client);
    }

    private Category lookupCategory(String name) {
        Category cat = Category.find(databaseClient, name);

        if (cat == null) {
            // Newly used category...
            cat = new Category();
            cat.setName(name);
            cat.setLastUsed(new Date());
            cat.setTimesUsed(0);
        }

        return cat;
    }

    public int getCurrentSelectedCount() {
        return selectedCategories.size();
    }

    /**
     * Show dialog asking for confirmation to leave without saving categories.
     */
    public void showBackButtonDialog() {
        new AlertDialog.Builder(getActivity())
                .setMessage("Are you sure you want to go back? The image will not "
                        + "have any categories saved.")
                .setTitle("Warning")
                .setPositiveButton("No", (dialog, id) -> {
                    //No need to do anything, user remains on categorization screen
                })
                .setNegativeButton("Yes", (dialog, id) -> getActivity().finish())
                .create()
                .show();
    }

    private void showConfirmationDialog() {
        new AlertDialog.Builder(getActivity())
                .setMessage("Images without categories are rarely usable. "
                        + "Are you sure you want to submit without selecting "
                        + "categories?")
                .setTitle("No Categories Selected")
                .setPositiveButton("No, go back", (dialog, id) -> {
                    //Exit menuItem so user can select their categories
                })
                .setNegativeButton("Yes, submit", (dialog, id) -> {
                    //Proceed to submission
                    onCategoriesSaveHandler.onCategoriesSave(getStringList(selectedCategories));
                })
                .create()
                .show();
    }
}<|MERGE_RESOLUTION|>--- conflicted
+++ resolved
@@ -206,13 +206,9 @@
                 .distinct()
                 .observeOn(AndroidSchedulers.mainThread())
                 .subscribe(
-<<<<<<< HEAD
                         s -> categoriesAdapter.add(s),
-                        Timber::e,
+                         Timber::e,
                         () -> {
-=======
-                        s -> categoriesAdapter.add(s), Timber::e, () -> {
->>>>>>> 40666650
                             categoriesAdapter.notifyDataSetChanged();
                             categoriesSearchInProgress.setVisibility(View.GONE);
 
