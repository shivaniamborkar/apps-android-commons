--- conflicted
+++ resolved
@@ -168,18 +168,6 @@
         Utils.handleWebUrl(this,Uri.parse("https://github.com/commons-app/apps-android-commons/wiki/Privacy-policy\\"));
     }
 
-<<<<<<< HEAD
-    public void hideKeyboard(View view) {
-        if (view != null) {
-            InputMethodManager inputMethodManager = (InputMethodManager) this.getSystemService(Activity.INPUT_METHOD_SERVICE);
-            if (inputMethodManager != null) {
-                inputMethodManager.hideSoftInputFromWindow(view.getWindowToken(), 0);
-            }
-        }
-    }
-
-=======
->>>>>>> 693c37f2
     @Override
     protected void onPostCreate(Bundle savedInstanceState) {
         super.onPostCreate(savedInstanceState);
