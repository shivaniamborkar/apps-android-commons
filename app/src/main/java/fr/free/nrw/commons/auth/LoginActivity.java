package fr.free.nrw.commons.auth;

import android.accounts.Account;
import android.accounts.AccountAuthenticatorActivity;
import android.accounts.AccountAuthenticatorResponse;
import android.accounts.AccountManager;
import android.app.ProgressDialog;
import android.content.Context;
import android.content.Intent;
import android.content.SharedPreferences;
import android.net.Uri;
import android.os.Bundle;
import android.support.annotation.ColorRes;
import android.support.annotation.NonNull;
import android.support.annotation.StringRes;
import android.support.design.widget.TextInputLayout;
import android.support.v4.app.NavUtils;
import android.support.v4.content.ContextCompat;
import android.support.v7.app.AlertDialog;
import android.support.v7.app.AppCompatDelegate;
import android.text.Editable;
import android.text.TextWatcher;
import android.view.MenuInflater;
import android.view.MenuItem;
import android.view.View;
import android.view.ViewGroup;
import android.widget.Button;
import android.widget.EditText;
import android.widget.TextView;

import java.io.IOException;
import java.util.Locale;

import javax.inject.Inject;
import javax.inject.Named;

import butterknife.BindView;
import butterknife.ButterKnife;
import butterknife.OnClick;
import fr.free.nrw.commons.BuildConfig;
import fr.free.nrw.commons.PageTitle;
import fr.free.nrw.commons.R;
import fr.free.nrw.commons.Utils;
import fr.free.nrw.commons.WelcomeActivity;
import fr.free.nrw.commons.contributions.ContributionsActivity;
import fr.free.nrw.commons.di.ApplicationlessInjection;
import fr.free.nrw.commons.mwapi.MediaWikiApi;
import fr.free.nrw.commons.nearby.NearbyActivity;
import fr.free.nrw.commons.theme.NavigationBaseActivity;
import fr.free.nrw.commons.ui.widget.HtmlTextView;
import fr.free.nrw.commons.utils.ViewUtil;
import io.reactivex.Observable;
import io.reactivex.android.schedulers.AndroidSchedulers;
import io.reactivex.schedulers.Schedulers;
import timber.log.Timber;

import static android.view.KeyEvent.KEYCODE_ENTER;
import static android.view.View.VISIBLE;
import static android.view.inputmethod.EditorInfo.IME_ACTION_DONE;
import static fr.free.nrw.commons.auth.AccountUtil.ACCOUNT_TYPE;
import static fr.free.nrw.commons.auth.AccountUtil.AUTH_TOKEN_TYPE;

public class LoginActivity extends AccountAuthenticatorActivity {

    public static final String PARAM_USERNAME = "fr.free.nrw.commons.login.username";

    @Inject MediaWikiApi mwApi;
    @Inject AccountUtil accountUtil;
    @Inject SessionManager sessionManager;
    @Inject @Named("application_preferences") SharedPreferences prefs;
    @Inject @Named("default_preferences") SharedPreferences defaultPrefs;

    @BindView(R.id.loginButton) Button loginButton;
    @BindView(R.id.signupButton) Button signupButton;
    @BindView(R.id.loginUsername) EditText usernameEdit;
    @BindView(R.id.loginPassword) EditText passwordEdit;
    @BindView(R.id.loginTwoFactor) EditText twoFactorEdit;
    @BindView(R.id.error_message_container) ViewGroup errorMessageContainer;
    @BindView(R.id.error_message) TextView errorMessage;
    @BindView(R.id.login_credentials) TextView loginCredentials;
    @BindView(R.id.two_factor_container) TextInputLayout twoFactorContainer;
    @BindView(R.id.forgotPassword) HtmlTextView forgotPasswordText;
    @BindView(R.id.skipLogin) HtmlTextView skipLoginText;

    ProgressDialog progressDialog;
    private AppCompatDelegate delegate;
    private LoginTextWatcher textWatcher = new LoginTextWatcher();

    private Boolean loginCurrentlyInProgress = false;
    private Boolean errorMessageShown = false;
    private String  resultantError;
    private static final String RESULTANT_ERROR = "resultantError";
    private static final String ERROR_MESSAGE_SHOWN = "errorMessageShown";
    private static final String LOGING_IN = "logingIn";

    @Override
    public void onCreate(Bundle savedInstanceState) {
        setTheme(Utils.isDarkTheme(this) ? R.style.DarkAppTheme : R.style.LightAppTheme);
        getDelegate().installViewFactory();
        getDelegate().onCreate(savedInstanceState);

        super.onCreate(savedInstanceState);
        ApplicationlessInjection
                .getInstance(this.getApplicationContext())
                .getCommonsApplicationComponent()
                .inject(this);

        setContentView(R.layout.activity_login);

        ButterKnife.bind(this);

        usernameEdit.addTextChangedListener(textWatcher);
        usernameEdit.setOnFocusChangeListener((v, hasFocus) -> {
            if (!hasFocus) {
                ViewUtil.hideKeyboard(v);
            }
        });

        passwordEdit.addTextChangedListener(textWatcher);
        passwordEdit.setOnFocusChangeListener((v, hasFocus) -> {
            if (!hasFocus) {
                ViewUtil.hideKeyboard(v);
            }
        });

        twoFactorEdit.addTextChangedListener(textWatcher);
        passwordEdit.setOnEditorActionListener(newLoginInputActionListener());

        loginButton.setOnClickListener(view -> performLogin());
        signupButton.setOnClickListener(view -> signUp());

        forgotPasswordText.setOnClickListener(view -> forgotPassword());
        skipLoginText.setOnClickListener(view -> new AlertDialog.Builder(this).setTitle(R.string.skip_login_title)
                .setMessage(R.string.skip_login_message)
                .setCancelable(false)
                .setPositiveButton(R.string.yes, (dialog, which) -> {
                    dialog.cancel();
                    skipLogin();
                })
                .setNegativeButton(R.string.no, (dialog, which) -> dialog.cancel())
                .show());

        if(BuildConfig.FLAVOR.equals("beta")){
            loginCredentials.setText(getString(R.string.login_credential));
        } else {
            loginCredentials.setVisibility(View.GONE);
        }
    }

    private void skipLogin() {
        prefs.edit().putBoolean("login_skipped", true).apply();
        NavigationBaseActivity.startActivityWithFlags(this, NearbyActivity.class, Intent.FLAG_ACTIVITY_CLEAR_TOP);
        finish();

    }

    private void forgotPassword() {
        Utils.handleWebUrl(this, Uri.parse(BuildConfig.FORGOT_PASSWORD_URL));
    }

    @OnClick(R.id.about_privacy_policy)
    void onPrivacyPolicyClicked() {
        Utils.handleWebUrl(this,Uri.parse("https://github.com/commons-app/apps-android-commons/wiki/Privacy-policy\\"));
    }

    @Override
    protected void onPostCreate(Bundle savedInstanceState) {
        super.onPostCreate(savedInstanceState);
        getDelegate().onPostCreate(savedInstanceState);
    }

    @Override
    protected void onResume() {
        super.onResume();
        if (prefs.getBoolean("firstrun", true)) {
            WelcomeActivity.startYourself(this);
            prefs.edit().putBoolean("firstrun", false).apply();
        }

        if (sessionManager.getCurrentAccount() != null
<<<<<<< HEAD
            && sessionManager.isUserLoggedIn()
            && sessionManager.getCachedAuthCookie() != null) {
            prefs.edit().putBoolean("login_skipped", false).apply();
=======
                && sessionManager.isUserLoggedIn()
                && sessionManager.getCachedAuthCookie() != null) {
            sessionManager.revalidateAuthToken();
>>>>>>> 80068f7e
            startMainActivity();
        }

        if (prefs.getBoolean("login_skipped", false)){
            skipLogin();
        }

    }

    @Override
    protected void onDestroy() {
        try {
            // To prevent leaked window when finish() is called, see http://stackoverflow.com/questions/32065854/activity-has-leaked-window-at-alertdialog-show-method
            if (progressDialog != null && progressDialog.isShowing()) {
                progressDialog.dismiss();
            }
        } catch (Exception e) {
            e.printStackTrace();
        }
        usernameEdit.removeTextChangedListener(textWatcher);
        passwordEdit.removeTextChangedListener(textWatcher);
        twoFactorEdit.removeTextChangedListener(textWatcher);
        delegate.onDestroy();
        super.onDestroy();
    }

    private void performLogin() {
        loginCurrentlyInProgress = true;
        Timber.d("Login to start!");
        final String username = canonicializeUsername(usernameEdit.getText().toString());
        final String password = passwordEdit.getText().toString();
        String twoFactorCode = twoFactorEdit.getText().toString();

        showLoggingProgressBar();
        Observable.fromCallable(() -> login(username, password, twoFactorCode))
                .subscribeOn(Schedulers.io())
                .observeOn(AndroidSchedulers.mainThread())
                .subscribe(result -> handleLogin(username, password, result));
    }

    private String login(String username, String password, String twoFactorCode) {
        try {
            if (twoFactorCode.isEmpty()) {
                return mwApi.login(username, password);
            } else {
                return mwApi.login(username, password, twoFactorCode);
            }
        } catch (IOException e) {
            // Do something better!
            return "NetworkFailure";
        }
    }

    private void handleLogin(String username, String password, String result) {
        Timber.d("Login done!");
        if (result.equals("PASS")) {
            handlePassResult(username, password);
        } else {
            loginCurrentlyInProgress = false;
            errorMessageShown = true;
            resultantError = result;
            handleOtherResults(result);
        }
    }

    private void showLoggingProgressBar() {
        progressDialog = new ProgressDialog(this);
        progressDialog.setIndeterminate(true);
        progressDialog.setTitle(getString(R.string.logging_in_title));
        progressDialog.setMessage(getString(R.string.logging_in_message));
        progressDialog.setCanceledOnTouchOutside(false);
        progressDialog.show();
    }

    private void handlePassResult(String username, String password) {
        showSuccessAndDismissDialog();
        requestAuthToken();
        AccountAuthenticatorResponse response = null;

        Bundle extras = getIntent().getExtras();
        if (extras != null) {
            Timber.d("Bundle of extras: %s", extras);
            response = extras.getParcelable(AccountManager.KEY_ACCOUNT_AUTHENTICATOR_RESPONSE);
            if (response != null) {
                Bundle authResult = new Bundle();
                authResult.putString(AccountManager.KEY_ACCOUNT_NAME, username);
                authResult.putString(AccountManager.KEY_ACCOUNT_TYPE, ACCOUNT_TYPE);
                response.onResult(authResult);
            }
        }

        accountUtil.createAccount(response, username, password);
        startMainActivity();
    }

    protected void requestAuthToken() {
        AccountManager accountManager = AccountManager.get(this);
        Account curAccount = sessionManager.getCurrentAccount();
        if (curAccount != null) {
            accountManager.setAuthToken(curAccount, AUTH_TOKEN_TYPE, mwApi.getAuthCookie());
        }
    }

    /**
     * Match known failure message codes and provide messages.
     *
     * @param result String
     */
    private void handleOtherResults(String result) {
        if (result.equals("NetworkFailure")) {
            // Matches NetworkFailure which is created by the doInBackground method
            showMessageAndCancelDialog(R.string.login_failed_network);
        } else if (result.toLowerCase(Locale.getDefault()).contains("nosuchuser".toLowerCase()) || result.toLowerCase().contains("noname".toLowerCase())) {
            // Matches nosuchuser, nosuchusershort, noname
            showMessageAndCancelDialog(R.string.login_failed_wrong_credentials);
            emptySensitiveEditFields();
        } else if (result.toLowerCase(Locale.getDefault()).contains("wrongpassword".toLowerCase())) {
            // Matches wrongpassword, wrongpasswordempty
            showMessageAndCancelDialog(R.string.login_failed_wrong_credentials);
            emptySensitiveEditFields();
        } else if (result.toLowerCase(Locale.getDefault()).contains("throttle".toLowerCase())) {
            // Matches unknown throttle error codes
            showMessageAndCancelDialog(R.string.login_failed_throttled);
        } else if (result.toLowerCase(Locale.getDefault()).contains("userblocked".toLowerCase())) {
            // Matches login-userblocked
            showMessageAndCancelDialog(R.string.login_failed_blocked);
        } else if (result.equals("2FA")) {
            askUserForTwoFactorAuth();
        } else {
            // Occurs with unhandled login failure codes
            Timber.d("Login failed with reason: %s", result);
            showMessageAndCancelDialog(R.string.login_failed_generic);
        }
    }

    /**
     * Because Mediawiki is upercase-first-char-then-case-sensitive :)
     * @param username String
     * @return String canonicial username
     */
    private String canonicializeUsername(String username) {
        return new PageTitle(username).getText();
    }

    @Override
    protected void onStart() {
        super.onStart();
        delegate.onStart();
    }

    @Override
    protected void onStop() {
        super.onStop();
        delegate.onStop();
    }

    @Override
    protected void onPostResume() {
        super.onPostResume();
        getDelegate().onPostResume();
    }

    @Override
    public void setContentView(View view, ViewGroup.LayoutParams params) {
        getDelegate().setContentView(view, params);
    }

    @Override
    public boolean onOptionsItemSelected(MenuItem item) {
        switch (item.getItemId()) {
            case android.R.id.home:
                NavUtils.navigateUpFromSameTask(this);
                return true;
        }
        return super.onOptionsItemSelected(item);
    }

    @Override
    @NonNull
    public MenuInflater getMenuInflater() {
        return getDelegate().getMenuInflater();
    }

    @Override
    protected void onSaveInstanceState(Bundle outState) {
        super.onSaveInstanceState(outState);
        outState.putBoolean(LOGING_IN, loginCurrentlyInProgress);
        outState.putBoolean(ERROR_MESSAGE_SHOWN, errorMessageShown);
        outState.putString(RESULTANT_ERROR, resultantError);
    }

    @Override
    protected void onRestoreInstanceState(Bundle savedInstanceState) {
        super.onRestoreInstanceState(savedInstanceState);
        loginCurrentlyInProgress = savedInstanceState.getBoolean(LOGING_IN, false);
        errorMessageShown = savedInstanceState.getBoolean(ERROR_MESSAGE_SHOWN, false);
        if(loginCurrentlyInProgress){
            performLogin();
        }
        if(errorMessageShown){
            resultantError = savedInstanceState.getString(RESULTANT_ERROR);
            handleOtherResults(resultantError);
        }
    }

    public void askUserForTwoFactorAuth() {
        progressDialog.dismiss();
        twoFactorContainer.setVisibility(VISIBLE);
        twoFactorEdit.setVisibility(VISIBLE);
        showMessageAndCancelDialog(R.string.login_failed_2fa_needed);
    }

    public void showMessageAndCancelDialog(@StringRes int resId) {
        showMessage(resId, R.color.secondaryDarkColor);
        if(progressDialog != null){
            progressDialog.cancel();
        }
    }

    public void showSuccessAndDismissDialog() {
        showMessage(R.string.login_success, R.color.primaryDarkColor);
        progressDialog.dismiss();
    }

    public void emptySensitiveEditFields() {
        passwordEdit.setText("");
        twoFactorEdit.setText("");
    }

    public void startMainActivity() {
        NavigationBaseActivity.startActivityWithFlags(this, ContributionsActivity.class, Intent.FLAG_ACTIVITY_CLEAR_TOP);
        finish();
    }

    private void signUp() {
        Intent intent = new Intent(this, SignupActivity.class);
        startActivity(intent);
    }

    private TextView.OnEditorActionListener newLoginInputActionListener() {
        return (textView, actionId, keyEvent) -> {
            if (loginButton.isEnabled()) {
                if (actionId == IME_ACTION_DONE) {
                    performLogin();
                    return true;
                } else if ((keyEvent != null) && keyEvent.getKeyCode() == KEYCODE_ENTER) {
                    performLogin();
                    return true;
                }
            }
            return false;
        };
    }

    private void showMessage(@StringRes int resId, @ColorRes int colorResId) {
        errorMessage.setText(getString(resId));
        errorMessage.setTextColor(ContextCompat.getColor(this, colorResId));
        errorMessageContainer.setVisibility(VISIBLE);
    }

    private AppCompatDelegate getDelegate() {
        if (delegate == null) {
            delegate = AppCompatDelegate.create(this, null);
        }
        return delegate;
    }

    private class LoginTextWatcher implements TextWatcher {
        @Override
        public void beforeTextChanged(CharSequence charSequence, int start, int count, int after) {
        }

        @Override
        public void onTextChanged(CharSequence charSequence, int start, int count, int after) {
        }

        @Override
        public void afterTextChanged(Editable editable) {
            boolean enabled = usernameEdit.getText().length() != 0 && passwordEdit.getText().length() != 0
                    && (BuildConfig.DEBUG || twoFactorEdit.getText().length() != 0 || twoFactorEdit.getVisibility() != VISIBLE);
            loginButton.setEnabled(enabled);
        }
    }

    public static void startYourself(Context context) {
        Intent intent = new Intent(context, LoginActivity.class);
        context.startActivity(intent);
    }
}<|MERGE_RESOLUTION|>--- conflicted
+++ resolved
@@ -42,10 +42,10 @@
 import fr.free.nrw.commons.R;
 import fr.free.nrw.commons.Utils;
 import fr.free.nrw.commons.WelcomeActivity;
+import fr.free.nrw.commons.category.CategoryImagesActivity;
 import fr.free.nrw.commons.contributions.ContributionsActivity;
 import fr.free.nrw.commons.di.ApplicationlessInjection;
 import fr.free.nrw.commons.mwapi.MediaWikiApi;
-import fr.free.nrw.commons.nearby.NearbyActivity;
 import fr.free.nrw.commons.theme.NavigationBaseActivity;
 import fr.free.nrw.commons.ui.widget.HtmlTextView;
 import fr.free.nrw.commons.utils.ViewUtil;
@@ -63,6 +63,7 @@
 public class LoginActivity extends AccountAuthenticatorActivity {
 
     public static final String PARAM_USERNAME = "fr.free.nrw.commons.login.username";
+    private static final String FEATURED_IMAGES_CATEGORY = "Category:Featured_pictures_on_Wikimedia_Commons";
 
     @Inject MediaWikiApi mwApi;
     @Inject AccountUtil accountUtil;
@@ -147,9 +148,13 @@
         }
     }
 
+    /**
+     * This function is called when user skips the login.
+     * It redirects the user to Explore Activity.
+     */
     private void skipLogin() {
         prefs.edit().putBoolean("login_skipped", true).apply();
-        NavigationBaseActivity.startActivityWithFlags(this, NearbyActivity.class, Intent.FLAG_ACTIVITY_CLEAR_TOP);
+        CategoryImagesActivity.startYourself(this, getString(R.string.title_activity_explore), FEATURED_IMAGES_CATEGORY);
         finish();
 
     }
@@ -178,15 +183,10 @@
         }
 
         if (sessionManager.getCurrentAccount() != null
-<<<<<<< HEAD
             && sessionManager.isUserLoggedIn()
             && sessionManager.getCachedAuthCookie() != null) {
             prefs.edit().putBoolean("login_skipped", false).apply();
-=======
-                && sessionManager.isUserLoggedIn()
-                && sessionManager.getCachedAuthCookie() != null) {
             sessionManager.revalidateAuthToken();
->>>>>>> 80068f7e
             startMainActivity();
         }
 
