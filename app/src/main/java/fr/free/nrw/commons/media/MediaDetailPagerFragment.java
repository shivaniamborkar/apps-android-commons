--- conflicted
+++ resolved
@@ -36,17 +36,13 @@
 import fr.free.nrw.commons.mwapi.EventLog;
 import fr.free.nrw.commons.mwapi.MediaWikiApi;
 
-<<<<<<< HEAD
-public class MediaDetailPagerFragment extends DaggerFragment implements ViewPager.OnPageChangeListener {
-=======
 import static android.Manifest.permission.READ_EXTERNAL_STORAGE;
 import static android.content.Context.DOWNLOAD_SERVICE;
 import static android.content.Intent.ACTION_VIEW;
 import static android.content.pm.PackageManager.PERMISSION_GRANTED;
 import static fr.free.nrw.commons.CommonsApplication.EVENT_SHARE_ATTEMPT;
->>>>>>> 40666650
-
-public class MediaDetailPagerFragment extends Fragment implements ViewPager.OnPageChangeListener {
+
+public class MediaDetailPagerFragment extends DaggerFragment implements ViewPager.OnPageChangeListener {
 
     @Inject MediaWikiApi mwApi;
     @Inject SessionManager sessionManager;
@@ -63,31 +59,6 @@
         this.editable = editable;
     }
 
-<<<<<<< HEAD
-    //FragmentStatePagerAdapter allows user to swipe across collection of images (no. of images undetermined)
-    private class MediaDetailAdapter extends FragmentStatePagerAdapter {
-
-        public MediaDetailAdapter(FragmentManager fm) {
-            super(fm);
-        }
-
-        @Override
-        public Fragment getItem(int i) {
-            if (i == 0) {
-                // See bug https://code.google.com/p/android/issues/detail?id=27526
-                pager.postDelayed(() -> getActivity().supportInvalidateOptionsMenu(), 5);
-            }
-            return MediaDetailFragment.forMedia(i, editable);
-        }
-
-        @Override
-        public int getCount() {
-            return ((MediaDetailProvider) getActivity()).getTotalMediaCount();
-        }
-    }
-
-=======
->>>>>>> 40666650
     @Override
     public View onCreateView(LayoutInflater inflater,
                              ViewGroup container,
@@ -137,14 +108,9 @@
         switch (item.getItemId()) {
             case R.id.menu_share_current_image:
                 // Share - this is just logs it, intent set in onCreateOptionsMenu, around line 252
-<<<<<<< HEAD
-                EventLog.schema(CommonsApplication.EVENT_SHARE_ATTEMPT, getContext().getApplicationContext(), mwApi)
+                CommonsApplication app = (CommonsApplication) getActivity().getApplication();
+                EventLog.schema(EVENT_SHARE_ATTEMPT, getContext().getApplicationContext(), mwApi)
                         .param("username", sessionManager.getCurrentAccount().name)
-=======
-                CommonsApplication app = (CommonsApplication) getActivity().getApplication();
-                EventLog.schema(EVENT_SHARE_ATTEMPT)
-                        .param("username", app.getCurrentAccount().name)
->>>>>>> 40666650
                         .param("filename", m.getFilename())
                         .log();
                 return true;
@@ -197,27 +163,13 @@
         req.allowScanningByMediaScanner();
         req.setNotificationVisibility(DownloadManager.Request.VISIBILITY_VISIBLE_NOTIFY_COMPLETED);
 
-<<<<<<< HEAD
-        if (Build.VERSION.SDK_INT >= Build.VERSION_CODES.M &&
-                !(ContextCompat.checkSelfPermission(getContext(),
-                        Manifest.permission.READ_EXTERNAL_STORAGE) ==
-                        PackageManager.PERMISSION_GRANTED)) {
-=======
-        if (Build.VERSION.SDK_INT >= Build.VERSION_CODES.M
-                && !(ContextCompat.checkSelfPermission(getContext(),
-                READ_EXTERNAL_STORAGE) == PERMISSION_GRANTED)) {
->>>>>>> 40666650
+        if (Build.VERSION.SDK_INT >= Build.VERSION_CODES.M && !(ContextCompat.checkSelfPermission(getContext(), READ_EXTERNAL_STORAGE) == PERMISSION_GRANTED)) {
             Snackbar.make(getView(), R.string.storage_permission_rationale,
                     Snackbar.LENGTH_INDEFINITE).setAction(R.string.ok,
                     view -> ActivityCompat.requestPermissions(getActivity(),
                             new String[]{READ_EXTERNAL_STORAGE}, 1)).show();
         } else {
-<<<<<<< HEAD
-            final DownloadManager manager = (DownloadManager) getActivity().getSystemService(Context.DOWNLOAD_SERVICE);
-            manager.enqueue(req);
-=======
             ((DownloadManager) getActivity().getSystemService(DOWNLOAD_SERVICE)).enqueue(req);
->>>>>>> 40666650
         }
     }
 
