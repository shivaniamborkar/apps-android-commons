package fr.free.nrw.commons.contributions;

<<<<<<< HEAD
import android.content.Context;
=======
>>>>>>> 40666650
import android.content.Intent;
import android.content.SharedPreferences;
import android.os.Build;
import android.os.Bundle;
import android.support.annotation.NonNull;
import android.support.v4.content.ContextCompat;
import android.support.v7.app.AlertDialog;
import android.view.LayoutInflater;
import android.view.Menu;
import android.view.MenuInflater;
import android.view.MenuItem;
import android.view.View;
import android.view.ViewGroup;
import android.widget.AdapterView;
import android.widget.GridView;
import android.widget.ListAdapter;
import android.widget.TextView;

import butterknife.BindView;
import butterknife.ButterKnife;
import dagger.android.support.DaggerFragment;
import fr.free.nrw.commons.R;
import fr.free.nrw.commons.nearby.NearbyActivity;
import timber.log.Timber;

import static android.Manifest.permission.READ_EXTERNAL_STORAGE;
import static android.app.Activity.RESULT_OK;
import static android.content.Context.MODE_PRIVATE;
import static android.content.pm.PackageManager.PERMISSION_GRANTED;
import static android.view.View.GONE;

public class ContributionsListFragment extends DaggerFragment {

    @BindView(R.id.contributionsList) GridView contributionsList;
    @BindView(R.id.waitingMessage) TextView waitingMessage;
    @BindView(R.id.emptyMessage) TextView emptyMessage;
    private ContributionController controller;

    @Override
    public View onCreateView(LayoutInflater inflater, ViewGroup container, Bundle savedInstanceState) {
        View v = inflater.inflate(R.layout.fragment_contributions, container, false);
        ButterKnife.bind(this, v);

        contributionsList.setOnItemClickListener((AdapterView.OnItemClickListener) getActivity());
        if (savedInstanceState != null) {
            Timber.d("Scrolling to %d", savedInstanceState.getInt("grid-position"));
            contributionsList.setSelection(savedInstanceState.getInt("grid-position"));
        }

        //TODO: Should this be in onResume?
        SharedPreferences prefs = getActivity().getSharedPreferences("prefs", MODE_PRIVATE);
        String lastModified = prefs.getString("lastSyncTimestamp", "");
        Timber.d("Last Sync Timestamp: %s", lastModified);

        if (lastModified.equals("")) {
            waitingMessage.setVisibility(View.VISIBLE);
        } else {
            waitingMessage.setVisibility(GONE);
        }

        return v;
    }

    public ListAdapter getAdapter() {
        return contributionsList.getAdapter();
    }

    public void setAdapter(ListAdapter adapter) {
        this.contributionsList.setAdapter(adapter);
    }

    @Override
    public void onSaveInstanceState(Bundle outState) {
        if (outState == null) {
            outState = new Bundle();
        }
        super.onSaveInstanceState(outState);
        controller.saveState(outState);
        outState.putInt("grid-position", contributionsList.getFirstVisiblePosition());
    }

    @Override
    public void onActivityResult(int requestCode, int resultCode, Intent data) {
        //FIXME: must get the file data for Google Photos when receive the intent answer, in the onActivityResult method
        super.onActivityResult(requestCode, resultCode, data);

        if (resultCode == RESULT_OK) {
            Timber.d("OnActivityResult() parameters: Req code: %d Result code: %d Data: %s",
                    requestCode, resultCode, data);
            controller.handleImagePicked(requestCode, data);
        } else {
            Timber.e("OnActivityResult() parameters: Req code: %d Result code: %d Data: %s",
                    requestCode, resultCode, data);
        }
    }

    @Override
    public boolean onOptionsItemSelected(MenuItem item) {
        switch (item.getItemId()) {
            case R.id.menu_from_gallery:
                //Gallery crashes before reach ShareActivity screen so must implement permissions check here
                if (Build.VERSION.SDK_INT >= Build.VERSION_CODES.M) {

                    // Here, thisActivity is the current activity
                    if (ContextCompat.checkSelfPermission(getActivity(),
                            READ_EXTERNAL_STORAGE)
                            != PERMISSION_GRANTED) {

                        // Should we show an explanation?
                        if (shouldShowRequestPermissionRationale(READ_EXTERNAL_STORAGE)) {

                            // Show an explanation to the user *asynchronously* -- don't block
                            // this thread waiting for the user's response! After the user
                            // sees the explanation, try again to request the permission.

                            new AlertDialog.Builder(getActivity())
                                    .setMessage(getString(R.string.storage_permission_rationale))
                                    .setPositiveButton("OK", (dialog, which) -> {
                                        requestPermissions(new String[]{READ_EXTERNAL_STORAGE}, 1);
                                        dialog.dismiss();
                                    })
                                    .setNegativeButton("Cancel", null)
                                    .create()
                                    .show();

                        } else {

                            // No explanation needed, we can request the permission.

                            requestPermissions(new String[]{READ_EXTERNAL_STORAGE},
                                    1);

                            // MY_PERMISSIONS_REQUEST_READ_CONTACTS is an
                            // app-defined int constant. The callback method gets the
                            // result of the request.
                        }
                    } else {
                        controller.startGalleryPick();
                        return true;
                    }

                } else {
                    controller.startGalleryPick();
                    return true;
                }

                return true;
            case R.id.menu_from_camera:
                controller.startCameraCapture();
                return true;
            default:
                return super.onOptionsItemSelected(item);
        }
    }

    @Override
    public void onRequestPermissionsResult(int requestCode, @NonNull String[] permissions,
                                           @NonNull int[] grantResults) {
        Timber.d("onRequestPermissionsResult: req code = " + " perm = "
                + permissions + " grant =" + grantResults);

        switch (requestCode) {
            // 1 = Storage allowed when gallery selected
            case 1: {
                if (grantResults.length > 0 && grantResults[0] == PERMISSION_GRANTED) {
                    Timber.d("Call controller.startGalleryPick()");
                    controller.startGalleryPick();
                }
            }
            break;
            // 2 = Location allowed when 'nearby places' selected
            case 2: {
                if (grantResults.length > 0 && grantResults[0] == PERMISSION_GRANTED) {
                    Timber.d("Location permission granted");
                    Intent nearbyIntent = new Intent(getActivity(), NearbyActivity.class);
                    startActivity(nearbyIntent);
                }
            }
            break;
        }
    }

    @Override
    public void onCreateOptionsMenu(Menu menu, MenuInflater inflater) {
        menu.clear(); // See http://stackoverflow.com/a/8495697/17865
        inflater.inflate(R.menu.fragment_contributions_list, menu);

<<<<<<< HEAD
        if (!deviceHasCamera()) {
=======
        CommonsApplication app = (CommonsApplication) getContext().getApplicationContext();
        if (!app.deviceHasCamera()) {
>>>>>>> 40666650
            menu.findItem(R.id.menu_from_camera).setEnabled(false);
        }
    }

    public boolean deviceHasCamera() {
        PackageManager pm = getContext().getPackageManager();
        return pm.hasSystemFeature(PackageManager.FEATURE_CAMERA) ||
                pm.hasSystemFeature(PackageManager.FEATURE_CAMERA_FRONT);
    }

    @Override
    public void onCreate(Bundle savedInstanceState) {
        super.onCreate(savedInstanceState);
        controller = new ContributionController(this);
        setHasOptionsMenu(true);
    }

    @Override
    public void onDestroy() {
        super.onDestroy();
    }

    @Override
    public void onActivityCreated(Bundle savedInstanceState) {
        super.onActivityCreated(savedInstanceState);
        controller.loadState(savedInstanceState);
    }

    protected void clearSyncMessage() {
        waitingMessage.setVisibility(GONE);
    }

    public interface SourceRefresher {
        void refreshSource();
    }
}<|MERGE_RESOLUTION|>--- conflicted
+++ resolved
@@ -1,11 +1,8 @@
 package fr.free.nrw.commons.contributions;
 
-<<<<<<< HEAD
-import android.content.Context;
-=======
->>>>>>> 40666650
 import android.content.Intent;
 import android.content.SharedPreferences;
+import android.content.pm.PackageManager;
 import android.os.Build;
 import android.os.Bundle;
 import android.support.annotation.NonNull;
@@ -191,12 +188,7 @@
         menu.clear(); // See http://stackoverflow.com/a/8495697/17865
         inflater.inflate(R.menu.fragment_contributions_list, menu);
 
-<<<<<<< HEAD
         if (!deviceHasCamera()) {
-=======
-        CommonsApplication app = (CommonsApplication) getContext().getApplicationContext();
-        if (!app.deviceHasCamera()) {
->>>>>>> 40666650
             menu.findItem(R.id.menu_from_camera).setEnabled(false);
         }
     }
