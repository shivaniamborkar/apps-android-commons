package fr.free.nrw.commons.location;

import android.Manifest;
import android.app.Activity;
import android.content.Context;
import android.content.pm.PackageManager;
import android.location.Location;
import android.location.LocationListener;
import android.location.LocationManager;
import android.os.Bundle;
import android.support.v4.app.ActivityCompat;
import android.support.v4.content.ContextCompat;
import android.util.Log;

import java.util.List;
import java.util.concurrent.CopyOnWriteArrayList;

import timber.log.Timber;

public class LocationServiceManager implements LocationListener {
    public static final int LOCATION_REQUEST = 1;

    // Maybe these values can be improved for efficiency
    private static final long MIN_LOCATION_UPDATE_REQUEST_TIME_IN_MILLIS = 2 * 60 * 100;
    private static final long MIN_LOCATION_UPDATE_REQUEST_DISTANCE_IN_METERS = 10;

    private Context context;
    private LocationManager locationManager;
    private Location lastLocation;
    private final List<LocationUpdateListener> locationListeners = new CopyOnWriteArrayList<>();
    private boolean isLocationManagerRegistered = false;

    /**
     * Constructs a new instance of LocationServiceManager.
     *
     * @param context the context
     */
    public LocationServiceManager(Context context) {
        this.context = context;
        this.locationManager = (LocationManager) context.getSystemService(Context.LOCATION_SERVICE);
    }

    /**
     * Returns the current status of the GPS provider.
     *
     * @return true if the GPS provider is enabled
     */
    public boolean isProviderEnabled() {
        return locationManager.isProviderEnabled(LocationManager.GPS_PROVIDER);
    }

    /**
     * Returns whether the location permission is granted.
     *
     * @return true if the location permission is granted
     */
    public boolean isLocationPermissionGranted() {
        return ContextCompat.checkSelfPermission(context,
                Manifest.permission.ACCESS_FINE_LOCATION) == PackageManager.PERMISSION_GRANTED;
    }

    /**
     * Requests the location permission to be granted.
     *
     * @param activity the activity
     */
    public void requestPermissions(Activity activity) {
        if (activity.isFinishing()) {
            return;
        }
        ActivityCompat.requestPermissions(activity,
                new String[]{Manifest.permission.ACCESS_FINE_LOCATION},
                LOCATION_REQUEST);
    }

    public boolean isPermissionExplanationRequired(Activity activity) {
        return !activity.isFinishing() &&
                ActivityCompat.shouldShowRequestPermissionRationale(activity,
                        Manifest.permission.ACCESS_FINE_LOCATION);
    }

    public LatLng getLastLocation() {
        if (lastLocation == null) {
            return null;
        }
        return LatLng.from(lastLocation);
    }

    /**
     * Registers a LocationManager to listen for current location.
     */
    public void registerLocationManager() {
        if (!isLocationManagerRegistered)
            isLocationManagerRegistered = requestLocationUpdatesFromProvider(LocationManager.NETWORK_PROVIDER)
                    && requestLocationUpdatesFromProvider(LocationManager.GPS_PROVIDER);
    }

    /**
     * Requests location updates from the specified provider.
     *
     * @param locationProvider the location provider
     * @return true if successful
     */
    private boolean requestLocationUpdatesFromProvider(String locationProvider) {
        try {
            locationManager.requestLocationUpdates(locationProvider,
                    MIN_LOCATION_UPDATE_REQUEST_TIME_IN_MILLIS,
                    MIN_LOCATION_UPDATE_REQUEST_DISTANCE_IN_METERS,
                    this);
            return true;
        } catch (IllegalArgumentException e) {
            Timber.e(e, "Illegal argument exception");
            return false;
        } catch (SecurityException e) {
            Timber.e(e, "Security exception");
            return false;
        }
    }

<<<<<<< HEAD
    protected LocationChangeType isBetterLocation(Location location, Location currentBestLocation) {
=======
    /**
     * Returns whether a given location is better than the current best location.
     *
     * @param location            the location to be tested
     * @param currentBestLocation the current best location
     * @return true if the given location is better
     */
    protected boolean isBetterLocation(Location location, Location currentBestLocation) {
>>>>>>> 123c4adb
        if (currentBestLocation == null) {
            // A new location is always better than no location
            return LocationChangeType.LOCATION_SIGNIFICANTLY_CHANGED;
        }

        // Check whether the new location fix is newer or older
        long timeDelta = location.getTime() - currentBestLocation.getTime();
        boolean isSignificantlyNewer = timeDelta > MIN_LOCATION_UPDATE_REQUEST_TIME_IN_MILLIS;
        boolean isSignificantlyOlder = timeDelta < -MIN_LOCATION_UPDATE_REQUEST_TIME_IN_MILLIS;
        boolean isNewer = timeDelta > 0;

        // Check whether the new location fix is more or less accurate
        int accuracyDelta = (int) (location.getAccuracy() - currentBestLocation.getAccuracy());
        boolean isLessAccurate = accuracyDelta > 0;
        boolean isMoreAccurate = accuracyDelta < 0;
        boolean isSignificantlyLessAccurate = accuracyDelta > 200;

        // Check if the old and new location are from the same provider
        boolean isFromSameProvider = isSameProvider(location.getProvider(),
                currentBestLocation.getProvider());

        float[] results = new float[5];
        Location.distanceBetween(
                        currentBestLocation.getLatitude(),
                        currentBestLocation.getLongitude(),
                        location.getLatitude(),
                        location.getLongitude(),
                        results);

        // If it's been more than two minutes since the current location, use the new location
        // because the user has likely moved
        if (isSignificantlyNewer
                || isMoreAccurate
                || (isNewer && !isLessAccurate)
                || (isNewer && !isSignificantlyLessAccurate && isFromSameProvider)) {
            if (results[0] < 1000) { // Means change is smaller than 1000 meter
                return LocationChangeType.LOCATION_SLIGHTLY_CHANGED;
            } else {
                return LocationChangeType.LOCATION_SIGNIFICANTLY_CHANGED;
            }
        } else{
            return LocationChangeType.LOCATION_NOT_CHANGED;
        }
    }

    /**
     * Checks whether two providers are the same
     */
    private boolean isSameProvider(String provider1, String provider2) {
        if (provider1 == null) {
            return provider2 == null;
        }
        return provider1.equals(provider2);
    }

    /**
     * Unregisters location manager.
     */
    public void unregisterLocationManager() {
        isLocationManagerRegistered = false;
        try {
            locationManager.removeUpdates(this);
        } catch (SecurityException e) {
            Timber.e(e, "Security exception");
        }
    }

    /**
     * Adds a new listener to the list of location listeners.
     *
     * @param listener the new listener
     */
    public void addLocationListener(LocationUpdateListener listener) {
        if (!locationListeners.contains(listener)) {
            locationListeners.add(listener);
        }
    }

    /**
     * Removes a listener from the list of location listeners.
     *
     * @param listener the listener to be removed
     */
    public void removeLocationListener(LocationUpdateListener listener) {
        locationListeners.remove(listener);
    }

    @Override
    public void onLocationChanged(Location location) {
            if (isBetterLocation(location, lastLocation)
                    .equals(LocationChangeType.LOCATION_SIGNIFICANTLY_CHANGED)) {
                lastLocation = location;
                for (LocationUpdateListener listener : locationListeners) {
                    listener.onLocationChangedSignificantly(LatLng.from(lastLocation));
                }
            } else if (isBetterLocation(location, lastLocation)
                    .equals(LocationChangeType.LOCATION_SLIGHTLY_CHANGED)) {
                lastLocation = location;
                for (LocationUpdateListener listener : locationListeners) {
                    listener.onLocationChangedSlightly(LatLng.from(lastLocation));
                }
            }
    }

    @Override
    public void onStatusChanged(String provider, int status, Bundle extras) {
        Timber.d("%s's status changed to %d", provider, status);
    }

    @Override
    public void onProviderEnabled(String provider) {
        Timber.d("Provider %s enabled", provider);
    }

    @Override
    public void onProviderDisabled(String provider) {
        Timber.d("Provider %s disabled", provider);
    }

    public enum LocationChangeType{
        LOCATION_SIGNIFICANTLY_CHANGED, //Went out of borders of nearby markers
        LOCATION_SLIGHTLY_CHANGED,      //User might be walking or driving
        LOCATION_NOT_CHANGED
    }
}<|MERGE_RESOLUTION|>--- conflicted
+++ resolved
@@ -117,18 +117,16 @@
         }
     }
 
-<<<<<<< HEAD
-    protected LocationChangeType isBetterLocation(Location location, Location currentBestLocation) {
-=======
     /**
      * Returns whether a given location is better than the current best location.
      *
      * @param location            the location to be tested
      * @param currentBestLocation the current best location
-     * @return true if the given location is better
-     */
-    protected boolean isBetterLocation(Location location, Location currentBestLocation) {
->>>>>>> 123c4adb
+     * @return LOCATION_SIGNIFICANTLY_CHANGED if location changed significantly
+     * LOCATION_SLIGHTLY_CHANGED if location changed slightly
+     */
+    protected LocationChangeType isBetterLocation(Location location, Location currentBestLocation) {
+
         if (currentBestLocation == null) {
             // A new location is always better than no location
             return LocationChangeType.LOCATION_SIGNIFICANTLY_CHANGED;
