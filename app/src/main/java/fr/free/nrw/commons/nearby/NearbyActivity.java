--- conflicted
+++ resolved
@@ -352,15 +352,11 @@
         }
         curLatLng = lastLocation;
 
-<<<<<<< HEAD
+        if (locationChangeType.equals(LocationServiceManager.LocationChangeType.PERMISSION_JUST_GRANTED)) {
+            curLatLng = lastKnownLocation;
+        }
+
         if (curLatLng == null) {
-=======
-        if (locationChangeType.equals(LocationServiceManager.LocationChangeType.PERMISSION_JUST_GRANTED)) {
-            curLatLang = lastKnownLocation;
-        }
-
-        if (curLatLang == null) {
->>>>>>> 533297dc
             Timber.d("Skipping update of nearby places as location is unavailable");
             return;
         }
