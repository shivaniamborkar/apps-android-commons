package fr.free.nrw.commons.nearby;

import android.Manifest;
import android.content.Context;
import android.content.Intent;
import android.content.SharedPreferences;
import android.content.pm.PackageManager;
import android.location.LocationManager;
import android.net.Uri;
import android.os.AsyncTask;
import android.os.Build;
import android.os.Bundle;
import android.preference.PreferenceManager;
import android.support.annotation.NonNull;
import android.support.v4.app.ActivityCompat;
import android.support.v4.app.Fragment;
import android.support.v4.app.FragmentTransaction;
import android.support.v4.content.ContextCompat;
import android.support.v7.app.AlertDialog;
import android.view.Menu;
import android.view.MenuInflater;
import android.view.MenuItem;
import android.view.View;
import android.widget.ProgressBar;
import android.widget.Toast;

import com.google.gson.Gson;
import com.google.gson.GsonBuilder;

import java.util.List;

import javax.inject.Inject;
import javax.inject.Named;

import butterknife.BindView;
import butterknife.ButterKnife;
import fr.free.nrw.commons.R;
import fr.free.nrw.commons.location.LatLng;
import fr.free.nrw.commons.location.LocationServiceManager;
import fr.free.nrw.commons.theme.NavigationBaseActivity;
import fr.free.nrw.commons.utils.UriSerializer;
import timber.log.Timber;

public class NearbyActivity extends NavigationBaseActivity {

    @BindView(R.id.progressBar)
    ProgressBar progressBar;
<<<<<<< HEAD
    @Inject NearbyPlaces nearbyPlaces;
    @Inject @Named("default_preferences") SharedPreferences prefs;

    private boolean isMapViewActive = false;
=======
>>>>>>> 1bd782f4
    private static final int LOCATION_REQUEST = 1;
    private static final String MAP_LAST_USED_PREFERENCE = "mapLastUsed";

    private LocationServiceManager locationManager;
    private LatLng curLatLang;
    private Bundle bundle;
    private NearbyAsyncTask nearbyAsyncTask;
    private SharedPreferences sharedPreferences;
    private NearbyActivityMode viewMode;

    @Override
    protected void onCreate(Bundle savedInstanceState) {
        super.onCreate(savedInstanceState);
        sharedPreferences = PreferenceManager.getDefaultSharedPreferences(getApplicationContext());
        setContentView(R.layout.activity_nearby);
        ButterKnife.bind(this);
        checkLocationPermission();
        bundle = new Bundle();
        initDrawer();
        initViewState();
    }

    private void initViewState() {
        if (sharedPreferences.getBoolean(MAP_LAST_USED_PREFERENCE, false)) {
            viewMode = NearbyActivityMode.MAP;
        } else {
            viewMode = NearbyActivityMode.LIST;
        }
    }

    @Override
    public boolean onCreateOptionsMenu(Menu menu) {
        MenuInflater inflater = getMenuInflater();
        inflater.inflate(R.menu.menu_nearby, menu);

        if (viewMode.isMap()) {
            MenuItem item = menu.findItem(R.id.action_toggle_view);
            item.setIcon(viewMode.getIcon());
        }

        return super.onCreateOptionsMenu(menu);
    }

    @Override
    public boolean onOptionsItemSelected(MenuItem item) {
        // Handle item selection
        switch (item.getItemId()) {
            case R.id.action_refresh:
                refreshView();
                return true;
            case R.id.action_toggle_view:
                viewMode = viewMode.toggle();
                item.setIcon(viewMode.getIcon());
                toggleView();
                return true;
            default:
                return super.onOptionsItemSelected(item);
        }
    }

    private void startLookingForNearby() {
        locationManager = new LocationServiceManager(this);
        locationManager.registerLocationManager();
        curLatLang = locationManager.getLatestLocation();
        nearbyAsyncTask = new NearbyAsyncTask(this, new NearbyController(nearbyPlaces, prefs));
        nearbyAsyncTask.execute();
    }

    private void checkLocationPermission() {
        if (Build.VERSION.SDK_INT >= Build.VERSION_CODES.M) {
            if (ContextCompat.checkSelfPermission(this,
                    Manifest.permission.ACCESS_FINE_LOCATION) == PackageManager.PERMISSION_GRANTED) {
                startLookingForNearby();
            } else {
                if (ContextCompat.checkSelfPermission(this,
                        Manifest.permission.ACCESS_FINE_LOCATION)
                        != PackageManager.PERMISSION_GRANTED) {

                    // Should we show an explanation?
                    if (ActivityCompat.shouldShowRequestPermissionRationale(this,
                            Manifest.permission.ACCESS_FINE_LOCATION)) {

                        // Show an explanation to the user *asynchronously* -- don't block
                        // this thread waiting for the user's response! After the user
                        // sees the explanation, try again to request the permission.

                        new AlertDialog.Builder(this)
                                .setMessage(getString(R.string.location_permission_rationale))
                                .setPositiveButton("OK", (dialog, which) -> {
                                    ActivityCompat.requestPermissions(NearbyActivity.this,
                                            new String[]{Manifest.permission.ACCESS_FINE_LOCATION},
                                            LOCATION_REQUEST);
                                    dialog.dismiss();
                                })
                                .setNegativeButton("Cancel", null)
                                .create()
                                .show();

                    } else {

                        // No explanation needed, we can request the permission.

                        ActivityCompat.requestPermissions(this,
                                new String[]{Manifest.permission.ACCESS_FINE_LOCATION},
                                LOCATION_REQUEST);

                        // MY_PERMISSIONS_REQUEST_READ_CONTACTS is an
                        // app-defined int constant. The callback method gets the
                        // result of the request.
                    }
                }
            }
        } else {
            startLookingForNearby();
        }
    }

    @Override
    public void onRequestPermissionsResult(int requestCode, @NonNull String[] permissions, @NonNull int[] grantResults) {
        switch (requestCode) {
            case LOCATION_REQUEST: {
                if (grantResults.length > 0 && grantResults[0] == PackageManager.PERMISSION_GRANTED) {
                    startLookingForNearby();
                } else {
                    //If permission not granted, go to page that says Nearby Places cannot be displayed
                    if (nearbyAsyncTask != null) {
                        nearbyAsyncTask.cancel(true);
                    }
                    if (progressBar != null) {
                        progressBar.setVisibility(View.GONE);
                    }

                    showLocationPermissionDeniedErrorDialog();
                }
            }
        }
    }

    private void showLocationPermissionDeniedErrorDialog() {
        new AlertDialog.Builder(this)
                .setMessage(R.string.nearby_needs_permissions)
                .setCancelable(false)
                .setPositiveButton(R.string.give_permission, (dialog, which) -> {
                    //will ask for the location permission again
                    checkLocationPermission();
                })
                .setNegativeButton(R.string.cancel, (dialog, which) -> {
                    //dismiss dialog and finish activity
                    dialog.cancel();
                    finish();
                })
                .create()
                .show();
    }

    private void checkGps() {
        LocationManager manager = (LocationManager) getSystemService(LOCATION_SERVICE);
        if (!manager.isProviderEnabled(LocationManager.GPS_PROVIDER)) {
            Timber.d("GPS is not enabled");
            new AlertDialog.Builder(this)
                    .setMessage(R.string.gps_disabled)
                    .setCancelable(false)
                    .setPositiveButton(R.string.enable_gps,
                            (dialog, id) -> {
                                Intent callGPSSettingIntent = new Intent(
                                        android.provider.Settings.ACTION_LOCATION_SOURCE_SETTINGS);
                                Timber.d("Loaded settings page");
                                startActivityForResult(callGPSSettingIntent, 1);
                            })
                    .setNegativeButton(R.string.menu_cancel_upload, (dialog, id) -> dialog.cancel())
                    .create()
                    .show();
        } else {
            Timber.d("GPS is enabled");
        }
    }

    @Override
    protected void onActivityResult(int requestCode, int resultCode, Intent data) {
        super.onActivityResult(requestCode, resultCode, data);
        if (requestCode == 1) {
            Timber.d("User is back from Settings page");
            refreshView();
        }
    }

    private void toggleView() {
        if (nearbyAsyncTask != null) {
            if (nearbyAsyncTask.getStatus() == AsyncTask.Status.FINISHED) {
                if (viewMode.isMap()) {
                    setMapFragment();
                } else {
                    setListFragment();
                }
            }
            sharedPreferences.edit().putBoolean(MAP_LAST_USED_PREFERENCE, viewMode.isMap()).apply();
        }
    }

    @Override
    protected void onResume() {
        super.onResume();
        checkGps();
    }

    @Override
    protected void onPause() {
        super.onPause();
        if (nearbyAsyncTask != null) {
            nearbyAsyncTask.cancel(true);
        }
    }

    private void refreshView() {
        nearbyAsyncTask = new NearbyAsyncTask(this, new NearbyController(nearbyPlaces, prefs));
        nearbyAsyncTask.execute();
    }

    @Override
    protected void onDestroy() {
        super.onDestroy();
        if (locationManager != null) {
            locationManager.unregisterLocationManager();
        }
    }

    private class NearbyAsyncTask extends AsyncTask<Void, Integer, List<Place>> {

        private final Context mContext;
        private final NearbyController nearbyController;

        private NearbyAsyncTask(Context context, NearbyController nearbyController) {
            this.mContext = context;
            this.nearbyController = nearbyController;
        }

        @Override
        protected void onProgressUpdate(Integer... values) {
            super.onProgressUpdate(values);
        }

        @Override
        protected List<Place> doInBackground(Void... params) {
            return nearbyController.loadAttractionsFromLocation(curLatLang, NearbyActivity.this);
        }

        @Override
        protected void onPostExecute(List<Place> placeList) {
            super.onPostExecute(placeList);

            if (isCancelled()) {
                return;
            }

            Gson gson = new GsonBuilder()
                    .registerTypeAdapter(Uri.class, new UriSerializer())
                    .create();
            String gsonPlaceList = gson.toJson(placeList);
            String gsonCurLatLng = gson.toJson(curLatLang);

            if (placeList.size() == 0) {
                int duration = Toast.LENGTH_SHORT;
                Toast toast = Toast.makeText(mContext, R.string.no_nearby, duration);
                toast.show();
            }

            bundle.clear();
            bundle.putString("PlaceList", gsonPlaceList);
            bundle.putString("CurLatLng", gsonCurLatLng);

            // Begin the transaction
            if (viewMode.isMap()) {
                setMapFragment();
            } else {
                setListFragment();
            }

            if (progressBar != null) {
                progressBar.setVisibility(View.GONE);
            }
        }
    }

    /**
     * Calls fragment for map view.
     */
    private void setMapFragment() {
        FragmentTransaction fragmentTransaction = getSupportFragmentManager().beginTransaction();
        Fragment fragment = new NearbyMapFragment();
        fragment.setArguments(bundle);
        fragmentTransaction.replace(R.id.container, fragment);
        fragmentTransaction.commitAllowingStateLoss();
    }

    /**
     * Calls fragment for list view.
     */
    private void setListFragment() {
        FragmentTransaction fragmentTransaction = getSupportFragmentManager().beginTransaction();
        Fragment fragment = new NearbyListFragment();
        fragment.setArguments(bundle);
        fragmentTransaction.replace(R.id.container, fragment);
        fragmentTransaction.commitAllowingStateLoss();
    }

    public static void startYourself(Context context) {
        Intent settingsIntent = new Intent(context, NearbyActivity.class);
        context.startActivity(settingsIntent);
    }
}<|MERGE_RESOLUTION|>--- conflicted
+++ resolved
@@ -45,13 +45,10 @@
 
     @BindView(R.id.progressBar)
     ProgressBar progressBar;
-<<<<<<< HEAD
     @Inject NearbyPlaces nearbyPlaces;
     @Inject @Named("default_preferences") SharedPreferences prefs;
 
     private boolean isMapViewActive = false;
-=======
->>>>>>> 1bd782f4
     private static final int LOCATION_REQUEST = 1;
     private static final String MAP_LAST_USED_PREFERENCE = "mapLastUsed";
 
