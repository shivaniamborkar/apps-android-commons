package fr.free.nrw.commons.nearby;

import android.content.Intent;
import android.content.pm.PackageManager;
import android.net.Uri;
import android.os.Build;
import android.os.Bundle;
import android.support.annotation.NonNull;
import android.support.design.widget.BottomSheetBehavior;

import android.support.v4.app.FragmentTransaction;
import android.support.v4.widget.SwipeRefreshLayout;
import android.support.v7.app.AlertDialog;
import android.util.Log;
import android.view.Menu;
import android.view.MenuInflater;
import android.view.MenuItem;
import android.view.View;
import android.widget.LinearLayout;
import android.widget.ProgressBar;
import android.widget.Toast;

import com.google.gson.Gson;
import com.google.gson.GsonBuilder;

import java.util.List;

import javax.inject.Inject;

import butterknife.BindView;
import butterknife.ButterKnife;
import fr.free.nrw.commons.R;
import fr.free.nrw.commons.location.LatLng;
import fr.free.nrw.commons.location.LocationServiceManager;
import fr.free.nrw.commons.location.LocationUpdateListener;
import fr.free.nrw.commons.theme.NavigationBaseActivity;
import fr.free.nrw.commons.utils.UriSerializer;
import fr.free.nrw.commons.utils.ViewUtil;
import io.reactivex.Observable;
import io.reactivex.android.schedulers.AndroidSchedulers;
import io.reactivex.disposables.Disposable;
import io.reactivex.schedulers.Schedulers;
import timber.log.Timber;


public class NearbyActivity extends NavigationBaseActivity implements LocationUpdateListener {

    private static final int LOCATION_REQUEST = 1;

    @BindView(R.id.progressBar)
    ProgressBar progressBar;

    @BindView(R.id.bottom_sheet)
    LinearLayout bottomSheet;
    @BindView(R.id.bottom_sheet_details)
    LinearLayout bottomSheetDetails;
    @BindView(R.id.transparentView)
    View transparentView;

    @Inject
    LocationServiceManager locationManager;
    @Inject
    NearbyController nearbyController;

    private LatLng curLatLang;
    private Bundle bundle;
    private Disposable placesDisposable;
    private boolean lockNearbyView; //Determines if the nearby places needs to be refreshed
    private BottomSheetBehavior bottomSheetBehavior; // Behavior for list bottom sheet
    private BottomSheetBehavior bottomSheetBehaviorForDetails; // Behavior for details bottom sheet
    private NearbyMapFragment nearbyMapFragment;
    private NearbyListFragment nearbyListFragment;
    private static final String TAG_RETAINED_MAP_FRAGMENT = NearbyMapFragment.class.getSimpleName();
    private static final String TAG_RETAINED_LIST_FRAGMENT = NearbyListFragment.class.getSimpleName();

    @Override
    protected void onCreate(Bundle savedInstanceState) {
        super.onCreate(savedInstanceState);
        setContentView(R.layout.activity_nearby);
        ButterKnife.bind(this);
        resumeFragment();
        bundle = new Bundle();

        initBottomSheetBehaviour();
        initDrawer();
    }

    private void resumeFragment() {
        // Find the retained fragment on activity restarts
        nearbyMapFragment = getMapFragment();
        nearbyListFragment = getListFragment();
    }

    private void initBottomSheetBehaviour() {

        transparentView.setAlpha(0);
        swipeLayout.setOnRefreshListener(new SwipeRefreshLayout.OnRefreshListener() {
            @Override
            public void onRefresh() {
                lockNearbyView(false);
                refreshView(false, LocationServiceManager.LocationChangeType.LOCATION_SIGNIFICANTLY_CHANGED);
            }
        });

        bottomSheet.getLayoutParams().height = getWindowManager()
                .getDefaultDisplay().getHeight() / 16 * 9;
        bottomSheetBehavior = BottomSheetBehavior.from(bottomSheet);
        // TODO initProperBottomSheetBehavior();
        bottomSheetBehavior.setBottomSheetCallback(new BottomSheetBehavior.BottomSheetCallback() {

            @Override
            public void onStateChanged(View bottomSheet, int newState) {
                prepareViewsForSheetPosition(newState);
            }

            @Override
            public void onSlide(View bottomSheet, float slideOffset) {

            }
        });

        bottomSheetBehavior.setState(BottomSheetBehavior.STATE_HIDDEN);
        bottomSheetBehaviorForDetails = BottomSheetBehavior.from(bottomSheetDetails);
        bottomSheetBehaviorForDetails.setState(BottomSheetBehavior.STATE_HIDDEN);
    }

    @Override
    public boolean onCreateOptionsMenu(Menu menu) {
        MenuInflater inflater = getMenuInflater();
        inflater.inflate(R.menu.menu_nearby, menu);

        return super.onCreateOptionsMenu(menu);
    }

    @Override
    public boolean onOptionsItemSelected(MenuItem item) {
        // Handle item selection
        switch (item.getItemId()) {
<<<<<<< HEAD
            case R.id.action_refresh:
                lockNearbyView(false);
                refreshView(true,
                        LocationServiceManager.LocationChangeType.LOCATION_SIGNIFICANTLY_CHANGED);
                return true;
=======
>>>>>>> e38450b4
            case R.id.action_display_list:
                bottomSheetBehaviorForDetails.setState(BottomSheetBehavior.STATE_HIDDEN);
                bottomSheetBehavior.setState(BottomSheetBehavior.STATE_EXPANDED);
                return true;
            default:
                return super.onOptionsItemSelected(item);
        }
    }

    private void requestLocationPermissions() {
        if (!isFinishing()) {
            locationManager.requestPermissions(this);
        }
    }

    @Override
    public void onRequestPermissionsResult(int requestCode, @NonNull String[] permissions, @NonNull int[] grantResults) {
        switch (requestCode) {
            case LOCATION_REQUEST: {
                if (grantResults.length > 0 && grantResults[0] == PackageManager.PERMISSION_GRANTED) {
<<<<<<< HEAD
                    refreshView(false,
                            LocationServiceManager.LocationChangeType.LOCATION_SIGNIFICANTLY_CHANGED);
=======
                    refreshView();
>>>>>>> e38450b4
                } else {
                    //If permission not granted, go to page that says Nearby Places cannot be displayed
                    hideProgressBar();
                    showLocationPermissionDeniedErrorDialog();
                }
            }
        }
    }

    private void showLocationPermissionDeniedErrorDialog() {
        new AlertDialog.Builder(this)
                .setMessage(R.string.nearby_needs_permissions)
                .setCancelable(false)
                .setPositiveButton(R.string.give_permission, (dialog, which) -> {
                    //will ask for the location permission again
                    checkGps();
                })
                .setNegativeButton(R.string.cancel, (dialog, which) -> {
                    //dismiss dialog and finish activity
                    dialog.cancel();
                    finish();
                })
                .create()
                .show();
    }

    private void checkGps() {
        if (!locationManager.isProviderEnabled()) {
            Timber.d("GPS is not enabled");
            new AlertDialog.Builder(this)
                    .setMessage(R.string.gps_disabled)
                    .setCancelable(false)
                    .setPositiveButton(R.string.enable_gps,
                            (dialog, id) -> {
                                Intent callGPSSettingIntent = new Intent(
                                        android.provider.Settings.ACTION_LOCATION_SOURCE_SETTINGS);
                                Timber.d("Loaded settings page");
                                startActivityForResult(callGPSSettingIntent, 1);
                            })
                    .setNegativeButton(R.string.menu_cancel_upload, (dialog, id) -> {
                        showLocationPermissionDeniedErrorDialog();
                        dialog.cancel();
                    })
                    .create()
                    .show();
        } else {
            Timber.d("GPS is enabled");
            checkLocationPermission();
        }
    }

    private void checkLocationPermission() {
        if (Build.VERSION.SDK_INT >= Build.VERSION_CODES.M) {
            if (locationManager.isLocationPermissionGranted()) {
<<<<<<< HEAD
                refreshView(false,
                        LocationServiceManager.LocationChangeType.LOCATION_SIGNIFICANTLY_CHANGED);
=======
                refreshView();
>>>>>>> e38450b4
            } else {
                // Should we show an explanation?
                if (locationManager.isPermissionExplanationRequired(this)) {
                    // Show an explanation to the user *asynchronously* -- don't block
                    // this thread waiting for the user's response! After the user
                    // sees the explanation, try again to request the permission.
                    new AlertDialog.Builder(this)
                            .setMessage(getString(R.string.location_permission_rationale_nearby))
                            .setPositiveButton("OK", (dialog, which) -> {
                                requestLocationPermissions();
                                dialog.dismiss();
                            })
                            .setNegativeButton("Cancel", (dialog, id) -> {
                                showLocationPermissionDeniedErrorDialog();
                                dialog.cancel();
                            })
                            .create()
                            .show();

                } else {
                    // No explanation needed, we can request the permission.
                    requestLocationPermissions();
                }
            }
        } else {
<<<<<<< HEAD
            refreshView(false,
                    LocationServiceManager.LocationChangeType.LOCATION_SIGNIFICANTLY_CHANGED);
=======
            refreshView();
>>>>>>> e38450b4
        }
    }

    @Override
    protected void onActivityResult(int requestCode, int resultCode, Intent data) {
        super.onActivityResult(requestCode, resultCode, data);
        if (requestCode == 1) {
            Timber.d("User is back from Settings page");
<<<<<<< HEAD
            refreshView(false,
                    LocationServiceManager.LocationChangeType.LOCATION_SIGNIFICANTLY_CHANGED);
=======
            refreshView();
>>>>>>> e38450b4
        }
    }

    @Override
    protected void onStart() {
        super.onStart();
        locationManager.addLocationListener(this);
        locationManager.registerLocationManager();
    }

    @Override
    protected void onStop() {
        super.onStop();
        locationManager.removeLocationListener(this);
        locationManager.unregisterLocationManager();
    }

    @Override
    protected void onDestroy() {
        super.onDestroy();
        if (placesDisposable != null) {
            placesDisposable.dispose();
        }
    }

    @Override
    protected void onResume() {
        super.onResume();
        lockNearbyView = false;
        checkGps();
    }

    @Override
    public void onPause() {
        super.onPause();
        // this means that this activity will not be recreated now, user is leaving it
        // or the activity is otherwise finishing
        if(isFinishing()) {
            // we will not need this fragment anymore, this may also be a good place to signal
            // to the retained fragment object to perform its own cleanup.
            removeMapFragment();
            removeListFragment();
        }
    }



    /**
     * This method should be the single point to load/refresh nearby places
     *
<<<<<<< HEAD
     * @param isHardRefresh
     * @param locationChangeType defines if location shanged significantly or slightly
     */
    private void refreshView(boolean isHardRefresh,
                             LocationServiceManager.LocationChangeType locationChangeType) {

=======
     */
    private void refreshView() {
>>>>>>> e38450b4
        if (lockNearbyView) {
            return;
        }
        locationManager.registerLocationManager();
        LatLng lastLocation = locationManager.getLastLocation();

        if (curLatLang != null && curLatLang.equals(lastLocation)) { //refresh view only if location has changed

            return;
        }
        curLatLang = lastLocation;

        if (curLatLang == null) {
            Timber.d("Skipping update of nearby places as location is unavailable");
            return;
        }

        if (locationChangeType
                .equals(LocationServiceManager.LocationChangeType.LOCATION_SIGNIFICANTLY_CHANGED)) {
            progressBar.setVisibility(View.VISIBLE);
            placesDisposable = Observable.fromCallable(() -> nearbyController
                    .loadAttractionsFromLocation(curLatLang))
                    .subscribeOn(Schedulers.io())
                    .observeOn(AndroidSchedulers.mainThread())
                    .subscribe(this::populatePlaces);
        } else if (locationChangeType
                .equals(LocationServiceManager.LocationChangeType.LOCATION_SLIGHTLY_CHANGED)) {
            Gson gson = new GsonBuilder()
                    .registerTypeAdapter(Uri.class, new UriSerializer())
                    .create();
            String gsonCurLatLng = gson.toJson(curLatLang);
            bundle.putString("CurLatLng", gsonCurLatLng);
            updateMapFragment(true);
        }
    }

    private void populatePlaces(NearbyController.NearbyPlacesInfo nearbyPlacesInfo) {
        List<Place> placeList = nearbyPlacesInfo.placeList;
        LatLng[] boundaryCoordinates = nearbyPlacesInfo.boundaryCoordinates;
        Gson gson = new GsonBuilder()
                .registerTypeAdapter(Uri.class, new UriSerializer())
                .create();
        String gsonPlaceList = gson.toJson(placeList);
        String gsonCurLatLng = gson.toJson(curLatLang);
        String gsonBoundaryCoordinates = gson.toJson(boundaryCoordinates);

        if (placeList.size() == 0) {
            int duration = Toast.LENGTH_SHORT;
            Toast toast = Toast.makeText(this, R.string.no_nearby, duration);
            toast.show();
        }

        bundle.clear();
        bundle.putString("PlaceList", gsonPlaceList);
        bundle.putString("CurLatLng", gsonCurLatLng);
        bundle.putString("BoundaryCoord", gsonBoundaryCoordinates);

<<<<<<< HEAD
        // First time to init fragments
        if (nearbyMapFragment == null) {
            lockNearbyView(true);
            setMapFragment();
            setListFragment();
            hideProgressBar();
            lockNearbyView(false);
        } else {
            // There are fragments, just update the map and list
            updateMapFragment(false);
            updateListFragment();
        }
=======
        lockNearbyView(true);
        setMapFragment();
        setListFragment();

        hideProgressBar();
>>>>>>> e38450b4
    }

    private void lockNearbyView(boolean lock) {
        if (lock) {
            lockNearbyView = true;
            locationManager.unregisterLocationManager();
            locationManager.removeLocationListener(this);
        } else {
            lockNearbyView = false;
            locationManager.registerLocationManager();
            locationManager.addLocationListener(this);
        }
    }

    private void hideProgressBar() {
        if (progressBar != null) {
            progressBar.setVisibility(View.GONE);
        }
    }

    private NearbyMapFragment getMapFragment() {
        return (NearbyMapFragment) getSupportFragmentManager().findFragmentByTag(TAG_RETAINED_MAP_FRAGMENT);
    }

    private void removeMapFragment() {
        if (nearbyMapFragment != null) {
            android.support.v4.app.FragmentManager fm = getSupportFragmentManager();
            fm.beginTransaction().remove(nearbyMapFragment).commit();
        }
    }

    private NearbyListFragment getListFragment() {
        return (NearbyListFragment) getSupportFragmentManager().findFragmentByTag(TAG_RETAINED_LIST_FRAGMENT);
    }

    private void removeListFragment() {
        if (nearbyListFragment != null) {
            android.support.v4.app.FragmentManager fm = getSupportFragmentManager();
            fm.beginTransaction().remove(nearbyListFragment).commit();
        }
    }

    private void updateMapFragment(boolean isSlightUpdate) {
        /*
        * Significant update means updating nearby place markers. Slightly update means only
        * updating current location marker and camera target.
        * We update our map Significantly on each 1000 meter change, but we can't never know
        * the frequency of nearby places. Thus we check if we are close to the boundaries of
        * our nearby markers, we update our map Significantly.
        * */

        NearbyMapFragment nearbyMapFragment = getMapFragment();

        if (nearbyMapFragment != null && curLatLang != null) {
            hideProgressBar(); // In case it is visible (this happens, not an impossible case)
            /*
            * If we are close to nearby places boundaries, we need a significant update to
            * get new nearby places. Check order is south, north, west, east
            * */
            if (nearbyMapFragment.boundaryCoordinates != null
                    && (curLatLang.getLatitude() <= nearbyMapFragment.boundaryCoordinates[0].getLatitude()
                    || curLatLang.getLatitude() >= nearbyMapFragment.boundaryCoordinates[1].getLatitude()
                    || curLatLang.getLongitude() <= nearbyMapFragment.boundaryCoordinates[2].getLongitude()
                    || curLatLang.getLongitude() >= nearbyMapFragment.boundaryCoordinates[3].getLongitude())) {
                // populate places
                placesDisposable = Observable.fromCallable(() -> nearbyController
                        .loadAttractionsFromLocation(curLatLang))
                        .subscribeOn(Schedulers.io())
                        .observeOn(AndroidSchedulers.mainThread())
                        .subscribe(this::populatePlaces);
                nearbyMapFragment.setArguments(bundle);
                nearbyMapFragment.updateMapSignificantly();
                updateListFragment();
                return;
            }

            if (isSlightUpdate) {
                nearbyMapFragment.setArguments(bundle);
                nearbyMapFragment.updateMapSlightly();
            } else {
                nearbyMapFragment.setArguments(bundle);
                nearbyMapFragment.updateMapSignificantly();
                updateListFragment();
            }
        } else {
            lockNearbyView(true);
            setMapFragment();
            setListFragment();
            hideProgressBar();
            lockNearbyView(false);
        }
    }

    private void updateListFragment() {
        nearbyListFragment.setArguments(bundle);
        nearbyListFragment.updateNearbyListSignificantly();
    }

    /**
     * Calls fragment for map view.
     */
    private void setMapFragment() {
        FragmentTransaction fragmentTransaction = getSupportFragmentManager().beginTransaction();
        nearbyMapFragment = new NearbyMapFragment();
        nearbyMapFragment.setArguments(bundle);
        fragmentTransaction.replace(R.id.container, nearbyMapFragment, TAG_RETAINED_MAP_FRAGMENT);
        fragmentTransaction.commitAllowingStateLoss();
    }

    /**
     * Calls fragment for list view.
     */
    private void setListFragment() {
        FragmentTransaction fragmentTransaction = getSupportFragmentManager().beginTransaction();
        nearbyListFragment = new NearbyListFragment();
        nearbyListFragment.setArguments(bundle);
        fragmentTransaction.replace(R.id.container_sheet, nearbyListFragment, TAG_RETAINED_LIST_FRAGMENT);
        initBottomSheetBehaviour();
        bottomSheetBehavior.setState(BottomSheetBehavior.STATE_HIDDEN);
        fragmentTransaction.commitAllowingStateLoss();
    }

    @Override
<<<<<<< HEAD
    public void onLocationChangedSignificantly(LatLng latLng) {
        refreshView(false,
                LocationServiceManager.LocationChangeType.LOCATION_SIGNIFICANTLY_CHANGED);
    }

    @Override
    public void onLocationChangedSlightly(LatLng latLng) {
        refreshView(false,
                LocationServiceManager.LocationChangeType.LOCATION_SLIGHTLY_CHANGED);
=======
    public void onLocationChanged(LatLng latLng) {
        refreshView();
>>>>>>> e38450b4
    }

    public void prepareViewsForSheetPosition(int bottomSheetState) {
        // TODO
    }
}<|MERGE_RESOLUTION|>--- conflicted
+++ resolved
@@ -9,9 +9,7 @@
 import android.support.design.widget.BottomSheetBehavior;
 
 import android.support.v4.app.FragmentTransaction;
-import android.support.v4.widget.SwipeRefreshLayout;
 import android.support.v7.app.AlertDialog;
-import android.util.Log;
 import android.view.Menu;
 import android.view.MenuInflater;
 import android.view.MenuItem;
@@ -29,17 +27,19 @@
 
 import butterknife.BindView;
 import butterknife.ButterKnife;
+
 import fr.free.nrw.commons.R;
 import fr.free.nrw.commons.location.LatLng;
 import fr.free.nrw.commons.location.LocationServiceManager;
 import fr.free.nrw.commons.location.LocationUpdateListener;
 import fr.free.nrw.commons.theme.NavigationBaseActivity;
 import fr.free.nrw.commons.utils.UriSerializer;
-import fr.free.nrw.commons.utils.ViewUtil;
+
 import io.reactivex.Observable;
 import io.reactivex.android.schedulers.AndroidSchedulers;
 import io.reactivex.disposables.Disposable;
 import io.reactivex.schedulers.Schedulers;
+
 import timber.log.Timber;
 
 
@@ -94,13 +94,6 @@
     private void initBottomSheetBehaviour() {
 
         transparentView.setAlpha(0);
-        swipeLayout.setOnRefreshListener(new SwipeRefreshLayout.OnRefreshListener() {
-            @Override
-            public void onRefresh() {
-                lockNearbyView(false);
-                refreshView(false, LocationServiceManager.LocationChangeType.LOCATION_SIGNIFICANTLY_CHANGED);
-            }
-        });
 
         bottomSheet.getLayoutParams().height = getWindowManager()
                 .getDefaultDisplay().getHeight() / 16 * 9;
@@ -136,14 +129,6 @@
     public boolean onOptionsItemSelected(MenuItem item) {
         // Handle item selection
         switch (item.getItemId()) {
-<<<<<<< HEAD
-            case R.id.action_refresh:
-                lockNearbyView(false);
-                refreshView(true,
-                        LocationServiceManager.LocationChangeType.LOCATION_SIGNIFICANTLY_CHANGED);
-                return true;
-=======
->>>>>>> e38450b4
             case R.id.action_display_list:
                 bottomSheetBehaviorForDetails.setState(BottomSheetBehavior.STATE_HIDDEN);
                 bottomSheetBehavior.setState(BottomSheetBehavior.STATE_EXPANDED);
@@ -164,12 +149,7 @@
         switch (requestCode) {
             case LOCATION_REQUEST: {
                 if (grantResults.length > 0 && grantResults[0] == PackageManager.PERMISSION_GRANTED) {
-<<<<<<< HEAD
-                    refreshView(false,
-                            LocationServiceManager.LocationChangeType.LOCATION_SIGNIFICANTLY_CHANGED);
-=======
-                    refreshView();
->>>>>>> e38450b4
+                    refreshView(LocationServiceManager.LocationChangeType.LOCATION_SIGNIFICANTLY_CHANGED);
                 } else {
                     //If permission not granted, go to page that says Nearby Places cannot be displayed
                     hideProgressBar();
@@ -224,12 +204,7 @@
     private void checkLocationPermission() {
         if (Build.VERSION.SDK_INT >= Build.VERSION_CODES.M) {
             if (locationManager.isLocationPermissionGranted()) {
-<<<<<<< HEAD
-                refreshView(false,
-                        LocationServiceManager.LocationChangeType.LOCATION_SIGNIFICANTLY_CHANGED);
-=======
-                refreshView();
->>>>>>> e38450b4
+                refreshView(LocationServiceManager.LocationChangeType.LOCATION_SIGNIFICANTLY_CHANGED);
             } else {
                 // Should we show an explanation?
                 if (locationManager.isPermissionExplanationRequired(this)) {
@@ -255,12 +230,7 @@
                 }
             }
         } else {
-<<<<<<< HEAD
-            refreshView(false,
-                    LocationServiceManager.LocationChangeType.LOCATION_SIGNIFICANTLY_CHANGED);
-=======
-            refreshView();
->>>>>>> e38450b4
+            refreshView(LocationServiceManager.LocationChangeType.LOCATION_SIGNIFICANTLY_CHANGED);
         }
     }
 
@@ -269,12 +239,7 @@
         super.onActivityResult(requestCode, resultCode, data);
         if (requestCode == 1) {
             Timber.d("User is back from Settings page");
-<<<<<<< HEAD
-            refreshView(false,
-                    LocationServiceManager.LocationChangeType.LOCATION_SIGNIFICANTLY_CHANGED);
-=======
-            refreshView();
->>>>>>> e38450b4
+            refreshView(LocationServiceManager.LocationChangeType.LOCATION_SIGNIFICANTLY_CHANGED);
         }
     }
 
@@ -325,17 +290,9 @@
     /**
      * This method should be the single point to load/refresh nearby places
      *
-<<<<<<< HEAD
-     * @param isHardRefresh
      * @param locationChangeType defines if location shanged significantly or slightly
      */
-    private void refreshView(boolean isHardRefresh,
-                             LocationServiceManager.LocationChangeType locationChangeType) {
-
-=======
-     */
-    private void refreshView() {
->>>>>>> e38450b4
+    private void refreshView(LocationServiceManager.LocationChangeType locationChangeType) {
         if (lockNearbyView) {
             return;
         }
@@ -393,7 +350,6 @@
         bundle.putString("CurLatLng", gsonCurLatLng);
         bundle.putString("BoundaryCoord", gsonBoundaryCoordinates);
 
-<<<<<<< HEAD
         // First time to init fragments
         if (nearbyMapFragment == null) {
             lockNearbyView(true);
@@ -406,13 +362,6 @@
             updateMapFragment(false);
             updateListFragment();
         }
-=======
-        lockNearbyView(true);
-        setMapFragment();
-        setListFragment();
-
-        hideProgressBar();
->>>>>>> e38450b4
     }
 
     private void lockNearbyView(boolean lock) {
@@ -536,20 +485,13 @@
     }
 
     @Override
-<<<<<<< HEAD
     public void onLocationChangedSignificantly(LatLng latLng) {
-        refreshView(false,
-                LocationServiceManager.LocationChangeType.LOCATION_SIGNIFICANTLY_CHANGED);
+        refreshView(LocationServiceManager.LocationChangeType.LOCATION_SIGNIFICANTLY_CHANGED);
     }
 
     @Override
     public void onLocationChangedSlightly(LatLng latLng) {
-        refreshView(false,
-                LocationServiceManager.LocationChangeType.LOCATION_SLIGHTLY_CHANGED);
-=======
-    public void onLocationChanged(LatLng latLng) {
-        refreshView();
->>>>>>> e38450b4
+        refreshView(LocationServiceManager.LocationChangeType.LOCATION_SLIGHTLY_CHANGED);
     }
 
     public void prepareViewsForSheetPosition(int bottomSheetState) {
