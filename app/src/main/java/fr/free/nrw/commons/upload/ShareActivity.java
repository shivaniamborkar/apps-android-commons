package fr.free.nrw.commons.upload;

import android.Manifest;
import android.animation.Animator;
import android.animation.AnimatorListenerAdapter;
import android.animation.AnimatorSet;
import android.animation.ObjectAnimator;
import android.app.Activity;
import android.content.ContentResolver;
import android.content.Context;
import android.content.Intent;
import android.content.SharedPreferences;
import android.content.pm.PackageManager;
import android.graphics.Bitmap;
import android.graphics.Point;
import android.graphics.Rect;
import android.net.Uri;
import android.os.Build;
import android.os.Bundle;
import android.os.Environment;
import android.support.annotation.NonNull;
import android.support.annotation.RequiresApi;
import android.support.design.widget.FloatingActionButton;
import android.support.design.widget.Snackbar;
import android.support.graphics.drawable.VectorDrawableCompat;
import android.support.v4.app.ActivityCompat;
import android.support.v4.content.ContextCompat;
import android.view.MenuItem;
import android.view.View;
import android.view.animation.DecelerateInterpolator;
import android.widget.FrameLayout;
import android.widget.Toast;

import com.facebook.drawee.generic.GenericDraweeHierarchyBuilder;
import com.facebook.drawee.view.SimpleDraweeView;
import com.github.chrisbanes.photoview.PhotoView;

import java.io.FileNotFoundException;
import java.io.IOException;
import java.io.InputStream;
import java.lang.ref.WeakReference;
import java.util.List;

import javax.inject.Inject;
import javax.inject.Named;

import butterknife.BindView;
import butterknife.ButterKnife;
import butterknife.OnClick;
import fr.free.nrw.commons.R;
import fr.free.nrw.commons.auth.AuthenticatedActivity;
import fr.free.nrw.commons.auth.SessionManager;
import fr.free.nrw.commons.caching.CacheController;
import fr.free.nrw.commons.category.CategorizationFragment;
import fr.free.nrw.commons.category.OnCategoriesSaveHandler;
import fr.free.nrw.commons.contributions.Contribution;
import fr.free.nrw.commons.modifications.CategoryModifier;
import fr.free.nrw.commons.modifications.ModificationsContentProvider;
import fr.free.nrw.commons.modifications.ModifierSequence;
import fr.free.nrw.commons.modifications.ModifierSequenceDao;
import fr.free.nrw.commons.modifications.TemplateRemoveModifier;
import fr.free.nrw.commons.mwapi.CategoryApi;
import fr.free.nrw.commons.mwapi.MediaWikiApi;
import fr.free.nrw.commons.utils.ViewUtil;
import timber.log.Timber;

import android.support.design.widget.FloatingActionButton;
import static fr.free.nrw.commons.upload.ExistingFileAsync.Result.DUPLICATE_PROCEED;
import static fr.free.nrw.commons.upload.ExistingFileAsync.Result.NO_DUPLICATE;
import static fr.free.nrw.commons.upload.FileUtils.getSHA1;

/**
 * Activity for the title/desc screen after image is selected. Also starts processing image
 * GPS coordinates or user location (if enabled in Settings) for category suggestions.
 */
public class ShareActivity
        extends AuthenticatedActivity
        implements SingleUploadFragment.OnUploadActionInitiated,
        OnCategoriesSaveHandler {
    private static final int REQUEST_PERM_ON_CREATE_LOCATION = 2;
    private static final int REQUEST_PERM_ON_SUBMIT_STORAGE = 4;
    //Had to make them class variables, to extract out the click listeners, also I see no harm in this
    final Rect startBounds = new Rect();
    final Rect finalBounds = new Rect();
    final Point globalOffset = new Point();
    @Inject
    MediaWikiApi mwApi;
    @Inject
    CacheController cacheController;
    @Inject
    SessionManager sessionManager;
    @Inject
    UploadController uploadController;
    @Inject
    ModifierSequenceDao modifierSequenceDao;
    @Inject
    CategoryApi apiCall;
    @Inject
    @Named("default_preferences")
    SharedPreferences prefs;
    @Inject
    GpsCategoryModel gpsCategoryModel;

    @BindView(R.id.container)
    FrameLayout flContainer;
    @BindView(R.id.backgroundImage)
    SimpleDraweeView backgroundImageView;
    @BindView(R.id.media_map)
    FloatingActionButton mapButton;
    @BindView(R.id.media_upload_zoom_in)
    FloatingActionButton zoomInButton;
    @BindView(R.id.media_upload_zoom_out)
    FloatingActionButton zoomOutButton;
    @BindView(R.id.main_fab)
    FloatingActionButton mainFab;
    @BindView(R.id.expanded_image)
    PhotoView expandedImageView;

    private String source;
    private String mimeType;
    private CategorizationFragment categorizationFragment;
    private Uri mediaUri;
    private Contribution contribution;
<<<<<<< HEAD
    private GPSExtractor gpsObj;
=======
    private FloatingActionButton maps_fragment;

    private boolean cacheFound;

    private GPSExtractor imageObj;
    private GPSExtractor tempImageObj;
>>>>>>> 32d45b26
    private String decimalCoords;
    private FileProcessor fileObj;
    private boolean useNewPermissions = false;
    private boolean storagePermitted = false;
    private boolean locationPermitted = false;
    private String title;
    private String description;
    private String wikiDataEntityId;
    private Snackbar snackbar;
    private boolean duplicateCheckPassed = false;
    private boolean isNearbyUpload = false;
    private Animator CurrentAnimator;
    private long ShortAnimationDuration;
    private boolean isFABOpen = false;
<<<<<<< HEAD
=======

          //Had to make them class variables, to extract out the click listeners, also I see no harm in this
    final Rect startBounds = new Rect();
    final Rect finalBounds = new Rect();
    final Point globalOffset = new Point();
>>>>>>> 32d45b26
    private float startScaleFinal;

    /**
     * Called when user taps the submit button.
     * Requests Storage permission, if needed.
     */
    @Override
    public void uploadActionInitiated(String title, String description) {

        this.title = title;
        this.description = description;

        if (Build.VERSION.SDK_INT >= Build.VERSION_CODES.M) {
            if (needsToRequestStoragePermission()) {
                requestPermissions(new String[]{Manifest.permission.READ_EXTERNAL_STORAGE},
                        REQUEST_PERM_ON_SUBMIT_STORAGE);
            } else {
                uploadBegins();
            }
        } else {
            uploadBegins();
        }
    }

    /**
     * Checks whether storage permissions need to be requested.
     * Permissions are needed if the file is not owned by this application, (e.g. shared from the Gallery)
     *
     * @return true if file is not owned by this application and permission hasn't been granted beforehand
     */
    @RequiresApi(16)
    private boolean needsToRequestStoragePermission() {
        return !FileUtils.isSelfOwned(getApplicationContext(), mediaUri)
                && (ContextCompat.checkSelfPermission(this, Manifest.permission.READ_EXTERNAL_STORAGE)
                != PackageManager.PERMISSION_GRANTED);
    }

    /**
     * Called after permission checks are done.
     * Gets file metadata for category suggestions, displays toast, caches categories found, calls uploadController
     */
    private void uploadBegins() {
        fileObj.processFileCoordinates(locationPermitted);

        Toast startingToast = Toast.makeText(this, R.string.uploading_started, Toast.LENGTH_LONG);
        startingToast.show();

        if (!fileObj.isCacheFound()) {
            //Has to be called after apiCall.request()
            cacheController.cacheCategory();
            Timber.d("Cache the categories found");
        }

        uploadController.startUpload(title, mediaUri, description, mimeType, source, decimalCoords, wikiDataEntityId, c -> {
            ShareActivity.this.contribution = c;
            showPostUpload();
        });
    }

    /**
     * Starts CategorizationFragment after uploadBegins.
     */
    private void showPostUpload() {
        if (categorizationFragment == null) {
            categorizationFragment = new CategorizationFragment();
        }
        getSupportFragmentManager().beginTransaction()
                .replace(R.id.single_upload_fragment_container, categorizationFragment, "categorization")
                .commit();
    }

    /**
     * Send categories to modifications queue after they are selected
     *
     * @param categories categories selected
     */
    @Override
    public void onCategoriesSave(List<String> categories) {
        if (categories.size() > 0) {
            ModifierSequence categoriesSequence = new ModifierSequence(contribution.getContentUri());

            categoriesSequence.queueModifier(new CategoryModifier(categories.toArray(new String[]{})));
            categoriesSequence.queueModifier(new TemplateRemoveModifier("Uncategorized"));
            modifierSequenceDao.save(categoriesSequence);
        }

        // FIXME: Make sure that the content provider is up
        // This is the wrong place for it, but bleh - better than not having it turned on by default for people who don't go throughl ogin
        ContentResolver.setSyncAutomatically(sessionManager.getCurrentAccount(), ModificationsContentProvider.MODIFICATIONS_AUTHORITY, true); // Enable sync by default!

        finish();
    }

    @Override
    protected void onSaveInstanceState(Bundle outState) {
        super.onSaveInstanceState(outState);
        if (contribution != null) {
            outState.putParcelable("contribution", contribution);
        }
    }

    @Override
    protected void onAuthCookieAcquired(String authCookie) {
        mwApi.setAuthCookie(authCookie);
    }

    @Override
    protected void onAuthFailure() {
        Toast failureToast = Toast.makeText(this, R.string.authentication_failed, Toast.LENGTH_LONG);
        failureToast.show();
        finish();
    }


    @Override
    public void onCreate(Bundle savedInstanceState) {
        super.onCreate(savedInstanceState);

        setContentView(R.layout.activity_share);
        ButterKnife.bind(this);
        initBack();
        backgroundImageView.setHierarchy(GenericDraweeHierarchyBuilder
                .newInstance(getResources())
                .setPlaceholderImage(VectorDrawableCompat.create(getResources(),
                        R.drawable.ic_image_black_24dp, getTheme()))
                .setFailureImage(VectorDrawableCompat.create(getResources(),
                        R.drawable.ic_error_outline_black_24dp, getTheme()))
                .build());

<<<<<<< HEAD
        receiveImageIntent();
=======
        //Receive intent from ContributionController.java when user selects picture to upload
        Intent intent = getIntent();

        if (Intent.ACTION_SEND.equals(intent.getAction())) {
            mediaUri = intent.getParcelableExtra(Intent.EXTRA_STREAM);
            if (intent.hasExtra(UploadService.EXTRA_SOURCE)) {
                source = intent.getStringExtra(UploadService.EXTRA_SOURCE);
            } else {
                source = Contribution.SOURCE_EXTERNAL;
            }
            if (intent.hasExtra("isDirectUpload")) {
                Timber.d("This was initiated by a direct upload from Nearby");
                isNearbyUpload = intent.getBooleanExtra("isDirectUpload", false);
            }
            if (intent.hasExtra("wikiDataEntityId")) {
                wikiDataEntityId = intent.getStringExtra("wikiDataEntityId");
            }
            mimeType = intent.getType();
        }
>>>>>>> 32d45b26

        if (savedInstanceState != null) {
            contribution = savedInstanceState.getParcelable("contribution");
        }

        requestAuthToken();
        Timber.d("Uri: %s", mediaUri.toString());
        Timber.d("Ext storage dir: %s", Environment.getExternalStorageDirectory());

        useNewPermissions = false;
        if (Build.VERSION.SDK_INT >= Build.VERSION_CODES.M) {
            useNewPermissions = true;
            if (ContextCompat.checkSelfPermission(this, Manifest.permission.ACCESS_FINE_LOCATION) == PackageManager.PERMISSION_GRANTED) {
                locationPermitted = true;
            }
        }

        // Check location permissions if M or newer for category suggestions, request via snackbar if not present
        if (!locationPermitted) {
            requestPermissionUsingSnackBar(
                    getString(R.string.location_permission_rationale),
                    new String[]{Manifest.permission.ACCESS_FINE_LOCATION},
                    REQUEST_PERM_ON_CREATE_LOCATION);
        }

        SingleUploadFragment shareView = (SingleUploadFragment) getSupportFragmentManager().findFragmentByTag("shareView");
        categorizationFragment = (CategorizationFragment) getSupportFragmentManager().findFragmentByTag("categorization");
        if (shareView == null && categorizationFragment == null) {
            shareView = new SingleUploadFragment();
            getSupportFragmentManager()
                    .beginTransaction()
                    .add(R.id.single_upload_fragment_container, shareView, "shareView")
                    .commitAllowingStateLoss();
        }
        uploadController.prepareService();

        ContentResolver contentResolver = this.getContentResolver();
        fileObj = new FileProcessor(mediaUri, contentResolver, this);
        checkIfFileExists();
        gpsObj = fileObj.processFileCoordinates(locationPermitted);
        decimalCoords = fileObj.getDecimalCoords();
    }

    /**
     * Receive intent from ContributionController.java when user selects picture to upload
     */
    private void receiveImageIntent() {
        Intent intent = getIntent();

        if (Intent.ACTION_SEND.equals(intent.getAction())) {
            mediaUri = intent.getParcelableExtra(Intent.EXTRA_STREAM);
            if (intent.hasExtra(UploadService.EXTRA_SOURCE)) {
                source = intent.getStringExtra(UploadService.EXTRA_SOURCE);
            } else {
                source = Contribution.SOURCE_EXTERNAL;
            }
            if (intent.hasExtra("isDirectUpload")) {
                Timber.d("This was initiated by a direct upload from Nearby");
                isNearbyUpload = true;
            }
            mimeType = intent.getType();
        }

        if (mediaUri != null) {
            backgroundImageView.setImageURI(mediaUri);
        }
    }

    /**
     * Function to display the zoom and map FAB
     */
    private void showFABMenu() {
        isFABOpen = true;

        if (gpsObj != null && gpsObj.imageCoordsExists)
            mapButton.setVisibility(View.VISIBLE);
        zoomInButton.setVisibility(View.VISIBLE);

        mainFab.animate().rotationBy(180);
        mapButton.animate().translationY(-getResources().getDimension(R.dimen.second_fab));
        zoomInButton.animate().translationY(-getResources().getDimension(R.dimen.first_fab));
    }

    /**
     * Function to close the zoom and map FAB
     */
    private void closeFABMenu() {
        isFABOpen = false;
        mainFab.animate().rotationBy(-180);
        mapButton.animate().translationY(0);
        zoomInButton.animate().translationY(0).setListener(new Animator.AnimatorListener() {
            @Override
            public void onAnimationStart(Animator animator) {
            }

            @Override
            public void onAnimationEnd(Animator animator) {
                if (!isFABOpen) {
                    mapButton.setVisibility(View.GONE);
                    zoomInButton.setVisibility(View.GONE);
                }
            }

            @Override
            public void onAnimationCancel(Animator animator) {
            }

            @Override
            public void onAnimationRepeat(Animator animator) {
            }
        });
    }

    /**
     * Checks if upload was initiated via Nearby
     *
     * @return true if upload was initiated via Nearby
     */
    protected boolean isNearbyUpload() {
        return isNearbyUpload;
    }

    /**
     * Handles BOTH snackbar permission request (for location) and submit button permission request (for storage)
     *
     * @param requestCode  type of request
     * @param permissions  permissions requested
     * @param grantResults grant results
     */
    @Override
    public void onRequestPermissionsResult(int requestCode, @NonNull String[] permissions, @NonNull int[] grantResults) {
        switch (requestCode) {
            case REQUEST_PERM_ON_CREATE_LOCATION: {
                if (grantResults.length >= 1 && grantResults[0] == PackageManager.PERMISSION_GRANTED) {
                    locationPermitted = true;
                    checkIfFileExists();
                }
                return;
            }

            // Storage (from submit button) - this needs to be separate from (1) because only the
            // submit button should bring user to next screen
            case REQUEST_PERM_ON_SUBMIT_STORAGE: {
                if (grantResults.length >= 1 && grantResults[0] == PackageManager.PERMISSION_GRANTED) {
                    //It is OK to call this at both (1) and (4) because if perm had been granted at
                    //snackbar, user should not be prompted at submit button
                    checkIfFileExists();

                    //Uploading only begins if storage permission granted from arrow icon
                    uploadBegins();
                    snackbar.dismiss();
                }
            }
        }
    }

    /**
     * Displays Snackbar to ask for location permissions
     */
    private Snackbar requestPermissionUsingSnackBar(String rationale, final String[] perms, final int code) {
        Snackbar snackbar = Snackbar.make(findViewById(android.R.id.content), rationale,
                Snackbar.LENGTH_INDEFINITE).setAction(R.string.ok,
                view -> ActivityCompat.requestPermissions(ShareActivity.this, perms, code));
        snackbar.show();
        return snackbar;
    }

    /**
     * Check if file user wants to upload already exists on Commons
     */
    private void checkIfFileExists() {
        if (!useNewPermissions || storagePermitted) {
            if (!duplicateCheckPassed) {
                //Test SHA1 of image to see if it matches SHA1 of a file on Commons
                try {
                    InputStream inputStream = getContentResolver().openInputStream(mediaUri);
                    String fileSHA1 = getSHA1(inputStream);
                    Timber.d("Input stream created from %s", mediaUri.toString());
                    Timber.d("File SHA1 is: %s", fileSHA1);

                    ExistingFileAsync fileAsyncTask =
                            new ExistingFileAsync(new WeakReference<Activity>(this), fileSHA1, new WeakReference<Context>(this), result -> {
                                Timber.d("%s duplicate check: %s", mediaUri.toString(), result);
                                duplicateCheckPassed = (result == DUPLICATE_PROCEED || result == NO_DUPLICATE);
                                if (duplicateCheckPassed) {
                                    //image is not a duplicate, so now check if its a unwanted picture or not
                                    fileObj.detectUnwantedPictures();
                                }
                            }, mwApi);
                    fileAsyncTask.execute();
                } catch (IOException e) {
                    Timber.e(e, "IO Exception: ");
                }
            }
        } else {
            Timber.w("not ready for preprocessing: useNewPermissions=%s storage=%s location=%s",
                    useNewPermissions, storagePermitted, locationPermitted);
        }
    }

    @Override
    public void onPause() {
        super.onPause();
        try {
            gpsObj.unregisterLocationManager();
            Timber.d("Unregistered locationManager");
        } catch (NullPointerException e) {
            Timber.d("locationManager does not exist, not unregistered");
        }
    }

    @Override
    protected void onDestroy() {
        super.onDestroy();
        uploadController.cleanup();
    }

    @Override
    public boolean onOptionsItemSelected(MenuItem item) {
        switch (item.getItemId()) {
            case android.R.id.home:
                if (categorizationFragment != null && categorizationFragment.isVisible()) {
                    categorizationFragment.showBackButtonDialog();
                } else {
                    onBackPressed();
                }
                return true;
        }
        return super.onOptionsItemSelected(item);
    }

    /**
     * Allows zooming in to the image about to be uploaded. Called when zoom FAB is tapped
     */
    private void zoomImageFromThumb(final View thumbView, Uri imageuri) {
        // If there's an animation in progress, cancel it immediately and proceed with this one.
        if (CurrentAnimator != null) {
            CurrentAnimator.cancel();
        }
        ViewUtil.hideKeyboard(ShareActivity.this.findViewById(R.id.titleEdit | R.id.descEdit));
        closeFABMenu();
        mainFab.setVisibility(View.GONE);

        InputStream input = null;
        try {
            input = this.getContentResolver().openInputStream(imageuri);
        } catch (FileNotFoundException e) {
            e.printStackTrace();
        }

        Zoom zoomObj = new Zoom(thumbView, flContainer, this.getContentResolver());
        Bitmap scaledImage = zoomObj.createScaledImage(input, imageuri);

        // Load the high-resolution "zoomed-in" image.
        expandedImageView.setImageBitmap(scaledImage);

        float startScale = zoomObj.adjustStartEndBounds(startBounds, finalBounds, globalOffset);

        // Hide the thumbnail and show the zoomed-in view. When the animation
        // begins, it will position the zoomed-in view in the place of the
        // thumbnail.
        thumbView.setAlpha(0f);
        expandedImageView.setVisibility(View.VISIBLE);
        zoomOutButton.setVisibility(View.VISIBLE);
        zoomInButton.setVisibility(View.GONE);

        // Set the pivot point for SCALE_X and SCALE_Y transformations
        // to the top-left corner of the zoomed-in view (the default
        // is the center of the view).
        expandedImageView.setPivotX(0f);
        expandedImageView.setPivotY(0f);

        // Construct and run the parallel animation of the four translation and
        // scale properties (X, Y, SCALE_X, and SCALE_Y).
        AnimatorSet set = new AnimatorSet();
        set.play(ObjectAnimator.ofFloat(expandedImageView, View.X, startBounds.left, finalBounds.left))
                .with(ObjectAnimator.ofFloat(expandedImageView, View.Y, startBounds.top, finalBounds.top))
                .with(ObjectAnimator.ofFloat(expandedImageView, View.SCALE_X, startScale, 1f))
                .with(ObjectAnimator.ofFloat(expandedImageView, View.SCALE_Y, startScale, 1f));
        set.setDuration(ShortAnimationDuration);
        set.setInterpolator(new DecelerateInterpolator());
        set.addListener(new AnimatorListenerAdapter() {
            @Override
            public void onAnimationEnd(Animator animation) {
                CurrentAnimator = null;
            }

            @Override
            public void onAnimationCancel(Animator animation) {
                CurrentAnimator = null;
            }
        });
        set.start();
        CurrentAnimator = set;

        // Upon clicking the zoomed-in image, it should zoom back down
        // to the original bounds and show the thumbnail instead of
        // the expanded image.
        startScaleFinal = startScale;
    }

    /**
     * Called when user taps the ^ FAB button, expands to show Zoom and Map
     */
    @OnClick(R.id.main_fab)
    public void onMainFabClicked() {
        if (!isFABOpen) {
            showFABMenu();
        } else {
            closeFABMenu();
        }
    }

    @OnClick(R.id.media_upload_zoom_in)
    public void onZoomInFabClicked() {
        try {
            zoomImageFromThumb(backgroundImageView, mediaUri);
        } catch (Exception e) {
            Timber.e(e);
        }
    }

    @OnClick(R.id.media_upload_zoom_out)
    public void onZoomOutFabClicked() {
        if (CurrentAnimator != null) {
            CurrentAnimator.cancel();
        }
        zoomOutButton.setVisibility(View.GONE);
        mainFab.setVisibility(View.VISIBLE);

        // Animate the four positioning/sizing properties in parallel,
        // back to their original values.
        AnimatorSet set = new AnimatorSet();
        set.play(ObjectAnimator.ofFloat(expandedImageView, View.X, startBounds.left))
                .with(ObjectAnimator.ofFloat(expandedImageView, View.Y, startBounds.top))
                .with(ObjectAnimator.ofFloat(expandedImageView, View.SCALE_X, startScaleFinal))
                .with(ObjectAnimator.ofFloat(expandedImageView, View.SCALE_Y, startScaleFinal));
        set.setDuration(ShortAnimationDuration);
        set.setInterpolator(new DecelerateInterpolator());
        set.addListener(new AnimatorListenerAdapter() {
            @Override
            public void onAnimationEnd(Animator animation) {
                //background image view is thumbView
                backgroundImageView.setAlpha(1f);
                expandedImageView.setVisibility(View.GONE);
                CurrentAnimator = null;
            }

            @Override
            public void onAnimationCancel(Animator animation) {
                //background image view is thumbView
                backgroundImageView.setAlpha(1f);
                expandedImageView.setVisibility(View.GONE);
                CurrentAnimator = null;
            }
        });
        set.start();
        CurrentAnimator = set;
    }

    @OnClick(R.id.media_map)
    public void onFabShowMapsClicked() {
        if (gpsObj != null && gpsObj.imageCoordsExists) {
            Uri gmmIntentUri = Uri.parse("google.streetview:cbll=" + gpsObj.getDecLatitude() + "," + gpsObj.getDecLongitude());
            Intent mapIntent = new Intent(Intent.ACTION_VIEW, gmmIntentUri);
            mapIntent.setPackage("com.google.android.apps.maps");
            startActivity(mapIntent);
        }
    }
}<|MERGE_RESOLUTION|>--- conflicted
+++ resolved
@@ -121,16 +121,7 @@
     private CategorizationFragment categorizationFragment;
     private Uri mediaUri;
     private Contribution contribution;
-<<<<<<< HEAD
     private GPSExtractor gpsObj;
-=======
-    private FloatingActionButton maps_fragment;
-
-    private boolean cacheFound;
-
-    private GPSExtractor imageObj;
-    private GPSExtractor tempImageObj;
->>>>>>> 32d45b26
     private String decimalCoords;
     private FileProcessor fileObj;
     private boolean useNewPermissions = false;
@@ -145,14 +136,6 @@
     private Animator CurrentAnimator;
     private long ShortAnimationDuration;
     private boolean isFABOpen = false;
-<<<<<<< HEAD
-=======
-
-          //Had to make them class variables, to extract out the click listeners, also I see no harm in this
-    final Rect startBounds = new Rect();
-    final Rect finalBounds = new Rect();
-    final Point globalOffset = new Point();
->>>>>>> 32d45b26
     private float startScaleFinal;
 
     /**
@@ -282,29 +265,7 @@
                         R.drawable.ic_error_outline_black_24dp, getTheme()))
                 .build());
 
-<<<<<<< HEAD
         receiveImageIntent();
-=======
-        //Receive intent from ContributionController.java when user selects picture to upload
-        Intent intent = getIntent();
-
-        if (Intent.ACTION_SEND.equals(intent.getAction())) {
-            mediaUri = intent.getParcelableExtra(Intent.EXTRA_STREAM);
-            if (intent.hasExtra(UploadService.EXTRA_SOURCE)) {
-                source = intent.getStringExtra(UploadService.EXTRA_SOURCE);
-            } else {
-                source = Contribution.SOURCE_EXTERNAL;
-            }
-            if (intent.hasExtra("isDirectUpload")) {
-                Timber.d("This was initiated by a direct upload from Nearby");
-                isNearbyUpload = intent.getBooleanExtra("isDirectUpload", false);
-            }
-            if (intent.hasExtra("wikiDataEntityId")) {
-                wikiDataEntityId = intent.getStringExtra("wikiDataEntityId");
-            }
-            mimeType = intent.getType();
-        }
->>>>>>> 32d45b26
 
         if (savedInstanceState != null) {
             contribution = savedInstanceState.getParcelable("contribution");
