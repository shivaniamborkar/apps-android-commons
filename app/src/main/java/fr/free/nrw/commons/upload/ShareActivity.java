--- conflicted
+++ resolved
@@ -74,20 +74,14 @@
 import fr.free.nrw.commons.modifications.ModifierSequence;
 import fr.free.nrw.commons.modifications.ModifierSequenceDao;
 import fr.free.nrw.commons.modifications.TemplateRemoveModifier;
-<<<<<<< HEAD
-=======
 import fr.free.nrw.commons.mwapi.CategoryApi;
 
->>>>>>> bcbf0db1
 import fr.free.nrw.commons.mwapi.MediaWikiApi;
 import io.reactivex.schedulers.Schedulers;
 import fr.free.nrw.commons.utils.ViewUtil;
 import timber.log.Timber;
 
-<<<<<<< HEAD
 import android.support.design.widget.FloatingActionButton;
-=======
->>>>>>> bcbf0db1
 import static fr.free.nrw.commons.upload.ExistingFileAsync.Result.DUPLICATE_PROCEED;
 import static fr.free.nrw.commons.upload.ExistingFileAsync.Result.NO_DUPLICATE;
 
@@ -145,12 +139,9 @@
 
     private Uri mediaUri;
     private Contribution contribution;
-<<<<<<< HEAD
     private SimpleDraweeView backgroundImageView;
     private FloatingActionButton maps_fragment;
 
-=======
->>>>>>> bcbf0db1
     private boolean cacheFound;
 
     private GPSExtractor imageObj;
@@ -172,20 +163,16 @@
 
     private Animator CurrentAnimator;
     private long ShortAnimationDuration;
-<<<<<<< HEAD
     private FloatingActionButton zoomInButton;
     private FloatingActionButton zoomOutButton;
     private FloatingActionButton mainFab;
     private boolean isFABOpen = false;
-=======
-    private boolean isFABOpen = false;
-
-    //Had to make them class variables, to extract out the click listeners, also I see no harm in this
+
+          //Had to make them class variables, to extract out the click listeners, also I see no harm in this
     final Rect startBounds = new Rect();
     final Rect finalBounds = new Rect();
     final Point globalOffset = new Point();
     private float startScaleFinal;
->>>>>>> bcbf0db1
 
 
     /**
@@ -327,40 +314,6 @@
         if (mediaUri != null) {
             backgroundImageView.setImageURI(mediaUri);
         }
-<<<<<<< HEAD
-
-        mainFab = (FloatingActionButton) findViewById(R.id.main_fab);
-        /*
-         * called when upper arrow floating button
-         */
-        mainFab.setOnClickListener(new View.OnClickListener() {
-            @Override
-            public void onClick(View v) {
-                if(!isFABOpen){
-                    showFABMenu();
-                }else{
-                    closeFABMenu();
-                }
-            }
-        });
-
-
-
-        zoomInButton = (FloatingActionButton) findViewById(R.id.media_upload_zoom_in);
-        try {
-            zoomInButton.setOnClickListener(new View.OnClickListener() {
-                @Override
-                public void onClick(View v) {
-                    zoomImageFromThumb(backgroundImageView, mediaUri);
-                }
-            });
-        } catch (Exception e){
-            Log.i("exception", e.toString());
-        }
-        zoomOutButton = (FloatingActionButton) findViewById(R.id.media_upload_zoom_out);
-
-=======
->>>>>>> bcbf0db1
         if (savedInstanceState != null) {
             contribution = savedInstanceState.getParcelable("contribution");
         }
@@ -422,27 +375,6 @@
                     .commitAllowingStateLoss();
         }
         uploadController.prepareService();
-<<<<<<< HEAD
-        maps_fragment = (FloatingActionButton) findViewById(R.id.media_map);
-        maps_fragment.setVisibility(View.VISIBLE);
-        if( imageObj == null || imageObj.imageCoordsExists != true){
-            maps_fragment.setVisibility(View.INVISIBLE);
-        }
-
-
-        maps_fragment.setOnClickListener(new View.OnClickListener() {
-            @Override
-            public void onClick(View v) {
-                if( imageObj != null && imageObj.imageCoordsExists == true) {
-                    Uri gmmIntentUri = Uri.parse("google.streetview:cbll=" + imageObj.getDecLatitude() + "," + imageObj.getDecLongitude());
-                    Intent mapIntent = new Intent(Intent.ACTION_VIEW, gmmIntentUri);
-                    mapIntent.setPackage("com.google.android.apps.maps");
-                    startActivity(mapIntent);
-                }
-            }
-        });
-    }
-=======
         mapsFragment.setVisibility(View.VISIBLE);
         if( imageObj == null || imageObj.imageCoordsExists != true){
             mapsFragment.setVisibility(View.INVISIBLE);
@@ -450,7 +382,6 @@
 
     }
 
->>>>>>> bcbf0db1
     /*
      * Function to display the zoom and map FAB
      */
@@ -458,55 +389,12 @@
         isFABOpen=true;
 
         if( imageObj != null && imageObj.imageCoordsExists == true)
-<<<<<<< HEAD
-        maps_fragment.setVisibility(View.VISIBLE);
-        zoomInButton.setVisibility(View.VISIBLE);
-
-        mainFab.animate().rotationBy(180);
-        maps_fragment.animate().translationY(-getResources().getDimension(R.dimen.second_fab));
-        zoomInButton.animate().translationY(-getResources().getDimension(R.dimen.first_fab));
-    }
-
-    /*
-     * function to close the zoom and map FAB
-     */
-    private void closeFABMenu(){
-        isFABOpen=false;
-        mainFab.animate().rotationBy(-180);
-        maps_fragment.animate().translationY(0);
-        zoomInButton.animate().translationY(0).setListener(new Animator.AnimatorListener() {
-            @Override
-            public void onAnimationStart(Animator animator) {
-
-            }
-
-            @Override
-            public void onAnimationEnd(Animator animator) {
-                if(!isFABOpen){
-                    maps_fragment.setVisibility(View.GONE);
-                    zoomInButton.setVisibility(View.GONE);
-                }
-
-            }
-
-            @Override
-            public void onAnimationCancel(Animator animator) {
-
-            }
-
-            @Override
-            public void onAnimationRepeat(Animator animator) {
-
-            }
-        });
-=======
         mapsFragment.setVisibility(View.VISIBLE);
         zoomInButton.setVisibility(View.VISIBLE);
 
         mainFab.animate().rotationBy(180);
         mapsFragment.animate().translationY(-getResources().getDimension(R.dimen.second_fab));
         zoomInButton.animate().translationY(-getResources().getDimension(R.dimen.first_fab));
->>>>>>> bcbf0db1
     }
 
     /*
@@ -1054,43 +942,7 @@
         // Upon clicking the zoomed-in image, it should zoom back down
         // to the original bounds and show the thumbnail instead of
         // the expanded image.
-<<<<<<< HEAD
-        final float startScaleFinal = startScale;
-        zoomOutButton.setOnClickListener(new View.OnClickListener() {
-            @Override
-            public void onClick(View view) {
-                if (CurrentAnimator != null) {
-                    CurrentAnimator.cancel();
-                }
-                zoomOutButton.setVisibility(View.GONE);
-                mainFab.setVisibility(View.VISIBLE);
-
-                // Animate the four positioning/sizing properties in parallel,
-                // back to their original values.
-                AnimatorSet set = new AnimatorSet();
-                set.play(ObjectAnimator
-                        .ofFloat(expandedImageView, View.X, startBounds.left))
-                        .with(ObjectAnimator
-                                .ofFloat(expandedImageView,
-                                        View.Y,startBounds.top))
-                        .with(ObjectAnimator
-                                .ofFloat(expandedImageView,
-                                        View.SCALE_X, startScaleFinal))
-                        .with(ObjectAnimator
-                                .ofFloat(expandedImageView,
-                                        View.SCALE_Y, startScaleFinal));
-                set.setDuration(ShortAnimationDuration);
-                set.setInterpolator(new DecelerateInterpolator());
-                set.addListener(new AnimatorListenerAdapter() {
-                    @Override
-                    public void onAnimationEnd(Animator animation) {
-                        thumbView.setAlpha(1f);
-                        expandedImageView.setVisibility(View.GONE);
-                        CurrentAnimator = null;
-                    }
-=======
         startScaleFinal = startScale;
->>>>>>> bcbf0db1
 
     }
 
