--- conflicted
+++ resolved
@@ -606,9 +606,6 @@
         return super.onOptionsItemSelected(item);
     }
 
-<<<<<<< HEAD
-
-=======
     // Get SHA1 of file from input stream
     private String getSHA1(InputStream is) {
 
@@ -645,5 +642,4 @@
             }
         }
     }
->>>>>>> afe964d3
 }