package fr.free.nrw.commons.upload;

import android.Manifest;
import android.animation.Animator;
import android.animation.AnimatorListenerAdapter;
import android.animation.AnimatorSet;
import android.animation.ObjectAnimator;
import android.app.Activity;
import android.content.ContentResolver;
import android.content.Context;
import android.content.Intent;
import android.content.SharedPreferences;
import android.content.pm.PackageManager;
import android.graphics.Bitmap;
import android.graphics.Point;
import android.graphics.Rect;
import android.net.Uri;
import android.os.Build;
import android.os.Bundle;
import android.os.Environment;
import android.support.annotation.NonNull;
import android.support.annotation.RequiresApi;
import android.support.design.widget.FloatingActionButton;
import android.support.design.widget.Snackbar;
import android.support.graphics.drawable.VectorDrawableCompat;
import android.support.v4.app.ActivityCompat;
import android.support.v4.content.ContextCompat;
import android.view.KeyEvent;
import android.view.MenuItem;
import android.view.View;
import android.view.animation.DecelerateInterpolator;
import android.widget.FrameLayout;
import android.widget.Toast;

import com.facebook.drawee.generic.GenericDraweeHierarchyBuilder;
import com.facebook.drawee.view.SimpleDraweeView;
import com.github.chrisbanes.photoview.PhotoView;

import java.io.FileNotFoundException;
import java.io.IOException;
import java.io.InputStream;
import java.lang.ref.WeakReference;
import java.util.List;

import javax.inject.Inject;
import javax.inject.Named;

import butterknife.BindView;
import butterknife.ButterKnife;
import butterknife.OnClick;
import fr.free.nrw.commons.R;
import fr.free.nrw.commons.auth.AuthenticatedActivity;
import fr.free.nrw.commons.auth.LoginActivity;
import fr.free.nrw.commons.auth.SessionManager;
import fr.free.nrw.commons.caching.CacheController;
import fr.free.nrw.commons.category.CategorizationFragment;
import fr.free.nrw.commons.category.OnCategoriesSaveHandler;
import fr.free.nrw.commons.contributions.Contribution;
import fr.free.nrw.commons.modifications.CategoryModifier;
import fr.free.nrw.commons.modifications.ModificationsContentProvider;
import fr.free.nrw.commons.modifications.ModifierSequence;
import fr.free.nrw.commons.modifications.ModifierSequenceDao;
import fr.free.nrw.commons.modifications.TemplateRemoveModifier;
import fr.free.nrw.commons.mwapi.CategoryApi;
import fr.free.nrw.commons.mwapi.MediaWikiApi;
import fr.free.nrw.commons.utils.ViewUtil;
import timber.log.Timber;

import static fr.free.nrw.commons.upload.ExistingFileAsync.Result.DUPLICATE_PROCEED;
import static fr.free.nrw.commons.upload.ExistingFileAsync.Result.NO_DUPLICATE;
import static fr.free.nrw.commons.upload.FileUtils.getSHA1;

/**
 * Activity for the title/desc screen after image is selected. Also starts processing image
 * GPS coordinates or user location (if enabled in Settings) for category suggestions.
 */
public class ShareActivity
        extends AuthenticatedActivity
        implements SingleUploadFragment.OnUploadActionInitiated,
        OnCategoriesSaveHandler {
    private static final int REQUEST_PERM_ON_CREATE_LOCATION = 2;
    private static final int REQUEST_PERM_ON_SUBMIT_STORAGE = 4;
    //Had to make them class variables, to extract out the click listeners, also I see no harm in this
    final Rect startBounds = new Rect();
    final Rect finalBounds = new Rect();
    final Point globalOffset = new Point();
    @Inject
    MediaWikiApi mwApi;
    @Inject
    CacheController cacheController;
    @Inject
    SessionManager sessionManager;
    @Inject
    UploadController uploadController;
    @Inject
    ModifierSequenceDao modifierSequenceDao;
    @Inject
    CategoryApi apiCall;
    @Inject
    @Named("default_preferences")
    SharedPreferences prefs;
    @Inject
    GpsCategoryModel gpsCategoryModel;

    @BindView(R.id.container)
    FrameLayout flContainer;
    @BindView(R.id.backgroundImage)
    SimpleDraweeView backgroundImageView;
    @BindView(R.id.media_map)
    FloatingActionButton mapButton;
    @BindView(R.id.media_upload_zoom_in)
    FloatingActionButton zoomInButton;
    @BindView(R.id.media_upload_zoom_out)
    FloatingActionButton zoomOutButton;
    @BindView(R.id.main_fab)
    FloatingActionButton mainFab;
    @BindView(R.id.expanded_image)
    PhotoView expandedImageView;

    private String source;
    private String mimeType;
    private CategorizationFragment categorizationFragment;
    private Uri mediaUri;
    private Contribution contribution;
    private GPSExtractor gpsObj;
    private String decimalCoords;
    private FileProcessor fileObj;
    private boolean useNewPermissions = false;
    private boolean storagePermitted = false;
    private boolean locationPermitted = false;
    private String title;
    private String description;
    private String wikiDataEntityId;
    private Snackbar snackbar;
    private boolean duplicateCheckPassed = false;
    private boolean isNearbyUpload = false;
    private Animator CurrentAnimator;
    private long ShortAnimationDuration;
    private boolean isFABOpen = false;
    private float startScaleFinal;
    private boolean isZoom = false;


    /**
     * Called when user taps the submit button.
     * Requests Storage permission, if needed.
     */

    @Override
    public void uploadActionInitiated(String title, String description) {

        this.title = title;
        this.description = description;

<<<<<<< HEAD
        if(sessionManager.getCurrentAccount()!=null) {
            if (Build.VERSION.SDK_INT >= Build.VERSION_CODES.M) {
                // Check for Storage permission that is required for upload.
                // Do not allow user to proceed without permission, otherwise will crash
                if (needsToRequestStoragePermission()) {
                    requestPermissions(new String[]{Manifest.permission.READ_EXTERNAL_STORAGE},
                            REQUEST_PERM_ON_SUBMIT_STORAGE);
                } else {
                    uploadBegins();
                }
=======
        if (Build.VERSION.SDK_INT >= Build.VERSION_CODES.M) {
            if (needsToRequestStoragePermission()) {
                requestPermissions(new String[]{Manifest.permission.READ_EXTERNAL_STORAGE},
                        REQUEST_PERM_ON_SUBMIT_STORAGE);
>>>>>>> 00924513
            } else {
                uploadBegins();
            }
        }

        else  //Send user to login activity
        {
            Toast.makeText(this, "You need to login first!", Toast.LENGTH_SHORT).show();
            Intent loginIntent=new Intent(ShareActivity.this, LoginActivity.class);
            startActivity(loginIntent);
        }
    }

    /**
     * Checks whether storage permissions need to be requested.
     * Permissions are needed if the file is not owned by this application, (e.g. shared from the Gallery)
     *
     * @return true if file is not owned by this application and permission hasn't been granted beforehand
     */
    @RequiresApi(16)
    private boolean needsToRequestStoragePermission() {
        return !FileUtils.isSelfOwned(getApplicationContext(), mediaUri)
                && (ContextCompat.checkSelfPermission(this, Manifest.permission.READ_EXTERNAL_STORAGE)
                != PackageManager.PERMISSION_GRANTED);
    }

<<<<<<< HEAD

=======
    /**
     * Called after permission checks are done.
     * Gets file metadata for category suggestions, displays toast, caches categories found, calls uploadController
     */
>>>>>>> 00924513
    private void uploadBegins() {
        fileObj.processFileCoordinates(locationPermitted);

        Toast startingToast = Toast.makeText(this, R.string.uploading_started, Toast.LENGTH_LONG);
        startingToast.show();

        if (!fileObj.isCacheFound()) {
            //Has to be called after apiCall.request()
            cacheController.cacheCategory();
            Timber.d("Cache the categories found");
        }

<<<<<<< HEAD
            uploadController.startUpload(title, mediaUri, description, mimeType, source, decimalCoords, c -> {
                ShareActivity.this.contribution = c;
                showPostUpload();
            });

    }


=======
        uploadController.startUpload(title, mediaUri, description, mimeType, source, decimalCoords, wikiDataEntityId, c -> {
            ShareActivity.this.contribution = c;
            showPostUpload();
        });
    }

    /**
     * Starts CategorizationFragment after uploadBegins.
     */
>>>>>>> 00924513
    private void showPostUpload() {
        if (categorizationFragment == null) {
            categorizationFragment = new CategorizationFragment();
        }
        getSupportFragmentManager().beginTransaction()
                .replace(R.id.single_upload_fragment_container, categorizationFragment, "categorization")
                .commit();
    }

    /**
     * Send categories to modifications queue after they are selected
     *
     * @param categories categories selected
     */
    @Override
    public void onCategoriesSave(List<String> categories) {
        if (categories.size() > 0) {
            ModifierSequence categoriesSequence = new ModifierSequence(contribution.getContentUri());

            categoriesSequence.queueModifier(new CategoryModifier(categories.toArray(new String[]{})));
            categoriesSequence.queueModifier(new TemplateRemoveModifier("Uncategorized"));
            modifierSequenceDao.save(categoriesSequence);
        }

        // FIXME: Make sure that the content provider is up
        // This is the wrong place for it, but bleh - better than not having it turned on by default for people who don't go throughl ogin
        ContentResolver.setSyncAutomatically(sessionManager.getCurrentAccount(), ModificationsContentProvider.MODIFICATIONS_AUTHORITY, true); // Enable sync by default!

        finish();
    }

    @Override
    protected void onSaveInstanceState(Bundle outState) {
        super.onSaveInstanceState(outState);
        if (contribution != null) {
            outState.putParcelable("contribution", contribution);
        }
    }

    @Override
    protected void onAuthCookieAcquired(String authCookie) {
        mwApi.setAuthCookie(authCookie);
    }

    @Override
    protected void onAuthFailure() {
        Toast failureToast = Toast.makeText(this, R.string.authentication_failed, Toast.LENGTH_LONG);
        failureToast.show();
        finish();
    }


    @Override
    public void onCreate(Bundle savedInstanceState) {
        super.onCreate(savedInstanceState);

        setContentView(R.layout.activity_share);
        ButterKnife.bind(this);
        initBack();
        backgroundImageView.setHierarchy(GenericDraweeHierarchyBuilder
                .newInstance(getResources())
                .setPlaceholderImage(VectorDrawableCompat.create(getResources(),
                        R.drawable.ic_image_black_24dp, getTheme()))
                .setFailureImage(VectorDrawableCompat.create(getResources(),
                        R.drawable.ic_error_outline_black_24dp, getTheme()))
                .build());

        receiveImageIntent();

        if (savedInstanceState != null) {
            contribution = savedInstanceState.getParcelable("contribution");
        }

        requestAuthToken();
        Timber.d("Uri: %s", mediaUri.toString());
        Timber.d("Ext storage dir: %s", Environment.getExternalStorageDirectory());

        useNewPermissions = false;
        if (Build.VERSION.SDK_INT >= Build.VERSION_CODES.M) {
            useNewPermissions = true;
            if (ContextCompat.checkSelfPermission(this, Manifest.permission.ACCESS_FINE_LOCATION) == PackageManager.PERMISSION_GRANTED) {
                locationPermitted = true;
            }
        }

        // Check location permissions if M or newer for category suggestions, request via snackbar if not present
        if (!locationPermitted) {
            requestPermissionUsingSnackBar(
                    getString(R.string.location_permission_rationale),
                    new String[]{Manifest.permission.ACCESS_FINE_LOCATION},
                    REQUEST_PERM_ON_CREATE_LOCATION);
        }

        SingleUploadFragment shareView = (SingleUploadFragment) getSupportFragmentManager().findFragmentByTag("shareView");
        categorizationFragment = (CategorizationFragment) getSupportFragmentManager().findFragmentByTag("categorization");
        if (shareView == null && categorizationFragment == null) {
            shareView = new SingleUploadFragment();
            getSupportFragmentManager()
                    .beginTransaction()
                    .add(R.id.single_upload_fragment_container, shareView, "shareView")
                    .commitAllowingStateLoss();
        }
        uploadController.prepareService();

        ContentResolver contentResolver = this.getContentResolver();
        fileObj = new FileProcessor(mediaUri, contentResolver, this);
        checkIfFileExists();
        gpsObj = fileObj.processFileCoordinates(locationPermitted);
        decimalCoords = fileObj.getDecimalCoords();
    }

    /**
     * Receive intent from ContributionController.java when user selects picture to upload
     */
    private void receiveImageIntent() {
        Intent intent = getIntent();

        if (Intent.ACTION_SEND.equals(intent.getAction())) {
            mediaUri = intent.getParcelableExtra(Intent.EXTRA_STREAM);
            if (intent.hasExtra(UploadService.EXTRA_SOURCE)) {
                source = intent.getStringExtra(UploadService.EXTRA_SOURCE);
            } else {
                source = Contribution.SOURCE_EXTERNAL;
            }
            if (intent.hasExtra("isDirectUpload")) {
                Timber.d("This was initiated by a direct upload from Nearby");
                isNearbyUpload = true;
            }
            mimeType = intent.getType();
        }

        if (mediaUri != null) {
            backgroundImageView.setImageURI(mediaUri);
        }
    }

    /**
     * Function to display the zoom and map FAB
     */
    private void showFABMenu() {
        isFABOpen = true;

        if (gpsObj != null && gpsObj.imageCoordsExists)
            mapButton.setVisibility(View.VISIBLE);
        zoomInButton.setVisibility(View.VISIBLE);

        mainFab.animate().rotationBy(180);
        mapButton.animate().translationY(-getResources().getDimension(R.dimen.second_fab));
        zoomInButton.animate().translationY(-getResources().getDimension(R.dimen.first_fab));
    }

    /**
     * Function to close the zoom and map FAB
     */
    private void closeFABMenu() {
        isFABOpen = false;
        mainFab.animate().rotationBy(-180);
        mapButton.animate().translationY(0);
        zoomInButton.animate().translationY(0).setListener(new Animator.AnimatorListener() {
            @Override
            public void onAnimationStart(Animator animator) {
            }

            @Override
            public void onAnimationEnd(Animator animator) {
                if (!isFABOpen) {
                    mapButton.setVisibility(View.GONE);
                    zoomInButton.setVisibility(View.GONE);
                }
            }

            @Override
            public void onAnimationCancel(Animator animator) {
            }

            @Override
            public void onAnimationRepeat(Animator animator) {
            }
        });
    }

    /**
     * Checks if upload was initiated via Nearby
     *
     * @return true if upload was initiated via Nearby
     */
    protected boolean isNearbyUpload() {
        return isNearbyUpload;
    }

    /**
     * Handles BOTH snackbar permission request (for location) and submit button permission request (for storage)
     *
     * @param requestCode  type of request
     * @param permissions  permissions requested
     * @param grantResults grant results
     */
    @Override
    public void onRequestPermissionsResult(int requestCode, @NonNull String[] permissions, @NonNull int[] grantResults) {
        switch (requestCode) {
            case REQUEST_PERM_ON_CREATE_LOCATION: {
                if (grantResults.length >= 1 && grantResults[0] == PackageManager.PERMISSION_GRANTED) {
                    locationPermitted = true;
                    checkIfFileExists();
                }
                return;
            }

            // Storage (from submit button) - this needs to be separate from (1) because only the
            // submit button should bring user to next screen
            case REQUEST_PERM_ON_SUBMIT_STORAGE: {
                if (grantResults.length >= 1 && grantResults[0] == PackageManager.PERMISSION_GRANTED) {
                    //It is OK to call this at both (1) and (4) because if perm had been granted at
                    //snackbar, user should not be prompted at submit button
                    checkIfFileExists();

                    //Uploading only begins if storage permission granted from arrow icon
                    uploadBegins();
                    snackbar.dismiss();
                }
            }
        }
    }

    /**
     * Displays Snackbar to ask for location permissions
     */
    private Snackbar requestPermissionUsingSnackBar(String rationale, final String[] perms, final int code) {
        Snackbar snackbar = Snackbar.make(findViewById(android.R.id.content), rationale,
                Snackbar.LENGTH_INDEFINITE).setAction(R.string.ok,
                view -> ActivityCompat.requestPermissions(ShareActivity.this, perms, code));
        snackbar.show();
        return snackbar;
    }

    /**
     * Check if file user wants to upload already exists on Commons
     */
    private void checkIfFileExists() {
        if (!useNewPermissions || storagePermitted) {
            if (!duplicateCheckPassed) {
                //Test SHA1 of image to see if it matches SHA1 of a file on Commons
                try {
                    InputStream inputStream = getContentResolver().openInputStream(mediaUri);
                    String fileSHA1 = getSHA1(inputStream);
                    Timber.d("Input stream created from %s", mediaUri.toString());
                    Timber.d("File SHA1 is: %s", fileSHA1);

                    ExistingFileAsync fileAsyncTask =
                            new ExistingFileAsync(new WeakReference<Activity>(this), fileSHA1, new WeakReference<Context>(this), result -> {
                                Timber.d("%s duplicate check: %s", mediaUri.toString(), result);
                                duplicateCheckPassed = (result == DUPLICATE_PROCEED || result == NO_DUPLICATE);
                                if (duplicateCheckPassed) {
                                    //image is not a duplicate, so now check if its a unwanted picture or not
                                    fileObj.detectUnwantedPictures();
                                }
                            }, mwApi);
                    fileAsyncTask.execute();
                } catch (IOException e) {
                    Timber.e(e, "IO Exception: ");
                }
            }
        } else {
            Timber.w("not ready for preprocessing: useNewPermissions=%s storage=%s location=%s",
                    useNewPermissions, storagePermitted, locationPermitted);
        }
    }

    @Override
    public void onPause() {
        super.onPause();
        try {
            gpsObj.unregisterLocationManager();
            Timber.d("Unregistered locationManager");
        } catch (NullPointerException e) {
            Timber.d("locationManager does not exist, not unregistered");
        }
    }

    @Override
    protected void onDestroy() {
        super.onDestroy();
        uploadController.cleanup();
    }

    @Override
    public boolean onOptionsItemSelected(MenuItem item) {
        switch (item.getItemId()) {
            case android.R.id.home:
                if (categorizationFragment != null && categorizationFragment.isVisible()) {
                    categorizationFragment.showBackButtonDialog();
                } else {
                    onBackPressed();
                }
                return true;
        }
        return super.onOptionsItemSelected(item);
    }

    /**
     * Allows zooming in to the image about to be uploaded. Called when zoom FAB is tapped
     */
    private void zoomImageFromThumb(final View thumbView, Uri imageuri) {
        // If there's an animation in progress, cancel it immediately and proceed with this one.
        if (CurrentAnimator != null) {
            CurrentAnimator.cancel();
        }
        isZoom = true;
        ViewUtil.hideKeyboard(ShareActivity.this.findViewById(R.id.titleEdit | R.id.descEdit));
        closeFABMenu();
        mainFab.setVisibility(View.GONE);

        InputStream input = null;
        try {
            input = this.getContentResolver().openInputStream(imageuri);
        } catch (FileNotFoundException e) {
            e.printStackTrace();
        }

        Zoom zoomObj = new Zoom(thumbView, flContainer, this.getContentResolver());
        Bitmap scaledImage = zoomObj.createScaledImage(input, imageuri);

        // Load the high-resolution "zoomed-in" image.
        expandedImageView.setImageBitmap(scaledImage);
        float startScale = zoomObj.adjustStartEndBounds(startBounds, finalBounds, globalOffset);

        // Hide the thumbnail and show the zoomed-in view. When the animation
        // begins, it will position the zoomed-in view in the place of the
        // thumbnail.
        thumbView.setAlpha(0f);
        expandedImageView.setVisibility(View.VISIBLE);
        zoomOutButton.setVisibility(View.VISIBLE);
        zoomInButton.setVisibility(View.GONE);

        // Set the pivot point for SCALE_X and SCALE_Y transformations
        // to the top-left corner of the zoomed-in view (the default
        // is the center of the view).
        expandedImageView.setPivotX(0f);
        expandedImageView.setPivotY(0f);

        // Construct and run the parallel animation of the four translation and
        // scale properties (X, Y, SCALE_X, and SCALE_Y).
        AnimatorSet set = new AnimatorSet();
        set.play(ObjectAnimator.ofFloat(expandedImageView, View.X, startBounds.left, finalBounds.left))
                .with(ObjectAnimator.ofFloat(expandedImageView, View.Y, startBounds.top, finalBounds.top))
                .with(ObjectAnimator.ofFloat(expandedImageView, View.SCALE_X, startScale, 1f))
                .with(ObjectAnimator.ofFloat(expandedImageView, View.SCALE_Y, startScale, 1f));
        set.setDuration(ShortAnimationDuration);
        set.setInterpolator(new DecelerateInterpolator());
        set.addListener(new AnimatorListenerAdapter() {
            @Override
            public void onAnimationEnd(Animator animation) {
                CurrentAnimator = null;
            }

            @Override
            public void onAnimationCancel(Animator animation) {
                CurrentAnimator = null;
            }
        });
        set.start();
        CurrentAnimator = set;

        // Upon clicking the zoomed-in image, it should zoom back down
        // to the original bounds and show the thumbnail instead of
        // the expanded image.
        startScaleFinal = startScale;
    }

    /**
     * Called when user taps the ^ FAB button, expands to show Zoom and Map
     */
    @OnClick(R.id.main_fab)
    public void onMainFabClicked() {
        if (!isFABOpen) {
            showFABMenu();
        } else {
            closeFABMenu();
        }
    }

    @OnClick(R.id.media_upload_zoom_in)
    public void onZoomInFabClicked() {
        try {
            zoomImageFromThumb(backgroundImageView, mediaUri);
        } catch (Exception e) {
            Timber.e(e);
        }
    }

    @OnClick(R.id.media_upload_zoom_out)
    public void onZoomOutFabClicked() {
        if (CurrentAnimator != null) {
            CurrentAnimator.cancel();
        }
        isZoom = false;
        zoomOutButton.setVisibility(View.GONE);
        mainFab.setVisibility(View.VISIBLE);

        // Animate the four positioning/sizing properties in parallel,
        // back to their original values.
        AnimatorSet set = new AnimatorSet();
        set.play(ObjectAnimator.ofFloat(expandedImageView, View.X, startBounds.left))
                .with(ObjectAnimator.ofFloat(expandedImageView, View.Y, startBounds.top))
                .with(ObjectAnimator.ofFloat(expandedImageView, View.SCALE_X, startScaleFinal))
                .with(ObjectAnimator.ofFloat(expandedImageView, View.SCALE_Y, startScaleFinal));

        set.setDuration(ShortAnimationDuration);
        set.setInterpolator(new DecelerateInterpolator());
        set.addListener(new AnimatorListenerAdapter() {
            @Override
            public void onAnimationEnd(Animator animation) {
                //background image view is thumbView
                backgroundImageView.setAlpha(1f);
                expandedImageView.setVisibility(View.GONE);
                CurrentAnimator = null;
            }

            @Override
            public void onAnimationCancel(Animator animation) {
                //background image view is thumbView
                backgroundImageView.setAlpha(1f);
                expandedImageView.setVisibility(View.GONE);
                CurrentAnimator = null;
            }
        });
        set.start();
        CurrentAnimator = set;
    }

    @OnClick(R.id.media_map)
    public void onFabShowMapsClicked() {
        if (gpsObj != null && gpsObj.imageCoordsExists) {
            Uri gmmIntentUri = Uri.parse("google.streetview:cbll=" + gpsObj.getDecLatitude() + "," + gpsObj.getDecLongitude());
            Intent mapIntent = new Intent(Intent.ACTION_VIEW, gmmIntentUri);
            mapIntent.setPackage("com.google.android.apps.maps");
            startActivity(mapIntent);
        }
    }

    @Override
    public boolean onKeyDown(int keyCode, KeyEvent event) {
        switch (keyCode) {
            case KeyEvent.KEYCODE_BACK:
                if(isZoom) {
                    onZoomOutFabClicked();
                    return true;
                }
        }
        return super.onKeyDown(keyCode,event);

    }
}<|MERGE_RESOLUTION|>--- conflicted
+++ resolved
@@ -152,7 +152,7 @@
         this.title = title;
         this.description = description;
 
-<<<<<<< HEAD
+ 
         if(sessionManager.getCurrentAccount()!=null) {
             if (Build.VERSION.SDK_INT >= Build.VERSION_CODES.M) {
                 // Check for Storage permission that is required for upload.
@@ -163,12 +163,6 @@
                 } else {
                     uploadBegins();
                 }
-=======
-        if (Build.VERSION.SDK_INT >= Build.VERSION_CODES.M) {
-            if (needsToRequestStoragePermission()) {
-                requestPermissions(new String[]{Manifest.permission.READ_EXTERNAL_STORAGE},
-                        REQUEST_PERM_ON_SUBMIT_STORAGE);
->>>>>>> 00924513
             } else {
                 uploadBegins();
             }
@@ -195,14 +189,12 @@
                 != PackageManager.PERMISSION_GRANTED);
     }
 
-<<<<<<< HEAD
-
-=======
+
     /**
      * Called after permission checks are done.
      * Gets file metadata for category suggestions, displays toast, caches categories found, calls uploadController
      */
->>>>>>> 00924513
+
     private void uploadBegins() {
         fileObj.processFileCoordinates(locationPermitted);
 
@@ -215,7 +207,6 @@
             Timber.d("Cache the categories found");
         }
 
-<<<<<<< HEAD
             uploadController.startUpload(title, mediaUri, description, mimeType, source, decimalCoords, c -> {
                 ShareActivity.this.contribution = c;
                 showPostUpload();
@@ -224,7 +215,7 @@
     }
 
 
-=======
+
         uploadController.startUpload(title, mediaUri, description, mimeType, source, decimalCoords, wikiDataEntityId, c -> {
             ShareActivity.this.contribution = c;
             showPostUpload();
@@ -234,7 +225,7 @@
     /**
      * Starts CategorizationFragment after uploadBegins.
      */
->>>>>>> 00924513
+
     private void showPostUpload() {
         if (categorizationFragment == null) {
             categorizationFragment = new CategorizationFragment();
