package fr.free.nrw.commons.contributions;

import android.content.ComponentName;
import android.content.Context;
import android.content.Intent;
import android.content.ServiceConnection;
import android.content.SharedPreferences;
import android.database.Cursor;
import android.database.DataSetObserver;
import android.os.Bundle;
import android.os.IBinder;
import android.preference.PreferenceManager;
import android.support.v4.app.FragmentManager;
import android.support.v4.app.LoaderManager;
import android.support.v4.content.CursorLoader;
import android.support.v4.content.Loader;
import android.support.v4.widget.CursorAdapter;
import android.view.Menu;
import android.view.MenuItem;
import android.view.View;
import android.widget.Adapter;
import android.widget.AdapterView;

import java.util.ArrayList;

import javax.inject.Inject;

import butterknife.ButterKnife;
import fr.free.nrw.commons.HandlerService;
import fr.free.nrw.commons.Media;
import fr.free.nrw.commons.R;
import fr.free.nrw.commons.auth.AuthenticatedActivity;
import fr.free.nrw.commons.auth.SessionManager;
import fr.free.nrw.commons.media.MediaDetailPagerFragment;
import fr.free.nrw.commons.mwapi.MediaWikiApi;
import fr.free.nrw.commons.settings.Prefs;
import fr.free.nrw.commons.upload.UploadService;
import io.reactivex.android.schedulers.AndroidSchedulers;
import io.reactivex.disposables.CompositeDisposable;
import io.reactivex.schedulers.Schedulers;
import timber.log.Timber;

<<<<<<< HEAD
public class ContributionsActivity extends AuthenticatedActivity
        implements LoaderManager.LoaderCallbacks<Cursor>,
        AdapterView.OnItemClickListener,
        MediaDetailPagerFragment.MediaDetailProvider,
        FragmentManager.OnBackStackChangedListener,
        ContributionsListFragment.SourceRefresher {

    @Inject MediaWikiApi mediaWikiApi;
    @Inject SessionManager sessionManager;
=======
import static android.content.ContentResolver.requestSync;
import static fr.free.nrw.commons.contributions.Contribution.STATE_FAILED;
import static fr.free.nrw.commons.contributions.Contribution.Table.ALL_FIELDS;
import static fr.free.nrw.commons.contributions.ContributionsContentProvider.AUTHORITY;
import static fr.free.nrw.commons.contributions.ContributionsContentProvider.BASE_URI;
import static fr.free.nrw.commons.settings.Prefs.UPLOADS_SHOWING;

public class ContributionsActivity extends AuthenticatedActivity
        implements LoaderManager.LoaderCallbacks<Cursor>, AdapterView.OnItemClickListener,
        MediaDetailPagerFragment.MediaDetailProvider, FragmentManager.OnBackStackChangedListener,
        ContributionsListFragment.SourceRefresher {
>>>>>>> 40666650

    private Cursor allContributions;
    private ContributionsListFragment contributionsList;
    private MediaDetailPagerFragment mediaDetails;
    private UploadService uploadService;
    private boolean isUploadServiceConnected;
    private ArrayList<DataSetObserver> observersWaitingForLoad = new ArrayList<>();
    private String CONTRIBUTION_SELECTION = "";

    /*
        This sorts in the following order:
        Currently Uploading
        Failed (Sorted in ascending order of time added - FIFO)
        Queued to Upload (Sorted in ascending order of time added - FIFO)
        Completed (Sorted in descending order of time added)

        This is why Contribution.STATE_COMPLETED is -1.
     */
    private String CONTRIBUTION_SORT = Contribution.Table.COLUMN_STATE + " DESC, "
            + Contribution.Table.COLUMN_UPLOADED + " DESC , ("
            + Contribution.Table.COLUMN_TIMESTAMP + " * "
            + Contribution.Table.COLUMN_STATE + ")";

    private CompositeDisposable compositeDisposable = new CompositeDisposable();

    private ServiceConnection uploadServiceConnection = new ServiceConnection() {
        @Override
        public void onServiceConnected(ComponentName componentName, IBinder binder) {
<<<<<<< HEAD
            uploadService = (UploadService) ((HandlerService.HandlerServiceLocalBinder) binder).getService();
=======
            uploadService = (UploadService) ((HandlerService.HandlerServiceLocalBinder) binder)
                    .getService();
>>>>>>> 40666650
            isUploadServiceConnected = true;
        }

        @Override
        public void onServiceDisconnected(ComponentName componentName) {
            // this should never happen
            throw new RuntimeException("UploadService died but the rest of the process did not!");
        }
    };

    @Override
    protected void onDestroy() {
        compositeDisposable.clear();
        getSupportFragmentManager().removeOnBackStackChangedListener(this);
        super.onDestroy();
        if (isUploadServiceConnected) {
            unbindService(uploadServiceConnection);
        }
    }

    @Override
    protected void onResume() {
        super.onResume();
        SharedPreferences sharedPreferences = PreferenceManager.getDefaultSharedPreferences(this);
        boolean isSettingsChanged =
                sharedPreferences.getBoolean(Prefs.IS_CONTRIBUTION_COUNT_CHANGED, false);
        SharedPreferences.Editor editor = sharedPreferences.edit();
        editor.putBoolean(Prefs.IS_CONTRIBUTION_COUNT_CHANGED, false);
        editor.apply();
        if (isSettingsChanged) {
            refreshSource();
        }
    }

    @Override
    protected void onAuthCookieAcquired(String authCookie) {
<<<<<<< HEAD
        // Do a sync everytime we get here!
        ContentResolver.requestSync(sessionManager.getCurrentAccount(), ContributionsContentProvider.AUTHORITY, new Bundle());
=======
        // Do a sync every time we get here!
        CommonsApplication app = ((CommonsApplication) getApplication());
        requestSync(app.getCurrentAccount(), AUTHORITY, new Bundle());
>>>>>>> 40666650
        Intent uploadServiceIntent = new Intent(this, UploadService.class);
        uploadServiceIntent.setAction(UploadService.ACTION_START_SERVICE);
        startService(uploadServiceIntent);
        bindService(uploadServiceIntent, uploadServiceConnection, Context.BIND_AUTO_CREATE);

        allContributions = getContentResolver().query(BASE_URI, ALL_FIELDS,
                CONTRIBUTION_SELECTION, null, CONTRIBUTION_SORT);

        getSupportLoaderManager().initLoader(0, null, this);
    }

    @Override
    protected void onCreate(Bundle savedInstanceState) {
        super.onCreate(savedInstanceState);
        setContentView(R.layout.activity_contributions);
        ButterKnife.bind(this);

        // Activity can call methods in the fragment by acquiring a
        // reference to the Fragment from FragmentManager, using findFragmentById()
<<<<<<< HEAD
        contributionsList = (ContributionsListFragment) getSupportFragmentManager()
=======
        FragmentManager supportFragmentManager = getSupportFragmentManager();
        contributionsList = (ContributionsListFragment) supportFragmentManager
>>>>>>> 40666650
                .findFragmentById(R.id.contributionsListFragment);

        supportFragmentManager.addOnBackStackChangedListener(this);
        if (savedInstanceState != null) {
<<<<<<< HEAD
            mediaDetails = (MediaDetailPagerFragment) getSupportFragmentManager()
=======
            mediaDetails = (MediaDetailPagerFragment) supportFragmentManager
>>>>>>> 40666650
                    .findFragmentById(R.id.contributionsFragmentContainer);
        }
        requestAuthToken();
        initDrawer();
        setTitle(getString(R.string.title_activity_contributions));
    }

    @Override
    protected void onSaveInstanceState(Bundle outState) {
        super.onSaveInstanceState(outState);
        boolean mediaDetailsVisible = mediaDetails != null && mediaDetails.isVisible();
        outState.putBoolean("mediaDetailsVisible", mediaDetailsVisible);
    }

    /**
<<<<<<< HEAD
     * Replace whatever is in the current contributionsFragmentContainer view with mediaDetailPagerFragment,
     * /   and preserve previous state in back stack.
     * /   Called when user selects a contribution.
=======
     * Replace whatever is in the current contributionsFragmentContainer view with
     * mediaDetailPagerFragment, and preserve previous state in back stack.
     * Called when user selects a contribution.
>>>>>>> 40666650
     */
    private void showDetail(int i) {
        if (mediaDetails == null || !mediaDetails.isVisible()) {
            mediaDetails = new MediaDetailPagerFragment();
            FragmentManager supportFragmentManager = getSupportFragmentManager();
            supportFragmentManager
                    .beginTransaction()
                    .replace(R.id.contributionsFragmentContainer, mediaDetails)
                    .addToBackStack(null)
                    .commit();
            supportFragmentManager.executePendingTransactions();
        }
        mediaDetails.showImage(i);
    }

    public void retryUpload(int i) {
        allContributions.moveToPosition(i);
        Contribution c = Contribution.fromCursor(allContributions);
<<<<<<< HEAD
        if (c.getState() == Contribution.STATE_FAILED) {
=======
        if (c.getState() == STATE_FAILED) {
>>>>>>> 40666650
            uploadService.queue(UploadService.ACTION_UPLOAD_FILE, c);
            Timber.d("Restarting for %s", c.toContentValues());
        } else {
            Timber.d("Skipping re-upload for non-failed %s", c.toContentValues());
        }
    }

    public void deleteUpload(int i) {
        allContributions.moveToPosition(i);
        Contribution c = Contribution.fromCursor(allContributions);
<<<<<<< HEAD
        if (c.getState() == Contribution.STATE_FAILED) {
=======
        if (c.getState() == STATE_FAILED) {
>>>>>>> 40666650
            Timber.d("Deleting failed contrib %s", c.toContentValues());
            c.setContentProviderClient(getContentResolver().acquireContentProviderClient(AUTHORITY));
            c.delete();
        } else {
            Timber.d("Skipping deletion for non-failed contrib %s", c.toContentValues());
        }
    }

    @Override
    public boolean onOptionsItemSelected(MenuItem item) {
        switch (item.getItemId()) {
            case android.R.id.home:
                if (mediaDetails.isVisible()) {
                    getSupportFragmentManager().popBackStack();
                }
                return true;
            default:
                return super.onOptionsItemSelected(item);
        }
    }

    @Override
    protected void onAuthFailure() {
        finish(); // If authentication failed, we just exit
    }

    @Override
    public void onItemClick(AdapterView<?> adapterView, View view, int position, long item) {
        showDetail(position);
    }

    @Override
    public boolean onCreateOptionsMenu(Menu menu) {
        return super.onCreateOptionsMenu(menu);
    }

    @Override
    public Loader<Cursor> onCreateLoader(int i, Bundle bundle) {
        SharedPreferences sharedPref = PreferenceManager.getDefaultSharedPreferences(this);
        int uploads = sharedPref.getInt(UPLOADS_SHOWING, 100);
        return new CursorLoader(this, BASE_URI,
                ALL_FIELDS, CONTRIBUTION_SELECTION, null,
                CONTRIBUTION_SORT + "LIMIT " + uploads);
    }

    @Override
    public void onLoadFinished(Loader<Cursor> cursorLoader, Cursor cursor) {
        if (contributionsList.getAdapter() == null) {
<<<<<<< HEAD
            contributionsList
                    .setAdapter(new ContributionsListAdapter(getApplicationContext(), cursor, 0));
=======
            contributionsList.setAdapter(new ContributionsListAdapter(getApplicationContext(),
                    cursor, 0));
>>>>>>> 40666650
        } else {
            ((CursorAdapter) contributionsList.getAdapter()).swapCursor(cursor);
        }

        setUploadCount();

        contributionsList.clearSyncMessage();
        notifyAndMigrateDataSetObservers();
    }

    @Override
    public void onLoaderReset(Loader<Cursor> cursorLoader) {
        ((CursorAdapter) contributionsList.getAdapter()).swapCursor(null);
    }

    //FIXME: Potential cause of wrong image display bug
    @Override
    public Media getMediaAtPosition(int i) {
        if (contributionsList.getAdapter() == null) {
            // not yet ready to return data
            return null;
        } else {
            return Contribution.fromCursor((Cursor) contributionsList.getAdapter().getItem(i));
        }
    }

    @Override
    public int getTotalMediaCount() {
        if (contributionsList.getAdapter() == null) {
            return 0;
        }
        return contributionsList.getAdapter().getCount();
    }

    @SuppressWarnings("ConstantConditions")
    private void setUploadCount() {
<<<<<<< HEAD
        compositeDisposable.add(
                mediaWikiApi
                        .getUploadCount(sessionManager.getCurrentAccount().name)
=======
        CommonsApplication app = ((CommonsApplication) getApplication());
        compositeDisposable.add(
                app.getMWApi()
                        .getUploadCount(app.getCurrentAccount().name)
>>>>>>> 40666650
                        .subscribeOn(Schedulers.io())
                        .observeOn(AndroidSchedulers.mainThread())
                        .subscribe(
                                uploadCount -> getSupportActionBar().setSubtitle(getResources()
                                        .getQuantityString(R.plurals.contributions_subtitle,
                                                uploadCount, uploadCount)),
                                t -> Timber.e(t, "Fetching upload count failed")
                        )
        );
    }

    @Override
    public void notifyDatasetChanged() {
        // Do nothing for now
    }

    private void notifyAndMigrateDataSetObservers() {
        Adapter adapter = contributionsList.getAdapter();

        // First, move the observers over to the adapter now that we have it.
        for (DataSetObserver observer : observersWaitingForLoad) {
            adapter.registerDataSetObserver(observer);
        }
        observersWaitingForLoad.clear();

        // Now fire off a first notification...
        for (DataSetObserver observer : observersWaitingForLoad) {
            observer.onChanged();
        }
    }

    @Override
    public void registerDataSetObserver(DataSetObserver observer) {
        Adapter adapter = contributionsList.getAdapter();
        if (adapter == null) {
            observersWaitingForLoad.add(observer);
        } else {
            adapter.registerDataSetObserver(observer);
        }
    }

    @Override
    public void unregisterDataSetObserver(DataSetObserver observer) {
        Adapter adapter = contributionsList.getAdapter();
        if (adapter == null) {
            observersWaitingForLoad.remove(observer);
        } else {
            adapter.unregisterDataSetObserver(observer);
        }
    }

    @Override
    public void onBackStackChanged() {
        initBackButton();
    }

    @Override
    public void refreshSource() {
        getSupportLoaderManager().restartLoader(0, null, this);
    }

    public static void startYourself(Context context) {
        context.startActivity(new Intent(context, ContributionsActivity.class));
    }

}<|MERGE_RESOLUTION|>--- conflicted
+++ resolved
@@ -40,29 +40,21 @@
 import io.reactivex.schedulers.Schedulers;
 import timber.log.Timber;
 
-<<<<<<< HEAD
-public class ContributionsActivity extends AuthenticatedActivity
-        implements LoaderManager.LoaderCallbacks<Cursor>,
-        AdapterView.OnItemClickListener,
-        MediaDetailPagerFragment.MediaDetailProvider,
-        FragmentManager.OnBackStackChangedListener,
-        ContributionsListFragment.SourceRefresher {
-
-    @Inject MediaWikiApi mediaWikiApi;
-    @Inject SessionManager sessionManager;
-=======
 import static android.content.ContentResolver.requestSync;
 import static fr.free.nrw.commons.contributions.Contribution.STATE_FAILED;
 import static fr.free.nrw.commons.contributions.Contribution.Table.ALL_FIELDS;
 import static fr.free.nrw.commons.contributions.ContributionsContentProvider.AUTHORITY;
 import static fr.free.nrw.commons.contributions.ContributionsContentProvider.BASE_URI;
-import static fr.free.nrw.commons.settings.Prefs.UPLOADS_SHOWING;
-
-public class ContributionsActivity extends AuthenticatedActivity
-        implements LoaderManager.LoaderCallbacks<Cursor>, AdapterView.OnItemClickListener,
-        MediaDetailPagerFragment.MediaDetailProvider, FragmentManager.OnBackStackChangedListener,
-        ContributionsListFragment.SourceRefresher {
->>>>>>> 40666650
+import static fr.free.nrw.commons.settings.Prefs.UPLOADS_SHOWING;public  class       ContributionsActivity
+        extends     AuthenticatedActivity
+        implements  LoaderManager.LoaderCallbacks<Cursor>,
+                    AdapterView.OnItemClickListener,
+                    MediaDetailPagerFragment.MediaDetailProvider,
+                    FragmentManager.OnBackStackChangedListener,
+                    ContributionsListFragment.SourceRefresher {
+
+    @Inject MediaWikiApi mediaWikiApi;
+    @Inject SessionManager sessionManager;
 
     private Cursor allContributions;
     private ContributionsListFragment contributionsList;
@@ -91,12 +83,8 @@
     private ServiceConnection uploadServiceConnection = new ServiceConnection() {
         @Override
         public void onServiceConnected(ComponentName componentName, IBinder binder) {
-<<<<<<< HEAD
-            uploadService = (UploadService) ((HandlerService.HandlerServiceLocalBinder) binder).getService();
-=======
             uploadService = (UploadService) ((HandlerService.HandlerServiceLocalBinder) binder)
                     .getService();
->>>>>>> 40666650
             isUploadServiceConnected = true;
         }
 
@@ -133,14 +121,8 @@
 
     @Override
     protected void onAuthCookieAcquired(String authCookie) {
-<<<<<<< HEAD
         // Do a sync everytime we get here!
-        ContentResolver.requestSync(sessionManager.getCurrentAccount(), ContributionsContentProvider.AUTHORITY, new Bundle());
-=======
-        // Do a sync every time we get here!
-        CommonsApplication app = ((CommonsApplication) getApplication());
-        requestSync(app.getCurrentAccount(), AUTHORITY, new Bundle());
->>>>>>> 40666650
+        requestSync(sessionManager.getCurrentAccount(), ContributionsContentProvider.AUTHORITY, new Bundle());
         Intent uploadServiceIntent = new Intent(this, UploadService.class);
         uploadServiceIntent.setAction(UploadService.ACTION_START_SERVICE);
         startService(uploadServiceIntent);
@@ -160,21 +142,13 @@
 
         // Activity can call methods in the fragment by acquiring a
         // reference to the Fragment from FragmentManager, using findFragmentById()
-<<<<<<< HEAD
-        contributionsList = (ContributionsListFragment) getSupportFragmentManager()
-=======
         FragmentManager supportFragmentManager = getSupportFragmentManager();
-        contributionsList = (ContributionsListFragment) supportFragmentManager
->>>>>>> 40666650
+        contributionsList = (ContributionsListFragment)supportFragmentManager
                 .findFragmentById(R.id.contributionsListFragment);
 
         supportFragmentManager.addOnBackStackChangedListener(this);
         if (savedInstanceState != null) {
-<<<<<<< HEAD
-            mediaDetails = (MediaDetailPagerFragment) getSupportFragmentManager()
-=======
-            mediaDetails = (MediaDetailPagerFragment) supportFragmentManager
->>>>>>> 40666650
+            mediaDetails = (MediaDetailPagerFragment)supportFragmentManager
                     .findFragmentById(R.id.contributionsFragmentContainer);
         }
         requestAuthToken();
@@ -190,15 +164,9 @@
     }
 
     /**
-<<<<<<< HEAD
-     * Replace whatever is in the current contributionsFragmentContainer view with mediaDetailPagerFragment,
-     * /   and preserve previous state in back stack.
-     * /   Called when user selects a contribution.
-=======
      * Replace whatever is in the current contributionsFragmentContainer view with
      * mediaDetailPagerFragment, and preserve previous state in back stack.
      * Called when user selects a contribution.
->>>>>>> 40666650
      */
     private void showDetail(int i) {
         if (mediaDetails == null || !mediaDetails.isVisible()) {
@@ -217,11 +185,7 @@
     public void retryUpload(int i) {
         allContributions.moveToPosition(i);
         Contribution c = Contribution.fromCursor(allContributions);
-<<<<<<< HEAD
-        if (c.getState() == Contribution.STATE_FAILED) {
-=======
         if (c.getState() == STATE_FAILED) {
->>>>>>> 40666650
             uploadService.queue(UploadService.ACTION_UPLOAD_FILE, c);
             Timber.d("Restarting for %s", c.toContentValues());
         } else {
@@ -232,11 +196,7 @@
     public void deleteUpload(int i) {
         allContributions.moveToPosition(i);
         Contribution c = Contribution.fromCursor(allContributions);
-<<<<<<< HEAD
-        if (c.getState() == Contribution.STATE_FAILED) {
-=======
         if (c.getState() == STATE_FAILED) {
->>>>>>> 40666650
             Timber.d("Deleting failed contrib %s", c.toContentValues());
             c.setContentProviderClient(getContentResolver().acquireContentProviderClient(AUTHORITY));
             c.delete();
@@ -285,13 +245,8 @@
     @Override
     public void onLoadFinished(Loader<Cursor> cursorLoader, Cursor cursor) {
         if (contributionsList.getAdapter() == null) {
-<<<<<<< HEAD
-            contributionsList
-                    .setAdapter(new ContributionsListAdapter(getApplicationContext(), cursor, 0));
-=======
             contributionsList.setAdapter(new ContributionsListAdapter(getApplicationContext(),
                     cursor, 0));
->>>>>>> 40666650
         } else {
             ((CursorAdapter) contributionsList.getAdapter()).swapCursor(cursor);
         }
@@ -328,16 +283,9 @@
 
     @SuppressWarnings("ConstantConditions")
     private void setUploadCount() {
-<<<<<<< HEAD
         compositeDisposable.add(
                 mediaWikiApi
                         .getUploadCount(sessionManager.getCurrentAccount().name)
-=======
-        CommonsApplication app = ((CommonsApplication) getApplication());
-        compositeDisposable.add(
-                app.getMWApi()
-                        .getUploadCount(app.getCurrentAccount().name)
->>>>>>> 40666650
                         .subscribeOn(Schedulers.io())
                         .observeOn(AndroidSchedulers.mainThread())
                         .subscribe(
