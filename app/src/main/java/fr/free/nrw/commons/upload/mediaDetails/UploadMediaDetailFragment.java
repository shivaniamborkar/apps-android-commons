--- conflicted
+++ resolved
@@ -41,14 +41,9 @@
 import fr.free.nrw.commons.kvstore.JsonKvStore;
 import fr.free.nrw.commons.location.LatLng;
 import fr.free.nrw.commons.nearby.Place;
-<<<<<<< HEAD
 import fr.free.nrw.commons.upload.UploadMediaDetail;
 import fr.free.nrw.commons.upload.UploadMediaDetailAdapter;
-=======
 import fr.free.nrw.commons.settings.Prefs;
-import fr.free.nrw.commons.upload.Description;
-import fr.free.nrw.commons.upload.DescriptionsAdapter;
->>>>>>> 4ec92c2e
 import fr.free.nrw.commons.upload.SimilarImageDialogFragment;
 import fr.free.nrw.commons.upload.UploadBaseFragment;
 import fr.free.nrw.commons.upload.UploadModel;
@@ -207,13 +202,8 @@
      * init the description recycler veiw and caption recyclerview
      */
     private void initRecyclerView() {
-<<<<<<< HEAD
         uploadMediaDetailAdapter = new UploadMediaDetailAdapter();
         uploadMediaDetailAdapter.setCallback(this::showInfoAlert);
-=======
-        descriptionsAdapter = new DescriptionsAdapter(defaultKvStore.getString(Prefs.KEY_LANGUAGE_VALUE,""));
-        descriptionsAdapter.setCallback(this::showInfoAlert);
->>>>>>> 4ec92c2e
         rvDescriptions.setLayoutManager(new LinearLayoutManager(getContext()));
         rvDescriptions.setAdapter(uploadMediaDetailAdapter);
     }
