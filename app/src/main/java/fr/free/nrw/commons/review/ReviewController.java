--- conflicted
+++ resolved
@@ -81,18 +81,8 @@
                 reviewCallback);
     }
 
-    /**
-    * @param activity
-     * @param fileName Name of the file for which "Wrong Category" report is to be sent
-     * Generating a notification for the current user for publishing progress of reporting wrong category and also completion of the network request*/
-
     @SuppressLint("CheckResult")
-<<<<<<< HEAD
-    public void reportWrongCategory(@NonNull Activity activity, String fileName) {
-        media = new Media("File:" + fileName);
-=======
     void reportWrongCategory(@NonNull Activity activity, ReviewCallback reviewCallback) {
->>>>>>> 1a60fec5
         Context context = activity.getApplicationContext();
         ApplicationlessInjection
                 .getInstance(context)
@@ -105,7 +95,7 @@
         toast.show();
 
         Observable.fromCallable(() -> {
-            publishProgressForWrongCategory(context, 0);
+            publishProgress(context, 0);
 
             String editToken;
             String authCookie;
@@ -120,10 +110,10 @@
                 if (editToken == null) {
                     return false;
                 }
-                publishProgressForWrongCategory(context, 1);
+                publishProgress(context, 1);
 
                 mwApi.appendEdit(editToken, "\n{{subst:chc}}\n", media.getFilename(), summary);
-                publishProgressForWrongCategory(context, 2);
+                publishProgress(context, 2);
             } catch (Exception e) {
                 Timber.d(e);
                 return false;
@@ -159,61 +149,24 @@
                 }, Timber::e);
     }
 
-    /**
-     * @param context
-     * @param i progress as an integer
-    * While reportWrongCategory() is in background notify the user about current progress in the newtwork request*/
-
-    private void publishProgressForWrongCategory(@NonNull Context context, int i) {
-        int[] idOfMessages = new int[]{R.string.getting_edit_token, R.string.check_category_adding_template};
+    private void publishProgress(@NonNull Context context, int i) {
+        int[] messages = new int[]{R.string.getting_edit_token, R.string.check_category_adding_template};
         String message = "";
-        if (0 < i && i < idOfMessages.length) {
-            message = context.getString(idOfMessages[i]);
+        if (0 < i && i < messages.length) {
+            message = context.getString(messages[i]);
         }
 
         notificationBuilder.setContentTitle(context.getString(R.string.check_category_notification_title, media.getDisplayTitle()))
                 .setStyle(new NotificationCompat.BigTextStyle()
                         .bigText(message))
                 .setSmallIcon(R.drawable.ic_launcher)
-                .setProgress(idOfMessages.length, i, false)
+                .setProgress(messages.length, i, false)
                 .setOngoing(true);
         notificationManager.notify(NOTIFICATION_CHECK_CATEGORY, notificationBuilder.build());
     }
 
-<<<<<<< HEAD
-    /**
-     * @param context
-     * @param i progress as an integer
-     * While sending thanks is in progress notify the user about the current progress in network request*/
-
-    private void publishProgressForSendingThank(Context context, int i){
-        int[] idOfMessages = new int[]{R.string.getting_edit_token, R.string.send_thank_send};
-        String message = "";
-        if (0 < i && i < idOfMessages.length) {
-            message = context.getString(idOfMessages[i]);
-        }
-
-        notificationBuilder.setContentTitle(context.getString(R.string.send_thank_notification_title))
-                .setStyle(new NotificationCompat.BigTextStyle()
-                        .bigText(message))
-                .setSmallIcon(R.drawable.ic_launcher)
-                .setProgress(idOfMessages.length, i, false)
-                .setOngoing(true);
-        notificationManager.notify(NOTIFICATION_SEND_THANK, notificationBuilder.build());
-    }
-
-    /**
-     * @param activity
-     * @param fileName Name of the file which recieves "thanks"
-     * Sending "Thanks" to the user for the particular contribution
-     * Generating a notification for the current user for publishing progress of sending thanks and also completion*/
-
-    @SuppressLint("CheckResult")
-    public void sendThank(@NonNull Activity activity, String fileName) {
-=======
     @SuppressLint({"CheckResult", "StringFormatInvalid"})
     void sendThanks(@NonNull Activity activity) {
->>>>>>> 1a60fec5
         Context context = activity.getApplicationContext();
         ApplicationlessInjection
                 .getInstance(context)
@@ -224,10 +177,8 @@
         toast = Toast.makeText(context, context.getString(R.string.send_thank_toast, media.getDisplayTitle()), Toast.LENGTH_SHORT);
         toast.show();
 
-        media = new Media("File:" + fileName);
-
         Observable.fromCallable(() -> {
-            publishProgressForSendingThank(context, 0);
+            publishProgress(context, 0);
 
             String editToken;
             String authCookie;
@@ -239,15 +190,10 @@
                 if (editToken == null) {
                     return false;
                 }
-                publishProgressForSendingThank(context, 1);
+                publishProgress(context, 1);
                 assert firstRevision != null;
-<<<<<<< HEAD
-                mwApi.thank(editToken, firstRevision.getRevid());
-                publishProgressForSendingThank(context, 2);
-=======
                 mwApi.thank(editToken, firstRevision.getRevisionId());
                 publishProgress(context, 2);
->>>>>>> 1a60fec5
             } catch (Exception e) {
                 Timber.d(e);
                 return false;
