--- conflicted
+++ resolved
@@ -604,30 +604,10 @@
                 || notificationNode.getDocument().getChildNodes().getLength() == 0) {
             return new ArrayList<>();
         }
-<<<<<<< HEAD
-
-        try {
-            getCentralAuthToken();
-            getEditToken();
-        } catch (IOException e) {
-            e.printStackTrace();
-        }
-=======
->>>>>>> f4e4501e
         NodeList childNodes = notificationNode.getDocument().getChildNodes();
         return NotificationUtils.getNotificationsFromList(context, childNodes);
     }
 
-<<<<<<< HEAD
-    @NonNull
-    @Override
-    public CustomApiResult markNotificationAsRead(Notification notification) throws IOException {
-        return api.action("echomarkread")
-                .param("centralauthtoken", getCentralAuthToken())
-                .param("token", getEditToken())
-                .param("list",notification.notificationId)
-                .get();
-=======
     @Override
     public boolean markNotificationAsRead(Notification notification) throws IOException {
         Timber.d("Trying to mark notification as read: %s", notification.toString());
@@ -642,7 +622,6 @@
         }
 
         return result.equals("success");
->>>>>>> f4e4501e
     }
 
     /**
