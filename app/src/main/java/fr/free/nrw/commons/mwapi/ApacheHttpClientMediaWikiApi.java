package fr.free.nrw.commons.mwapi;

import android.content.Context;
import android.content.SharedPreferences;
import android.os.Build;
import android.support.annotation.NonNull;
import android.support.annotation.Nullable;
import android.support.annotation.VisibleForTesting;
import android.text.TextUtils;
import android.util.Log;

import com.google.gson.Gson;

import org.apache.http.HttpResponse;
import org.apache.http.conn.ClientConnectionManager;
import org.apache.http.conn.scheme.PlainSocketFactory;
import org.apache.http.conn.scheme.Scheme;
import org.apache.http.conn.scheme.SchemeRegistry;
import org.apache.http.conn.ssl.SSLSocketFactory;
import org.apache.http.impl.client.AbstractHttpClient;
import org.apache.http.impl.client.DefaultHttpClient;
import org.apache.http.impl.conn.tsccm.ThreadSafeClientConnManager;
import org.apache.http.params.BasicHttpParams;
import org.apache.http.params.CoreProtocolPNames;
import org.apache.http.util.EntityUtils;
import org.mediawiki.api.ApiResult;
import org.mediawiki.api.MWApi;
import org.w3c.dom.Element;
import org.w3c.dom.Node;
import org.w3c.dom.NodeList;

import java.io.IOException;
import java.io.InputStream;
import java.net.URL;
import java.text.ParseException;
import java.text.SimpleDateFormat;
import java.util.ArrayList;
import java.util.Collections;
import java.util.Date;
import java.util.List;
import java.util.Locale;
import java.util.concurrent.Callable;

import fr.free.nrw.commons.BuildConfig;
import fr.free.nrw.commons.Media;
import fr.free.nrw.commons.PageTitle;
import fr.free.nrw.commons.category.CategoryImageUtils;
import fr.free.nrw.commons.category.QueryContinue;
import fr.free.nrw.commons.notification.Notification;
import fr.free.nrw.commons.notification.NotificationUtils;
import in.yuvi.http.fluent.Http;
import io.reactivex.Observable;
import io.reactivex.Single;
import timber.log.Timber;

import static fr.free.nrw.commons.utils.ContinueUtils.getQueryContinue;

/**
 * @author Addshore
 */
public class ApacheHttpClientMediaWikiApi implements MediaWikiApi {
    private String wikiMediaToolforgeUrl = "https://tools.wmflabs.org/";

    private static final String THUMB_SIZE = "640";
    private AbstractHttpClient httpClient;
    private MWApi api;
    private MWApi wikidataApi;
    private Context context;
    private SharedPreferences defaultPreferences;
    private SharedPreferences categoryPreferences;
    private Gson gson;

    public ApacheHttpClientMediaWikiApi(Context context,
                                        String apiURL,
<<<<<<< HEAD
                                        String wikidatApiURL,
=======
>>>>>>> bcbf0db1
                                        SharedPreferences defaultPreferences,
                                        SharedPreferences categoryPreferences,
                                        Gson gson) {
        this.context = context;
        BasicHttpParams params = new BasicHttpParams();
        SchemeRegistry schemeRegistry = new SchemeRegistry();
        schemeRegistry.register(new Scheme("http", PlainSocketFactory.getSocketFactory(), 80));
        final SSLSocketFactory sslSocketFactory = SSLSocketFactory.getSocketFactory();
        schemeRegistry.register(new Scheme("https", sslSocketFactory, 443));
        ClientConnectionManager cm = new ThreadSafeClientConnManager(params, schemeRegistry);
        params.setParameter(CoreProtocolPNames.USER_AGENT, getUserAgent());
        httpClient = new DefaultHttpClient(cm, params);
        api = new MWApi(apiURL, httpClient);
<<<<<<< HEAD
        wikidataApi = new MWApi(wikidatApiURL, httpClient);
=======
>>>>>>> bcbf0db1
        this.defaultPreferences = defaultPreferences;
        this.categoryPreferences = categoryPreferences;
        this.gson = gson;
    }

    @Override
    @NonNull
    public String getUserAgent() {
        return "Commons/" + BuildConfig.VERSION_NAME + " (https://mediawiki.org/wiki/Apps/Commons) Android/" + Build.VERSION.RELEASE;
    }

    @VisibleForTesting
    public void setWikiMediaToolforgeUrl(String wikiMediaToolforgeUrl) {
        this.wikiMediaToolforgeUrl = wikiMediaToolforgeUrl;
    }

    /**
     * @param username String
     * @param password String
     * @return String as returned by this.getErrorCodeToReturn()
     * @throws IOException On api request IO issue
     */
    public String login(String username, String password) throws IOException {
        String loginToken = getLoginToken();
        Timber.d("Login token is %s", loginToken);
        return getErrorCodeToReturn(api.action("clientlogin")
                .param("rememberMe", "1")
                .param("username", username)
                .param("password", password)
                .param("logintoken", loginToken)
                .param("loginreturnurl", "https://commons.wikimedia.org")
                .post());
    }

    /**
     * @param username      String
     * @param password      String
     * @param twoFactorCode String
     * @return String as returned by this.getErrorCodeToReturn()
     * @throws IOException On api request IO issue
     */
    public String login(String username, String password, String twoFactorCode) throws IOException {
        String loginToken = getLoginToken();
        Timber.d("Login token is %s", loginToken);
        return getErrorCodeToReturn(api.action("clientlogin")
                .param("rememberMe", "true")
                .param("username", username)
                .param("password", password)
                .param("logintoken", loginToken)
                .param("logincontinue", "true")
                .param("OATHToken", twoFactorCode)
                .post());
    }

    private String getLoginToken() throws IOException {
        return api.action("query")
                .param("action", "query")
                .param("meta", "tokens")
                .param("type", "login")
                .post()
                .getString("/api/query/tokens/@logintoken");
    }

    /**
     * @param loginApiResult ApiResult Any clientlogin api result
     * @return String On success: "PASS"
     * continue: "2FA" (More information required for 2FA)
     * failure: A failure message code (defined by mediawiki)
     * misc:    genericerror-UI, genericerror-REDIRECT, genericerror-RESTART
     */
    private String getErrorCodeToReturn(ApiResult loginApiResult) {
        String status = loginApiResult.getString("/api/clientlogin/@status");
        if (status.equals("PASS")) {
            api.isLoggedIn = true;
            setAuthCookieOnLogin(true);
            return status;
        } else if (status.equals("FAIL")) {
            setAuthCookieOnLogin(false);
            return loginApiResult.getString("/api/clientlogin/@messagecode");
        } else if (
                status.equals("UI")
                        && loginApiResult.getString("/api/clientlogin/requests/_v/@id").equals("TOTPAuthenticationRequest")
                        && loginApiResult.getString("/api/clientlogin/requests/_v/@provider").equals("Two-factor authentication (OATH).")
                ) {
            setAuthCookieOnLogin(false);
            return "2FA";
        }

        // UI, REDIRECT, RESTART
        return "genericerror-" + status;
    }

    private void setAuthCookieOnLogin(boolean isLoggedIn) {
        SharedPreferences.Editor editor = defaultPreferences.edit();
        if (isLoggedIn) {
            editor.putBoolean("isUserLoggedIn", true);
            editor.putString("getAuthCookie", api.getAuthCookie());
        } else {
            editor.putBoolean("isUserLoggedIn", false);
            editor.remove("getAuthCookie");
        }
        editor.apply();
    }

    @Override
    public String getAuthCookie() {
        return api.getAuthCookie();
    }

    @Override
    public void setAuthCookie(String authCookie) {
        api.setAuthCookie(authCookie);
    }

    @Override
    public boolean validateLogin() throws IOException {
        return api.validateLogin();
    }

    @Override
    public String getEditToken() throws IOException {
        return api.getEditToken();
    }

    @Override
    public String getCentralAuthToken() throws IOException {
        String centralAuthToken = api.action("centralauthtoken")
                .get()
                .getString("/api/centralauthtoken/@centralauthtoken");
        Timber.d("MediaWiki Central auth token is %s", centralAuthToken);
        return centralAuthToken;
    }

    @Override
    public boolean fileExistsWithName(String fileName) throws IOException {
        return api.action("query")
                .param("prop", "imageinfo")
                .param("titles", "File:" + fileName)
                .get()
                .getNodes("/api/query/pages/page/imageinfo").size() > 0;
    }

    @Override
    public boolean pageExists(String pageName) throws IOException {
        return Double.parseDouble( api.action("query")
                .param("titles", pageName)
                .get()
                .getString("/api/query/pages/page/@_idx")) != -1;
    }

    @Override
    @Nullable
    public String edit(String editToken, String processedPageContent, String filename, String summary) throws IOException {
        return api.action("edit")
                .param("title", filename)
                .param("token", editToken)
                .param("text", processedPageContent)
                .param("summary", summary)
                .post()
                .getString("/api/edit/@result");
    }


    @Override
    @Nullable
    public String appendEdit(String editToken, String processedPageContent, String filename, String summary) throws IOException {
        return api.action("edit")
                .param("title", filename)
                .param("token", editToken)
                .param("appendtext", processedPageContent)
                .param("summary", summary)
                .post()
                .getString("/api/edit/@result");
    }

    @Override
    @Nullable
    public String prependEdit(String editToken, String processedPageContent, String filename, String summary) throws IOException {
        return api.action("edit")
                .param("title", filename)
                .param("token", editToken)
                .param("prependtext", processedPageContent)
                .param("summary", summary)
                .post()
                .getString("/api/edit/@result");
    }

    @Override
    public String findThumbnailByFilename(String filename) throws IOException {
        return api.action("query")
                .param("format", "xml")
                .param("prop", "imageinfo")
                .param("iiprop", "url")
                .param("iiurlwidth", THUMB_SIZE)
                .param("titles", filename)
                .get()
                .getString("/api/query/pages/page/imageinfo/ii/@thumburl");
    }

    @Override
    @NonNull
    public MediaResult fetchMediaByFilename(String filename) throws IOException {
        ApiResult apiResult = api.action("query")
                .param("prop", "revisions")
                .param("titles", filename)
                .param("rvprop", "content")
                .param("rvlimit", 1)
                .param("rvgeneratexml", 1)
                .get();

        return new MediaResult(
                apiResult.getString("/api/query/pages/page/revisions/rev"),
                apiResult.getString("/api/query/pages/page/revisions/rev/@parsetree"));
    }

    @Override
    @NonNull
    public Observable<String> searchCategories(String filterValue, int searchCatsLimit) {
        return Single.fromCallable(() -> {
            List<ApiResult> categoryNodes = null;
            try {
                categoryNodes = api.action("query")
                        .param("format", "xml")
                        .param("list", "search")
                        .param("srwhat", "text")
                        .param("srnamespace", "14")
                        .param("srlimit", searchCatsLimit)
                        .param("srsearch", filterValue)
                        .get()
                        .getNodes("/api/query/search/p/@title");
            } catch (IOException e) {
                Timber.e("Failed to obtain searchCategories", e);
            }

            if (categoryNodes == null) {
                return new ArrayList<String>();
            }

            List<String> categories = new ArrayList<>();
            for (ApiResult categoryNode : categoryNodes) {
                String cat = categoryNode.getDocument().getTextContent();
                String catString = cat.replace("Category:", "");
                categories.add(catString);
            }

            return categories;
        }).flatMapObservable(Observable::fromIterable);
    }

    @Override
    @NonNull
    public Observable<String> allCategories(String filterValue, int searchCatsLimit) {
        return Single.fromCallable(() -> {
            ArrayList<ApiResult> categoryNodes = null;
            try {
                categoryNodes = api.action("query")
                        .param("list", "allcategories")
                        .param("acprefix", filterValue)
                        .param("aclimit", searchCatsLimit)
                        .get()
                        .getNodes("/api/query/allcategories/c");
            } catch (IOException e) {
                Timber.e("Failed to obtain allCategories", e);
            }

            if (categoryNodes == null) {
                return new ArrayList<String>();
            }

            List<String> categories = new ArrayList<>();
            for (ApiResult categoryNode : categoryNodes) {
                categories.add(categoryNode.getDocument().getTextContent());
            }

            return categories;
        }).flatMapObservable(Observable::fromIterable);
    }

    /**
     * Get the edit token for making wiki data edits
     * https://www.mediawiki.org/wiki/API:Tokens
     * @return
     * @throws IOException
     */
    private String getWikidataEditToken() throws IOException {
        return wikidataApi.getEditToken();
    }

    @Override
    public String getWikidataCsrfToken() throws IOException {
        String wikidataCsrfToken = wikidataApi.action("query")
                .param("action", "query")
                .param("centralauthtoken", getCentralAuthToken())
                .param("meta", "tokens")
                .post()
                .getString("/api/query/tokens/@csrftoken");
        Timber.d("Wikidata csrf token is %s", wikidataCsrfToken);
        return wikidataCsrfToken;
    }

    /**
     * Creates a new claim using the wikidata API
     * https://www.mediawiki.org/wiki/Wikibase/API
     * @param entityId the wikidata entity to be edited
     * @param property the property to be edited, for eg P18 for images
     * @param snaktype the type of value stored for that property
     * @param value the actual value to be stored for the property, for eg filename in case of P18
     * @return returns true if the claim is successfully created
     * @throws IOException
     */
    @Nullable
    @Override
    public boolean wikidatCreateClaim(String entityId, String property, String snaktype, String value) throws IOException {
        ApiResult result = wikidataApi.action("wbcreateclaim")
                .param("entity", entityId)
                .param("centralauthtoken", getCentralAuthToken())
                .param("token", getWikidataCsrfToken())
                .param("snaktype", snaktype)
                .param("property", property)
                .param("value", value)
                .post();

        if (result == null || result.getNode("api") == null) {
            return false;
        }

        Node node = result.getNode("api").getDocument();
        Element element = (Element) node;

        if (element != null && element.getAttribute("success").equals("1")) {
            return true;
        } else {
            Timber.e(result.getString("api/error/@code") + " " + result.getString("api/error/@info"));
        }
        return false;
    }

    @Override
    @NonNull
    public Observable<String> searchTitles(String title, int searchCatsLimit) {
        return Single.fromCallable((Callable<List<String>>) () -> {
            ArrayList<ApiResult> categoryNodes;

            try {
                categoryNodes = api.action("query")
                        .param("format", "xml")
                        .param("list", "search")
                        .param("srwhat", "text")
                        .param("srnamespace", "14")
                        .param("srlimit", searchCatsLimit)
                        .param("srsearch", title)
                        .get()
                        .getNodes("/api/query/search/p/@title");
            } catch (IOException e) {
                Timber.e("Failed to obtain searchTitles", e);
                return Collections.emptyList();
            }

            if (categoryNodes == null) {
                return Collections.emptyList();
            }

            List<String> titleCategories = new ArrayList<>();
            for (ApiResult categoryNode : categoryNodes) {
                String cat = categoryNode.getDocument().getTextContent();
                String catString = cat.replace("Category:", "");
                titleCategories.add(catString);
            }

            return titleCategories;
        }).flatMapObservable(Observable::fromIterable);
    }

    @Override
    @NonNull
    public LogEventResult logEvents(String user, String lastModified, String queryContinue, int limit) throws IOException {
        org.mediawiki.api.MWApi.RequestBuilder builder = api.action("query")
                .param("list", "logevents")
                .param("letype", "upload")
                .param("leprop", "title|timestamp|ids")
                .param("leuser", user)
                .param("lelimit", limit);
        if (!TextUtils.isEmpty(lastModified)) {
            builder.param("leend", lastModified);
        }
        if (!TextUtils.isEmpty(queryContinue)) {
            builder.param("lestart", queryContinue);
        }
        ApiResult result = builder.get();

        return new LogEventResult(
                getLogEventsFromResult(result),
                result.getString("/api/query-continue/logevents/@lestart"));
    }

    @NonNull
    private ArrayList<LogEventResult.LogEvent> getLogEventsFromResult(ApiResult result) {
        ArrayList<ApiResult> uploads = result.getNodes("/api/query/logevents/item");
        Timber.d("%d results!", uploads.size());
        ArrayList<LogEventResult.LogEvent> logEvents = new ArrayList<>();
        for (ApiResult image : uploads) {
            logEvents.add(new LogEventResult.LogEvent(
                    image.getString("@pageid"),
                    image.getString("@title"),
                    parseMWDate(image.getString("@timestamp")))
            );
        }
        return logEvents;
    }

    @Override
    @Nullable
    public String revisionsByFilename(String filename) throws IOException {
        return api.action("query")
                .param("prop", "revisions")
                .param("rvprop", "timestamp|content")
                .param("titles", filename)
                .get()
                .getString("/api/query/pages/page/revisions/rev");
    }

    @Override
    @NonNull
    public List<Notification> getNotifications() {
        ApiResult notificationNode = null;
        try {
            notificationNode = api.action("query")
                    .param("notprop", "list")
                    .param("format", "xml")
                    .param("meta", "notifications")
                    .param("notformat", "model")
                    .param("notwikis", "wikidatawiki|commonswiki|enwiki")
                    .get()
                    .getNode("/api/query/notifications/list");
        } catch (IOException e) {
            Timber.e("Failed to obtain searchCategories", e);
        }

        if (notificationNode == null
                || notificationNode.getDocument() == null
                || notificationNode.getDocument().getChildNodes() == null
                || notificationNode.getDocument().getChildNodes().getLength() == 0) {
            return new ArrayList<>();
        }

        NodeList childNodes = notificationNode.getDocument().getChildNodes();
        return NotificationUtils.getNotificationsFromList(context, childNodes);
    }

    /**
     * The method takes categoryName as input and returns a List of Media objects
     * It uses the generator query API to get the images in a category, 10 at a time.
     * Uses the query continue values for fetching paginated responses
     * @param categoryName Category name as defined on commons
     * @return
     */
    @Override
    @NonNull
    public List<Media> getCategoryImages(String categoryName) {
        ApiResult apiResult = null;
        try {
            MWApi.RequestBuilder requestBuilder = api.action("query")
                    .param("generator", "categorymembers")
                    .param("format", "xml")
                    .param("gcmtype", "file")
                    .param("gcmtitle", categoryName)
                    .param("prop", "imageinfo")
                    .param("gcmlimit", "10")
                    .param("iiprop", "url|extmetadata");

            QueryContinue queryContinueValues = getQueryContinueValues(categoryName);
            if (queryContinueValues != null) {
                requestBuilder.param("continue", queryContinueValues.getContinueParam());
                requestBuilder.param("gcmcontinue", queryContinueValues.getGcmContinueParam());
            }

            apiResult = requestBuilder.get();
        } catch (IOException e) {
            Timber.e("Failed to obtain searchCategories", e);
        }

        if (apiResult == null) {
            return new ArrayList<>();
        }

        ApiResult categoryImagesNode = apiResult.getNode("/api/query/pages");
        if (categoryImagesNode == null
                || categoryImagesNode.getDocument() == null
                || categoryImagesNode.getDocument().getChildNodes() == null
                || categoryImagesNode.getDocument().getChildNodes().getLength() == 0) {
            return new ArrayList<>();
        }

        QueryContinue queryContinue = getQueryContinue(apiResult.getNode("/api/continue").getDocument());
        setQueryContinueValues(categoryName, queryContinue);

        NodeList childNodes = categoryImagesNode.getDocument().getChildNodes();
        return CategoryImageUtils.getMediaList(childNodes);
    }

    /**
     * For APIs that return paginated responses, MediaWiki APIs uses the QueryContinue to facilitate fetching of subsequent pages
     * https://www.mediawiki.org/wiki/API:Raw_query_continue
     * After fetching images a page of image for a particular category, shared prefs are updated with the latest QueryContinue Values
     * @param keyword
     * @param queryContinue
     */
    private void setQueryContinueValues(String keyword, QueryContinue queryContinue) {
        SharedPreferences.Editor editor = categoryPreferences.edit();
        editor.putString(keyword, gson.toJson(queryContinue));
        editor.apply();
    }

    /**
     * Before making a paginated API call, this method is called to get the latest query continue values to be used
     * @param keyword
     * @return
     */
    @Nullable
    private QueryContinue getQueryContinueValues(String keyword) {
        String queryContinueString = categoryPreferences.getString(keyword, null);
        return gson.fromJson(queryContinueString, QueryContinue.class);
    }

    @Override
    public boolean existingFile(String fileSha1) throws IOException {
        return api.action("query")
                .param("format", "xml")
                .param("list", "allimages")
                .param("aisha1", fileSha1)
                .get()
                .getNodes("/api/query/allimages/img").size() > 0;
    }

    @Override
    public boolean logEvents(LogBuilder[] logBuilders) {
        boolean allSuccess = true;
        // Not using the default URL connection, since that seems to have different behavior than the rest of the code
        for (LogBuilder logBuilder : logBuilders) {
            try {
                URL url = logBuilder.toUrl();
                HttpResponse response = Http.get(url.toString()).use(httpClient).asResponse();

                if (response.getStatusLine().getStatusCode() != 204) {
                    allSuccess = false;
                }
                Timber.d("EventLog hit %s", url);

            } catch (IOException e) {
                // Probably just ignore for now. Can be much more robust with a service, etc later on.
                Timber.d("IO Error, EventLog hit skipped");
            }
        }

        return allSuccess;
    }

    @Override
    @NonNull
    public UploadResult uploadFile(String filename,
                                   @NonNull InputStream file,
                                   long dataLength,
                                   String pageContents,
                                   String editSummary,
                                   final ProgressListener progressListener) throws IOException {
        ApiResult result = api.upload(filename, file, dataLength, pageContents, editSummary, progressListener::onProgress);

        Log.e("WTF", "Result: " + result.toString());

        String resultStatus = result.getString("/api/upload/@result");
        if (!resultStatus.equals("Success")) {
            String errorCode = result.getString("/api/error/@code");
            Timber.e(errorCode);
            return new UploadResult(resultStatus, errorCode);
        } else {
            Date dateUploaded = parseMWDate(result.getString("/api/upload/imageinfo/@timestamp"));
            String canonicalFilename = "File:" + result.getString("/api/upload/@filename").replace("_", " "); // Title vs Filename
            String imageUrl = result.getString("/api/upload/imageinfo/@url");
            return new UploadResult(resultStatus, dateUploaded, canonicalFilename, imageUrl);
        }
    }


    @Override
    @NonNull
    public Single<Integer> getUploadCount(String userName) {
        final String uploadCountUrlTemplate =
                wikiMediaToolforgeUrl + "urbanecmbot/uploadsbyuser/uploadsbyuser.py";

        return Single.fromCallable(() -> {
            String url = String.format(
                    Locale.ENGLISH,
                    uploadCountUrlTemplate,
                    new PageTitle(userName).getText());
            HttpResponse response = Http.get(url).use(httpClient)
                    .data("user", userName)
                    .asResponse();
            String uploadCount = EntityUtils.toString(response.getEntity()).trim();
            return Integer.parseInt(uploadCount);
        });
    }

    private Date parseMWDate(String mwDate) {
        SimpleDateFormat isoFormat = new SimpleDateFormat("yyyy-MM-dd'T'HH:mm:ss'Z'", Locale.ENGLISH); // Assuming MW always gives me UTC
        try {
            return isoFormat.parse(mwDate);
        } catch (ParseException e) {
            throw new RuntimeException(e);
        }
    }
}<|MERGE_RESOLUTION|>--- conflicted
+++ resolved
@@ -72,10 +72,7 @@
 
     public ApacheHttpClientMediaWikiApi(Context context,
                                         String apiURL,
-<<<<<<< HEAD
                                         String wikidatApiURL,
-=======
->>>>>>> bcbf0db1
                                         SharedPreferences defaultPreferences,
                                         SharedPreferences categoryPreferences,
                                         Gson gson) {
@@ -89,10 +86,7 @@
         params.setParameter(CoreProtocolPNames.USER_AGENT, getUserAgent());
         httpClient = new DefaultHttpClient(cm, params);
         api = new MWApi(apiURL, httpClient);
-<<<<<<< HEAD
         wikidataApi = new MWApi(wikidatApiURL, httpClient);
-=======
->>>>>>> bcbf0db1
         this.defaultPreferences = defaultPreferences;
         this.categoryPreferences = categoryPreferences;
         this.gson = gson;
