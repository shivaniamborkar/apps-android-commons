package fr.free.nrw.commons.review;

import android.annotation.SuppressLint;
import android.content.Context;
import android.content.Intent;
import android.os.Bundle;
import android.view.View;
import android.widget.Button;
import android.widget.ProgressBar;
import android.widget.TextView;

import com.facebook.drawee.view.SimpleDraweeView;
import com.google.android.material.navigation.NavigationView;
import com.viewpagerindicator.CirclePageIndicator;

import java.util.ArrayList;

import javax.inject.Inject;

import androidx.appcompat.widget.Toolbar;
import androidx.drawerlayout.widget.DrawerLayout;
import butterknife.BindView;
import butterknife.ButterKnife;
import fr.free.nrw.commons.Media;
import fr.free.nrw.commons.R;
import fr.free.nrw.commons.Utils;
import fr.free.nrw.commons.auth.AuthenticatedActivity;
import fr.free.nrw.commons.mwapi.MediaResult;
import fr.free.nrw.commons.mwapi.MediaWikiApi;
import fr.free.nrw.commons.utils.MediaDataExtractorUtil;
import fr.free.nrw.commons.utils.ViewUtil;
import io.reactivex.Observable;
import io.reactivex.android.schedulers.AndroidSchedulers;
import io.reactivex.disposables.CompositeDisposable;
import io.reactivex.schedulers.Schedulers;
import timber.log.Timber;

public class ReviewActivity extends AuthenticatedActivity {

    public ReviewPagerAdapter reviewPagerAdapter;
    public ReviewController reviewController;
    @BindView(R.id.reviewPagerIndicator)
    public CirclePageIndicator pagerIndicator;
    @BindView(R.id.toolbar)
    Toolbar toolbar;
    @BindView(R.id.navigation_view)
    NavigationView navigationView;
    @BindView(R.id.drawer_layout)
    DrawerLayout drawerLayout;
    @BindView(R.id.reviewPager)
    ReviewViewPager reviewPager;
    @BindView(R.id.skip_image)
    Button skip_image_button;
    @BindView(R.id.imageView)
    SimpleDraweeView simpleDraweeView;
    @BindView(R.id.progressBar)
    ProgressBar progressBar;
    @BindView(R.id.imageCaption)
    TextView imageCaption;
    @Inject
    MediaWikiApi mwApi;

<<<<<<< HEAD
    /**
     * Consumers should be simply using this method to use this activity.
     *
     * @param context
     * @param title   Page title
     */
    public static void startYourself(Context context, String title) {
        Intent reviewActivity = new Intent(context, ReviewActivity.class);
        context.startActivity(reviewActivity);
    }
=======
    @Inject MediaWikiApi mwApi;
    @Inject
    ReviewHelper reviewHelper;

    public ReviewPagerAdapter reviewPagerAdapter;

    public ReviewController reviewController;

    @BindView(R.id.reviewPagerIndicator)
    public CirclePageIndicator pagerIndicator;

    private CompositeDisposable compositeDisposable = new CompositeDisposable();

>>>>>>> 239f7494

    @Override
    protected void onAuthCookieAcquired(String authCookie) {

    }

    @Override
    protected void onAuthFailure() {
    }

    @Override
    protected void onCreate(Bundle savedInstanceState) {
        super.onCreate(savedInstanceState);
        setContentView(R.layout.activity_review);
        ButterKnife.bind(this);
        initDrawer();

        reviewController = new ReviewController();

        reviewPagerAdapter = new ReviewPagerAdapter(getSupportFragmentManager());
        reviewPager.setAdapter(reviewPagerAdapter);
        reviewPagerAdapter.getItem(0);
        pagerIndicator.setViewPager(reviewPager);
        progressBar.setVisibility(View.VISIBLE);

        runRandomizer(); //Run randomizer whenever everything is ready so that a first random image will be added

        skip_image_button.setOnClickListener(view -> runRandomizer());
    }

    @SuppressLint("CheckResult")
    public boolean runRandomizer() {
        progressBar.setVisibility(View.VISIBLE);
        reviewPager.setCurrentItem(0);
        compositeDisposable.add(reviewHelper.getRandomMedia()
                .map(Media::getFilename)
                .subscribeOn(Schedulers.io())
                .observeOn(AndroidSchedulers.mainThread())
                .subscribe(this::updateImage));
        return true;
    }

    @SuppressLint("CheckResult")
    private void updateImage(String fileName) {
        if (fileName.length() == 0) {
            ViewUtil.showShortSnackbar(drawerLayout, R.string.error_review);
            return;
        }
        simpleDraweeView.setImageURI(Utils.makeThumbBaseUrl(fileName));
        reviewController.onImageRefreshed(fileName); //file name is updated
        compositeDisposable.add(reviewHelper.getFirstRevisionOfFile("File:" + fileName)
                .subscribeOn(Schedulers.io())
                .observeOn(AndroidSchedulers.mainThread())
                .subscribe(revision -> {
                    reviewController.firstRevision = revision;
<<<<<<< HEAD
                    reviewPagerAdapter.updateFileInformation(fileName);
                    ((TextView) imageCaption).setText(fileName + " is uploaded by: " + revision);
                    progressBar.setVisibility(View.GONE);
                });
=======
                    reviewPagerAdapter.updateFileInformation(fileName, revision);
                }));
>>>>>>> 239f7494
        reviewPager.setCurrentItem(0);
        compositeDisposable.add(Observable.fromCallable(() -> {
            MediaResult media = mwApi.fetchMediaByFilename("File:" + fileName);
            return MediaDataExtractorUtil.extractCategories(media.getWikiSource());
        })
                .subscribeOn(Schedulers.io())
                .observeOn(AndroidSchedulers.mainThread())
                .subscribe(this::updateCategories, this::categoryFetchError));


    }

    private void categoryFetchError(Throwable throwable) {
        Timber.e(throwable, "Error fetching categories");
        ViewUtil.showShortSnackbar(drawerLayout, R.string.error_review_categories);
    }

    private void updateCategories(ArrayList<String> categories) {
        reviewController.onCategoriesRefreshed(categories);
        reviewPagerAdapter.updateCategories();
    }

    public void swipeToNext() {
        int nextPos = reviewPager.getCurrentItem() + 1;
        if (nextPos <= 3) {
            reviewPager.setCurrentItem(nextPos);
        } else {
            runRandomizer();
        }
    }
}<|MERGE_RESOLUTION|>--- conflicted
+++ resolved
@@ -60,7 +60,6 @@
     @Inject
     MediaWikiApi mwApi;
 
-<<<<<<< HEAD
     /**
      * Consumers should be simply using this method to use this activity.
      *
@@ -71,21 +70,10 @@
         Intent reviewActivity = new Intent(context, ReviewActivity.class);
         context.startActivity(reviewActivity);
     }
-=======
-    @Inject MediaWikiApi mwApi;
     @Inject
     ReviewHelper reviewHelper;
-
-    public ReviewPagerAdapter reviewPagerAdapter;
-
-    public ReviewController reviewController;
-
-    @BindView(R.id.reviewPagerIndicator)
-    public CirclePageIndicator pagerIndicator;
-
     private CompositeDisposable compositeDisposable = new CompositeDisposable();
 
->>>>>>> 239f7494
 
     @Override
     protected void onAuthCookieAcquired(String authCookie) {
@@ -141,15 +129,10 @@
                 .observeOn(AndroidSchedulers.mainThread())
                 .subscribe(revision -> {
                     reviewController.firstRevision = revision;
-<<<<<<< HEAD
                     reviewPagerAdapter.updateFileInformation(fileName);
                     ((TextView) imageCaption).setText(fileName + " is uploaded by: " + revision);
                     progressBar.setVisibility(View.GONE);
-                });
-=======
-                    reviewPagerAdapter.updateFileInformation(fileName, revision);
                 }));
->>>>>>> 239f7494
         reviewPager.setCurrentItem(0);
         compositeDisposable.add(Observable.fromCallable(() -> {
             MediaResult media = mwApi.fetchMediaByFilename("File:" + fileName);
