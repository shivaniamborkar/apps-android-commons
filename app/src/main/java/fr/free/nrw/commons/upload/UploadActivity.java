--- conflicted
+++ resolved
@@ -13,10 +13,7 @@
 import androidx.cardview.widget.CardView;
 import androidx.fragment.app.Fragment;
 import androidx.fragment.app.FragmentManager;
-<<<<<<< HEAD
-
-=======
->>>>>>> bf5bb764
+
 import androidx.fragment.app.FragmentPagerAdapter;
 import androidx.fragment.app.FragmentStatePagerAdapter;
 import androidx.recyclerview.widget.LinearLayoutManager;
@@ -50,14 +47,11 @@
 import fr.free.nrw.commons.nearby.Place;
 import fr.free.nrw.commons.theme.BaseActivity;
 import fr.free.nrw.commons.upload.categories.UploadCategoriesFragment;
-<<<<<<< HEAD
 import fr.free.nrw.commons.upload.depicts.DepictsFragment;
 import fr.free.nrw.commons.upload.license.MediaLicenseFragment;
 import fr.free.nrw.commons.upload.mediaDetails.UploadMediaDetailFragment;
 import fr.free.nrw.commons.upload.mediaDetails.UploadMediaDetailFragment.UploadMediaDetailFragmentCallback;
 import fr.free.nrw.commons.upload.structure.depicts.DepictModel;
-=======
->>>>>>> bf5bb764
 import fr.free.nrw.commons.upload.license.MediaLicenseFragment;
 import fr.free.nrw.commons.upload.mediaDetails.UploadMediaDetailFragment;
 import fr.free.nrw.commons.upload.mediaDetails.UploadMediaDetailFragment.UploadMediaDetailFragmentCallback;
@@ -105,20 +99,10 @@
     private UploadImageAdapter uploadImagesAdapter;
     private List<Fragment> fragments;
     private UploadCategoriesFragment uploadCategoriesFragment;
-<<<<<<< HEAD
     private DepictsFragment depictsFragment;
     private MediaLicenseFragment mediaLicenseFragment;
     private ThumbnailsAdapter thumbnailsAdapter;
-=======
-    private MediaLicenseFragment mediaLicenseFragment;
-    private ThumbnailsAdapter thumbnailsAdapter;
-
->>>>>>> bf5bb764
-
-    private String source;
-    private Place place;
-    private List<UploadableFile> uploadableFiles= Collections.emptyList();
-    private int currentSelectedPosition=0;
+
 
     private String source;
     private Place place;
@@ -286,10 +270,7 @@
         startActivity(loginIntent);
     }
 
-<<<<<<< HEAD
-
-=======
->>>>>>> bf5bb764
+
 
     @Override
     protected void onActivityResult(int requestCode, int resultCode, Intent data) {
@@ -360,7 +341,6 @@
             }
 
             uploadCategoriesFragment = new UploadCategoriesFragment();
-<<<<<<< HEAD
             uploadCategoriesFragment.setMediaDetailList(presenter.getImageDetailList());
             uploadCategoriesFragment.setCallback(this);
 
@@ -372,22 +352,10 @@
             mediaLicenseFragment.setCallback(this);
 
             fragments.add(depictsFragment);
-=======
-            uploadCategoriesFragment.setCallback(this);
-
-            mediaLicenseFragment = new MediaLicenseFragment();
-            mediaLicenseFragment.setCallback(this);
-
-
->>>>>>> bf5bb764
             fragments.add(uploadCategoriesFragment);
             fragments.add(mediaLicenseFragment);
 
             uploadImagesAdapter.setFragments(fragments);
-<<<<<<< HEAD
-
-=======
->>>>>>> bf5bb764
             vpUpload.setOffscreenPageLimit(fragments.size());
         }
     }
@@ -472,24 +440,9 @@
             this.fragments = fragments;
             notifyDataSetChanged();
         }
-<<<<<<< HEAD
 
         @Override public Fragment getItem(int position) {
             return fragments.get(position);
-        }
-
-        @Override public int getCount() {
-            return fragments.size();
-        }
-
-        @Override
-        public int getItemPosition(Object object){
-            return PagerAdapter.POSITION_NONE;
-=======
-
-        @Override public Fragment getItem(int position) {
-            return fragments.get(position);
->>>>>>> bf5bb764
         }
 
         @Override public int getCount() {
@@ -518,22 +471,4 @@
         mediaLicenseFragment.setCallback(null);
         uploadCategoriesFragment.setCallback(null);
     }
-
-
-    @OnClick(R.id.rl_container_title)
-    public void onRlContainerTitleClicked(){
-        rvThumbnails.setVisibility(isTitleExpanded ? View.GONE : View.VISIBLE);
-        isTitleExpanded = !isTitleExpanded;
-        ibToggleTopCard.setRotation(ibToggleTopCard.getRotation() + 180);
-    }
-
-    @Override
-    protected void onDestroy() {
-        super.onDestroy();
-        presenter.onDetachView();
-        compositeDisposable.clear();
-
-        mediaLicenseFragment.setCallback(null);
-        uploadCategoriesFragment.setCallback(null);
-    }
 }