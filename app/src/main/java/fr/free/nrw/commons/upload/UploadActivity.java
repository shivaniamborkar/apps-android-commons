package fr.free.nrw.commons.upload;

import android.Manifest;
import android.annotation.SuppressLint;
import android.content.Intent;
import android.net.Uri;
import android.os.Bundle;
import android.support.design.widget.TextInputLayout;
import android.support.v7.app.AlertDialog;
import android.support.v7.widget.CardView;
import android.support.v7.widget.LinearLayoutManager;
import android.support.v7.widget.RecyclerView;
import android.text.Html;
import android.text.SpannableStringBuilder;
import android.text.TextUtils;
import android.text.method.LinkMovementMethod;
import android.text.style.ClickableSpan;
import android.text.style.URLSpan;
import android.view.View;
import android.view.inputmethod.InputMethodManager;
import android.widget.AdapterView;
import android.widget.ArrayAdapter;
import android.widget.Button;
import android.widget.EditText;
import android.widget.ImageView;
import android.widget.ProgressBar;
import android.widget.RelativeLayout;
import android.widget.Spinner;
import android.widget.TextView;
import android.widget.Toast;
import android.widget.ViewFlipper;

import com.github.chrisbanes.photoview.PhotoView;
import com.jakewharton.rxbinding2.view.RxView;
import com.jakewharton.rxbinding2.widget.RxTextView;
import com.pedrogomez.renderers.RVRendererAdapter;

import java.util.ArrayList;
import java.util.List;
import java.util.concurrent.TimeUnit;

import javax.inject.Inject;
import javax.inject.Named;

import butterknife.BindView;
import butterknife.ButterKnife;
import fr.free.nrw.commons.CommonsApplication;
import fr.free.nrw.commons.R;
import fr.free.nrw.commons.Utils;
import fr.free.nrw.commons.auth.LoginActivity;
import fr.free.nrw.commons.auth.SessionManager;
import fr.free.nrw.commons.category.CategoriesModel;
import fr.free.nrw.commons.category.CategoryItem;
import fr.free.nrw.commons.contributions.Contribution;
import fr.free.nrw.commons.kvstore.JsonKvStore;
import fr.free.nrw.commons.mwapi.MediaWikiApi;
import fr.free.nrw.commons.nearby.Place;
import fr.free.nrw.commons.theme.BaseActivity;
import fr.free.nrw.commons.utils.DialogUtil;
import fr.free.nrw.commons.utils.NetworkUtils;
import fr.free.nrw.commons.utils.PermissionUtils;
import fr.free.nrw.commons.utils.StringUtils;
import fr.free.nrw.commons.utils.ViewUtil;
import io.reactivex.Observable;
import io.reactivex.android.schedulers.AndroidSchedulers;
import io.reactivex.disposables.CompositeDisposable;
import io.reactivex.schedulers.Schedulers;
import timber.log.Timber;

import static fr.free.nrw.commons.utils.ImageUtils.Result;
import static fr.free.nrw.commons.utils.ImageUtils.getErrorMessageForResult;
import static fr.free.nrw.commons.wikidata.WikidataConstants.PLACE_OBJECT;

public class UploadActivity extends BaseActivity implements UploadView, SimilarImageInterface {
    @Inject MediaWikiApi mwApi;
    @Inject @Named("direct_nearby_upload_prefs") JsonKvStore directKvStore;
    @Inject UploadPresenter presenter;
    @Inject CategoriesModel categoriesModel;
    @Inject SessionManager sessionManager;

    // Main GUI
    @BindView(R.id.backgroundImage) PhotoView background;
    @BindView(R.id.upload_root_layout)
    RelativeLayout rootLayout;
    @BindView(R.id.view_flipper) ViewFlipper viewFlipper;

    // Top Card
    @BindView(R.id.top_card) CardView topCard;
    @BindView(R.id.top_card_expand_button) ImageView topCardExpandButton;
    @BindView(R.id.top_card_title) TextView topCardTitle;
    @BindView(R.id.top_card_thumbnails) RecyclerView topCardThumbnails;

    // Bottom Card
    @BindView(R.id.bottom_card) CardView bottomCard;
    @BindView(R.id.bottom_card_expand_button) ImageView bottomCardExpandButton;
    @BindView(R.id.bottom_card_title) TextView bottomCardTitle;
    @BindView(R.id.bottom_card_subtitle) TextView bottomCardSubtitle;
    @BindView(R.id.bottom_card_next) Button next;
    @BindView(R.id.bottom_card_previous) Button previous;
    @BindView(R.id.bottom_card_add_desc) Button bottomCardAddDescription;
    @BindView(R.id.categories_subtitle) TextView categoriesSubtitle;
    @BindView(R.id.license_subtitle) TextView licenseSubtitle;
    @BindView(R.id.please_wait_text_view) TextView pleaseWaitTextView;

    //Right Card
    @BindView(R.id.right_card) CardView rightCard;
    @BindView(R.id.right_card_expand_button) ImageView rightCardExpandButton;
    @BindView(R.id.right_card_map_button) View rightCardMapButton;

    // Category Search
    @BindView(R.id.categories_title) TextView categoryTitle;
    @BindView(R.id.category_next) Button categoryNext;
    @BindView(R.id.category_previous) Button categoryPrevious;
    @BindView(R.id.categoriesSearchInProgress) ProgressBar categoriesSearchInProgress;
    @BindView(R.id.category_search) EditText categoriesSearch;
    @BindView(R.id.category_search_container) TextInputLayout categoriesSearchContainer;
    @BindView(R.id.categories) RecyclerView categoriesList;

    // Final Submission
    @BindView(R.id.license_title) TextView licenseTitle;
    @BindView(R.id.share_license_summary) TextView licenseSummary;
    @BindView(R.id.media_upload_policy) TextView licensePolicy;
    @BindView(R.id.license_list) Spinner licenseSpinner;
    @BindView(R.id.submit) Button submit;
    @BindView(R.id.license_previous) Button licensePrevious;
    @BindView(R.id.rv_descriptions) RecyclerView rvDescriptions;

    private DescriptionsAdapter descriptionsAdapter;
    private RVRendererAdapter<CategoryItem> categoriesAdapter;
    private CompositeDisposable compositeDisposable;


    @SuppressLint("CheckResult")
    @Override
    protected void onCreate(Bundle savedInstanceState) {
        super.onCreate(savedInstanceState);

        setContentView(R.layout.activity_upload);
        ButterKnife.bind(this);
        compositeDisposable = new CompositeDisposable();

        configureLayout();
        configureTopCard();
        configureBottomCard();
        initRecyclerView();
        configureRightCard();
        configureNavigationButtons();
        configureCategories();
        configureLicenses();
        configurePolicy();

        presenter.init();

        PermissionUtils.checkPermissionsAndPerformAction(this,
                Manifest.permission.WRITE_EXTERNAL_STORAGE,
<<<<<<< HEAD
                getString(R.string.storage_permission),
                getString(R.string.write_storage_permission_rationale_for_image_share));

        dexterPermissionObtainer.confirmStoragePermissions().subscribe(this::receiveSharedItems);

        if (savedInstanceState!=null){
            Title title=new Title();
            title.setTitleText(savedInstanceState.get("title").toString());
            descriptionsAdapter.setTitle(title);
        }
    }

    @Override
    protected void onSaveInstanceState(Bundle outState) {
        super.onSaveInstanceState(outState);
        outState.putString("title",descriptionsAdapter.getTitle().toString());
=======
                this::receiveSharedItems,
                R.string.storage_permission_title,
                R.string.write_storage_permission_rationale_for_image_share);
>>>>>>> 1b62ac4d
    }

    @Override
    public boolean checkIfLoggedIn() {
        if (!sessionManager.isUserLoggedIn()) {
            Timber.d("Current account is null");
            ViewUtil.showLongToast(this, getString(R.string.user_not_logged_in));
            Intent loginIntent = new Intent(UploadActivity.this, LoginActivity.class);
            startActivity(loginIntent);
            return false;
        }
        return true;
    }

    @Override
    protected void onDestroy() {
        presenter.cleanup();
        super.onDestroy();
    }

    @Override
    protected void onResume() {
        super.onResume();
        checkIfLoggedIn();

        checkStoragePermissions();
        compositeDisposable.add(
                RxTextView.textChanges(categoriesSearch)
                        .doOnEach(v -> categoriesSearchContainer.setError(null))
                        .takeUntil(RxView.detaches(categoriesSearch))
                        .debounce(500, TimeUnit.MILLISECONDS)
                        .observeOn(AndroidSchedulers.mainThread())
                        .subscribe(filter -> updateCategoryList(filter.toString()), Timber::e)
        );
    }

    private void checkStoragePermissions() {
        PermissionUtils.checkPermissionsAndPerformAction(this,
                Manifest.permission.WRITE_EXTERNAL_STORAGE,
                () -> presenter.addView(this),
                R.string.storage_permission_title,
                R.string.write_storage_permission_rationale_for_image_share);
    }

    @Override
    protected void onPause() {
        presenter.removeView();
        compositeDisposable.dispose();
        compositeDisposable = new CompositeDisposable();
        super.onPause();
    }

    @Override
    public void updateThumbnails(List<UploadModel.UploadItem> uploads) {
        int uploadCount = uploads.size();
        topCardThumbnails.setAdapter(new UploadThumbnailsAdapterFactory(presenter::thumbnailClicked).create(uploads));
        topCardTitle.setText(getResources().getQuantityString(R.plurals.upload_count_title, uploadCount, uploadCount));
    }

    @Override
    public void updateRightCardContent(boolean gpsPresent) {
        if(gpsPresent){
            rightCardMapButton.setVisibility(View.VISIBLE);
        }else{
            rightCardMapButton.setVisibility(View.GONE);
        }
        //The card should be disabled if it has no buttons.
        setRightCardVisibility(gpsPresent);
    }

    @Override
    public void updateBottomCardContent(int currentStep,
                                        int stepCount,
                                        UploadModel.UploadItem uploadItem,
                                        boolean isShowingItem) {
        String cardTitle = getResources().getString(R.string.step_count, currentStep, stepCount);
        String cardSubTitle = getResources().getString(R.string.image_in_set_label, currentStep);
        bottomCardTitle.setText(cardTitle);
        bottomCardSubtitle.setText(cardSubTitle);
        categoryTitle.setText(cardTitle);
        licenseTitle.setText(cardTitle);
        if (currentStep == stepCount) {
            dismissKeyboard();
        }
        if(isShowingItem) {
            descriptionsAdapter.setItems(uploadItem.title, uploadItem.descriptions);
            rvDescriptions.setAdapter(descriptionsAdapter);
        }
    }

    @Override
    public void updateLicenses(List<String> licenses, String selectedLicense) {
        ArrayAdapter<String> adapter = new ArrayAdapter<>(this, android.R.layout.simple_spinner_dropdown_item, licenses);
        licenseSpinner.setAdapter(adapter);

        int position = licenses.indexOf(getString(Utils.licenseNameFor(selectedLicense)));

        // Check position is valid
        if (position < 0) {
            Timber.d("Invalid position: %d. Using default license", position);
            position = licenses.size() - 1;
        }

        Timber.d("Position: %d %s", position, getString(Utils.licenseNameFor(selectedLicense)));
        licenseSpinner.setSelection(position);
    }

    @SuppressLint("StringFormatInvalid")
    @Override
    public void updateLicenseSummary(String selectedLicense, int imageCount) {
        String licenseHyperLink = "<a href='" + Utils.licenseUrlFor(selectedLicense) + "'>" +
                getString(Utils.licenseNameFor(selectedLicense)) + "</a><br>";

          setTextViewHTML(licenseSummary, getResources().getQuantityString(R.plurals.share_license_summary, imageCount, licenseHyperLink));
    }

    @Override
    public void updateTopCardContent() {
        RecyclerView.Adapter adapter = topCardThumbnails.getAdapter();
        if (adapter != null) {
            adapter.notifyDataSetChanged();
        }
    }

    @Override
    public void setNextEnabled(boolean available) {
        next.setEnabled(available);
        categoryNext.setEnabled(available);
    }

    @Override
    public void setSubmitEnabled(boolean available) {
        submit.setEnabled(available);
    }

    @Override
    public void setPreviousEnabled(boolean available) {
        previous.setEnabled(available);
        categoryPrevious.setEnabled(available);
        licensePrevious.setEnabled(available);
    }

    @Override
    public void setTopCardState(boolean state) {
        updateCardState(state, topCardExpandButton, topCardThumbnails);
    }

    @Override
    public void setTopCardVisibility(boolean visible) {
        topCard.setVisibility(visible ? View.VISIBLE : View.GONE);
    }

    @Override
    public void setBottomCardVisibility(boolean visible) {
        bottomCard.setVisibility(visible ? View.VISIBLE : View.GONE);
    }

    @Override
    public void setRightCardVisibility(boolean visible) {
        rightCard.setVisibility(visible ? View.VISIBLE : View.GONE);
    }

    @Override
    public void setBottomCardVisibility(@UploadPage int page, int uploadCount) {
        if (page == TITLE_CARD) {
            viewFlipper.setDisplayedChild(0);
        } else if (page == CATEGORIES) {
            viewFlipper.setDisplayedChild(1);
        } else if (page == LICENSE) {
            viewFlipper.setDisplayedChild(2);
            dismissKeyboard();
        } else if (page == PLEASE_WAIT) {
            viewFlipper.setDisplayedChild(3);
            pleaseWaitTextView.setText(getResources().getQuantityText(R.plurals.receiving_shared_content, uploadCount));
        }
    }

    /**
     * Only show the subtitle ("For all images in set") if multiple images being uploaded
     * @param imageCount Number of images being uploaded
     */
    @Override
    public void updateSubtitleVisibility(int imageCount) {
        categoriesSubtitle.setVisibility(imageCount > 1 ? View.VISIBLE : View.GONE);
        licenseSubtitle.setVisibility(imageCount > 1 ? View.VISIBLE : View.GONE);
    }

    @Override
    public void setBottomCardState(boolean state) {
        updateCardState(state, bottomCardExpandButton, rvDescriptions, previous, next, bottomCardAddDescription);
    }

    @Override
    public void setRightCardState(boolean state) {
        rightCardExpandButton.animate().rotation(rightCardExpandButton.getRotation() + (state ? -180 : 180)).start();
        //Add all items in rightCard here
        rightCardMapButton.setVisibility(state ? View.VISIBLE : View.GONE);
    }

    @Override
    public void setBackground(Uri mediaUri) {
        background.setImageURI(mediaUri);
    }


    @Override
    public void dismissKeyboard() {
        InputMethodManager imm = (InputMethodManager) getSystemService(INPUT_METHOD_SERVICE);

        // verify if the soft keyboard is open
        if (imm != null && imm.isAcceptingText() && getCurrentFocus() != null) {
            imm.hideSoftInputFromWindow(getCurrentFocus().getWindowToken(), 0);
        }
    }

    @Override
    public void showBadPicturePopup(@Result int result) {
        if (result >= 8 ) { // If location of image and nearby does not match, then set shared preferences to disable wikidata edits
            directKvStore.putBoolean("Picture_Has_Correct_Location", false);
        }
        String errorMessageForResult = getErrorMessageForResult(this, result);
        if (StringUtils.isNullOrWhiteSpace(errorMessageForResult)) {
            return;
        }

        DialogUtil.showAlertDialog(this,
                getString(R.string.warning),
                errorMessageForResult,
                () -> presenter.deletePicture(),
                () -> presenter.keepPicture());
    }

    @Override
    public void showDuplicatePicturePopup() {
        DialogUtil.showAlertDialog(this,
                getString(R.string.warning),
                String.format(getString(R.string.upload_title_duplicate), presenter.getCurrentImageFileName()),
                null,
                () -> {
                    presenter.keepPicture();
                    presenter.handleNext(descriptionsAdapter.getTitle(), getDescriptions());
                });
    }

    public void showNoCategorySelectedWarning() {
        DialogUtil.showAlertDialog(this,
                getString(R.string.no_categories_selected),
                getString(R.string.no_categories_selected_warning_desc),
                getString(R.string.no_go_back),
                getString(R.string.yes_submit),
                null,
                () -> presenter.handleCategoryNext(categoriesModel, true));
    }

    @Override
    public void launchMapActivity(String decCoords) {
        Utils.handleGeoCoordinates(this, decCoords);
    }

    @Override
    public void showErrorMessage(int resourceId) {
        ViewUtil.showShortToast(this, resourceId);
    }

    @Override
    public void initDefaultCategories() {
        updateCategoryList("");
    }

    @Override
    protected void onActivityResult(int requestCode, int resultCode, Intent data) {
        super.onActivityResult(requestCode, resultCode, data);
        if (requestCode == CommonsApplication.OPEN_APPLICATION_DETAIL_SETTINGS) {
            //TODO: Confirm if handling manual permission enabled is required
        }
    }

    /**
     * Parses links from HTML string, and makes the links clickable in the specified TextView.<br>
     * Uses {@link #makeLinkClickable(SpannableStringBuilder, URLSpan)}.
     * @see <a href="https://stackoverflow.com/questions/12418279/android-textview-with-clickable-links-how-to-capture-clicks">Source</a>
     */
    private void setTextViewHTML(TextView text, String html)
    {
        CharSequence sequence = Html.fromHtml(html);
        SpannableStringBuilder strBuilder = new SpannableStringBuilder(sequence);
        URLSpan[] urls = strBuilder.getSpans(0, sequence.length(), URLSpan.class);
        for (URLSpan span : urls) {
            makeLinkClickable(strBuilder, span);
        }
        text.setText(strBuilder);
        text.setMovementMethod(LinkMovementMethod.getInstance());
    }

    /**
     * Sets onClick handler to launch browser for the specified URLSpan.
     * @see <a href="https://stackoverflow.com/questions/12418279/android-textview-with-clickable-links-how-to-capture-clicks">Source</a>
     */
    private void makeLinkClickable(SpannableStringBuilder strBuilder, final URLSpan span)
    {
        int start = strBuilder.getSpanStart(span);
        int end = strBuilder.getSpanEnd(span);
        int flags = strBuilder.getSpanFlags(span);
        ClickableSpan clickable = new ClickableSpan() {
            public void onClick(View view) {
                // Handle hyperlink click
                String hyperLink = span.getURL();
                launchBrowser(hyperLink);
            }
        };
        strBuilder.setSpan(clickable, start, end, flags);
        strBuilder.removeSpan(span);
    }

    private void launchBrowser(String hyperLink) {
        Utils.handleWebUrl(this, Uri.parse(hyperLink));
    }

    private void configureLicenses() {
        licenseSpinner.setOnItemSelectedListener(new AdapterView.OnItemSelectedListener() {
            @Override
            public void onItemSelected(AdapterView<?> parent, View view, int position, long id) {
                String licenseName = parent.getItemAtPosition(position).toString();
                presenter.selectLicense(licenseName);
            }

            @Override
            public void onNothingSelected(AdapterView<?> parent) {
                presenter.selectLicense(null);
            }
        });
    }

    private void configureLayout() {
        background.setScaleType(ImageView.ScaleType.CENTER_CROP);
        background.setOnScaleChangeListener((scaleFactor, x, y) -> presenter.closeAllCards());
    }

    private void configureTopCard() {
        topCardExpandButton.setOnClickListener(v -> presenter.toggleTopCardState());
        topCardThumbnails.setLayoutManager(new LinearLayoutManager(this,
                LinearLayoutManager.HORIZONTAL, false));
    }

    private void configureBottomCard() {
        bottomCardExpandButton.setOnClickListener(v -> presenter.toggleBottomCardState());
        bottomCardAddDescription.setOnClickListener(v -> addNewDescription());
    }

    private void addNewDescription() {
        descriptionsAdapter.addDescription(new Description());
        rvDescriptions.scrollToPosition(descriptionsAdapter.getItemCount() - 1);
    }

    private void configureRightCard() {
        rightCardExpandButton.setOnClickListener(v -> presenter.toggleRightCardState());
        rightCardMapButton.setOnClickListener(v -> presenter.openCoordinateMap());
    }

    private void configureNavigationButtons() {
        // Navigation next / previous for each image as we're collecting title + description
        next.setOnClickListener(v -> {
            if (!NetworkUtils.isInternetConnectionEstablished(this)) {
                ViewUtil.showShortSnackbar(rootLayout, R.string.no_internet);
                return;
            }
            setTitleAndDescriptions();
            presenter.handleNext(descriptionsAdapter.getTitle(),
                    descriptionsAdapter.getDescriptions());
        });
        previous.setOnClickListener(v -> presenter.handlePrevious());

        // Next / previous for the category selection currentPage
        categoryNext.setOnClickListener(v -> presenter.handleCategoryNext(categoriesModel, false));
        categoryPrevious.setOnClickListener(v -> presenter.handlePrevious());

        // Finally, the previous / submit buttons on the final currentPage of the wizard
        licensePrevious.setOnClickListener(v -> presenter.handlePrevious());
        submit.setOnClickListener(v -> {
            Toast.makeText(this, R.string.uploading_started, Toast.LENGTH_LONG).show();
            presenter.handleSubmit(categoriesModel);
            finish();
        });

    }

    private void setTitleAndDescriptions() {
        List<Description> descriptions = descriptionsAdapter.getDescriptions();
        Timber.d("Descriptions size is %d are %s", descriptions.size(), descriptions);
    }

    private void configureCategories() {
        categoriesAdapter = new UploadCategoriesAdapterFactory(categoriesModel).create(new ArrayList<>());
        categoriesList.setLayoutManager(new LinearLayoutManager(this));
        categoriesList.setAdapter(categoriesAdapter);
    }

    private void configurePolicy() {
        setTextViewHTML(licensePolicy, getString(R.string.media_upload_policy));
    }

    @SuppressLint("CheckResult")
    private void updateCategoryList(String filter) {
        List<String> imageTitleList = presenter.getImageTitleList();
        Observable.fromIterable(categoriesModel.getSelectedCategories())
                .subscribeOn(Schedulers.io())
                .observeOn(AndroidSchedulers.mainThread())
                .doOnSubscribe(disposable -> {
                    categoriesSearchInProgress.setVisibility(View.VISIBLE);
                    categoriesSearchContainer.setError(null);
                    categoriesAdapter.clear();
                })
                .observeOn(Schedulers.io())
                .concatWith(
                        categoriesModel.searchAll(filter, imageTitleList)
                                .mergeWith(categoriesModel.searchCategories(filter, imageTitleList))
                                .concatWith(TextUtils.isEmpty(filter)
                                        ? categoriesModel.defaultCategories(imageTitleList) : Observable.empty())
                )
                .filter(categoryItem -> !categoriesModel.containsYear(categoryItem.getName()))
                .distinct()
                .sorted(categoriesModel.sortBySimilarity(filter))
                .observeOn(AndroidSchedulers.mainThread())
                .subscribe(
                        s -> categoriesAdapter.add(s),
                        Timber::e,
                        () -> {
                            categoriesAdapter.notifyDataSetChanged();
                            categoriesSearchInProgress.setVisibility(View.GONE);

                            if (categoriesAdapter.getItemCount() == categoriesModel.selectedCategoriesCount()
                                    && !categoriesSearch.getText().toString().isEmpty()) {
                                categoriesSearchContainer.setError("No categories found");
                            }
                        }
                );
    }

    private void receiveSharedItems() {
        Intent intent = getIntent();
        String mimeType = intent.getType();
        String source;

        if (intent.hasExtra(UploadService.EXTRA_SOURCE)) {
            source = intent.getStringExtra(UploadService.EXTRA_SOURCE);
        } else {
            source = Contribution.SOURCE_EXTERNAL;
        }

        Timber.d("Received intent %s with action %s and mimeType %s from source %s",
                intent.toString(),
                intent.getAction(),
                mimeType,
                source);

        ArrayList<Uri> urisList = new ArrayList<>();

        if (Intent.ACTION_SEND.equals(intent.getAction())) {
            Uri mediaUri = intent.getParcelableExtra(Intent.EXTRA_STREAM);
            if (mediaUri != null) {
                urisList.add(mediaUri);
            }
        } else if (Intent.ACTION_SEND_MULTIPLE.equals(intent.getAction())) {
            urisList = intent.getParcelableArrayListExtra(Intent.EXTRA_STREAM);
            Timber.i("Received multiple upload %s", urisList.size());
        }

        if (urisList.isEmpty()) {
            handleNullMedia();
            return;
        }

        Place place = intent.getParcelableExtra(PLACE_OBJECT);
        presenter.receive(urisList, mimeType, source, place);

        resetDirectPrefs();
    }

    public void resetDirectPrefs() {
        directKvStore.remove(PLACE_OBJECT);
    }

    /**
     * Handle null URI from the received intent.
     * Current implementation will simply show a toast and finish the upload activity.
     */
    private void handleNullMedia() {
        ViewUtil.showLongToast(this, R.string.error_processing_image);
        finish();
    }

    private void updateCardState(boolean state, ImageView button, View... content) {
        button.animate().rotation(button.getRotation() + (state ? 180 : -180)).start();
        if (content != null) {
            for (View view : content) {
                view.setVisibility(state ? View.VISIBLE : View.GONE);
            }
        }
    }

    @Override
    public List<Description> getDescriptions() {
        return descriptionsAdapter.getDescriptions();
    }

    private void initRecyclerView() {
        descriptionsAdapter = new DescriptionsAdapter(this);
        descriptionsAdapter.setCallback(this::showInfoAlert);
        rvDescriptions.setLayoutManager(new LinearLayoutManager(getApplicationContext()));
        rvDescriptions.setAdapter(descriptionsAdapter);
        addNewDescription();
    }


    private void showInfoAlert(int titleStringID, int messageStringId, String... formatArgs) {
        new AlertDialog.Builder(this)
                .setTitle(titleStringID)
                .setMessage(getString(messageStringId, (Object[]) formatArgs))
                .setCancelable(true)
                .setPositiveButton(android.R.string.ok, (dialog, id) -> dialog.cancel())
                .create()
                .show();
    }

    @Override
    public void showSimilarImageFragment(String originalFilePath, String possibleFilePath) {
        SimilarImageDialogFragment newFragment = new SimilarImageDialogFragment();
        Bundle args = new Bundle();
        args.putString("originalImagePath", originalFilePath);
        args.putString("possibleImagePath", possibleFilePath);
        newFragment.setArguments(args);
        newFragment.show(getSupportFragmentManager(), "dialog");
    }
}<|MERGE_RESOLUTION|>--- conflicted
+++ resolved
@@ -153,11 +153,9 @@
 
         PermissionUtils.checkPermissionsAndPerformAction(this,
                 Manifest.permission.WRITE_EXTERNAL_STORAGE,
-<<<<<<< HEAD
-                getString(R.string.storage_permission),
-                getString(R.string.write_storage_permission_rationale_for_image_share));
-
-        dexterPermissionObtainer.confirmStoragePermissions().subscribe(this::receiveSharedItems);
+                this::receiveSharedItems,
+                R.string.storage_permission_title,
+                R.string.write_storage_permission_rationale_for_image_share);
 
         if (savedInstanceState!=null){
             Title title=new Title();
@@ -170,11 +168,6 @@
     protected void onSaveInstanceState(Bundle outState) {
         super.onSaveInstanceState(outState);
         outState.putString("title",descriptionsAdapter.getTitle().toString());
-=======
-                this::receiveSharedItems,
-                R.string.storage_permission_title,
-                R.string.write_storage_permission_rationale_for_image_share);
->>>>>>> 1b62ac4d
     }
 
     @Override
