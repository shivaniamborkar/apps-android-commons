--- conflicted
+++ resolved
@@ -1,9 +1,5 @@
 package fr.free.nrw.commons.contributions;
 
-<<<<<<< HEAD
-=======
-import android.app.Activity;
->>>>>>> f06fcf65
 import android.content.Context;
 import android.content.Intent;
 import android.content.pm.PackageManager;
@@ -20,15 +16,11 @@
 import java.util.List;
 
 import fr.free.nrw.commons.upload.ShareActivity;
-import fr.free.nrw.commons.upload.UploadService;
 import timber.log.Timber;
 
 import static android.content.Intent.ACTION_GET_CONTENT;
 import static android.content.Intent.ACTION_SEND;
 import static android.content.Intent.EXTRA_STREAM;
-import static android.content.Intent.FLAG_GRANT_READ_URI_PERMISSION;
-import static android.content.Intent.FLAG_GRANT_WRITE_URI_PERMISSION;
-import static android.provider.MediaStore.EXTRA_OUTPUT;
 import static fr.free.nrw.commons.contributions.Contribution.SOURCE_CAMERA;
 import static fr.free.nrw.commons.contributions.Contribution.SOURCE_GALLERY;
 import static fr.free.nrw.commons.upload.UploadService.EXTRA_SOURCE;
@@ -58,18 +50,18 @@
                 photoFile);
     }
 
-<<<<<<< HEAD
-    void startCameraCapture() {
-        Intent pictureIntent = new Intent(MediaStore.ACTION_IMAGE_CAPTURE);
-        lastGeneratedCaptureUri = reGenerateImageCaptureUriInCache();
-        pictureIntent.setFlags(FLAG_GRANT_READ_URI_PERMISSION | FLAG_GRANT_WRITE_URI_PERMISSION);
-        pictureIntent.putExtra(EXTRA_OUTPUT, lastGeneratedCaptureUri);
-        fragment.startActivityForResult(pictureIntent, SELECT_FROM_CAMERA);
+    private static void requestWritePermission(Context context, Intent intent, Uri uri) {
+
+        List<ResolveInfo> resInfoList = context.getPackageManager().queryIntentActivities(intent,
+                PackageManager.MATCH_DEFAULT_ONLY);
+        for (ResolveInfo resolveInfo : resInfoList) {
+            String packageName = resolveInfo.activityInfo.packageName;
+            context.grantUriPermission(packageName, uri, Intent.FLAG_GRANT_WRITE_URI_PERMISSION
+                    | Intent.FLAG_GRANT_READ_URI_PERMISSION);
+        }
     }
 
-    void startGalleryPick() {
-=======
-    public void startCameraCapture() {
+    void startCameraCapture() {
 
         Intent takePictureIntent = new Intent(MediaStore.ACTION_IMAGE_CAPTURE);
         lastGeneratedCaptureUri = reGenerateImageCaptureUriInCache();
@@ -81,19 +73,7 @@
         fragment.startActivityForResult(takePictureIntent, SELECT_FROM_CAMERA);
     }
 
-    private static void requestWritePermission(Context context, Intent intent, Uri uri) {
-
-        List<ResolveInfo> resInfoList = context.getPackageManager().queryIntentActivities(intent,
-                PackageManager.MATCH_DEFAULT_ONLY);
-        for (ResolveInfo resolveInfo : resInfoList) {
-            String packageName = resolveInfo.activityInfo.packageName;
-            context.grantUriPermission(packageName, uri, Intent.FLAG_GRANT_WRITE_URI_PERMISSION
-                    | Intent.FLAG_GRANT_READ_URI_PERMISSION);
-        }
-    }
-
     public void startGalleryPick() {
->>>>>>> f06fcf65
         //FIXME: Starts gallery (opens Google Photos)
         Intent pickImageIntent = new Intent(ACTION_GET_CONTENT);
         pickImageIntent.setType("image/*");
