package fr.free.nrw.commons.notification;

import android.annotation.SuppressLint;
import android.content.Context;
import android.content.DialogInterface;
import android.content.Intent;
<<<<<<< HEAD
import android.graphics.Bitmap;
import android.graphics.BitmapFactory;
import android.graphics.Canvas;
import android.graphics.Color;
import android.graphics.Paint;
import android.graphics.PorterDuff;
import android.graphics.RectF;
=======
import android.graphics.Canvas;
import android.graphics.Color;
>>>>>>> ffe101ac
import android.graphics.drawable.ColorDrawable;
import android.graphics.drawable.Drawable;
import android.net.Uri;
import android.os.Bundle;
import android.support.constraint.ConstraintLayout;
<<<<<<< HEAD
import android.support.design.widget.CoordinatorLayout;
=======
>>>>>>> ffe101ac
import android.support.design.widget.Snackbar;
import android.support.v4.content.ContextCompat;
import android.support.v4.view.ViewCompat;
import android.support.v7.app.AlertDialog;
import android.support.v7.widget.DividerItemDecoration;
import android.support.v7.widget.LinearLayoutManager;
import android.support.v7.widget.RecyclerView;
import android.support.v7.widget.helper.ItemTouchHelper;
<<<<<<< HEAD
import android.util.Log;
=======
>>>>>>> ffe101ac
import android.view.View;
import android.widget.FrameLayout;
import android.widget.ProgressBar;
import android.widget.RelativeLayout;
<<<<<<< HEAD
import android.widget.TextView;
=======
>>>>>>> ffe101ac
import android.widget.Toast;

import com.pedrogomez.renderers.RVRendererAdapter;

import java.io.IOException;
import java.util.Collections;
import java.util.List;

import javax.inject.Inject;

import butterknife.BindView;
import butterknife.ButterKnife;
import fr.free.nrw.commons.R;
import fr.free.nrw.commons.Utils;
<<<<<<< HEAD
import fr.free.nrw.commons.kvstore.BasicKvStore;
import fr.free.nrw.commons.mwapi.MediaWikiApi;
=======
>>>>>>> ffe101ac
import fr.free.nrw.commons.theme.NavigationBaseActivity;
import fr.free.nrw.commons.utils.NetworkUtils;
import fr.free.nrw.commons.utils.ViewUtil;
import io.reactivex.Observable;
import io.reactivex.android.schedulers.AndroidSchedulers;
import io.reactivex.schedulers.Schedulers;
import timber.log.Timber;

/**
 * Created by root on 18.12.2017.
 */

public class NotificationActivity extends NavigationBaseActivity {
    NotificationAdapterFactory notificationAdapterFactory;

    @BindView(R.id.listView)
    RecyclerView recyclerView;
    @BindView(R.id.progressBar)
    ProgressBar progressBar;
    @BindView(R.id.container)
    RelativeLayout relativeLayout;
    @BindView(R.id.no_notification_background)
    ConstraintLayout no_notification;
   /* @BindView(R.id.swipe_bg)
    TextView swipe_bg;*/

    @Inject
    NotificationController controller;
<<<<<<< HEAD
    @Inject
    MediaWikiApi mediaWikiApi;
    @Inject
    @Named("last_read_notification_date")
    BasicKvStore kvStore;
=======
>>>>>>> ffe101ac

    private static final String TAG_NOTIFICATION_WORKER_FRAGMENT = "NotificationWorkerFragment";
    private NotificationWorkerFragment mNotificationWorkerFragment;
    private RVRendererAdapter<Notification> adapter;
    private List<Notification> notificationList;

    @Override
    protected void onCreate(Bundle savedInstanceState) {
        super.onCreate(savedInstanceState);
        setContentView(R.layout.activity_notification);
        ButterKnife.bind(this);
        mNotificationWorkerFragment = (NotificationWorkerFragment) getFragmentManager()
                .findFragmentByTag(TAG_NOTIFICATION_WORKER_FRAGMENT);
        initListView();
        initDrawer();
        setUpItemTouchHelper();
    }

    private void setUpItemTouchHelper() {

        ItemTouchHelper.SimpleCallback simpleItemTouchCallback = new ItemTouchHelper.SimpleCallback(0, ItemTouchHelper.LEFT | ItemTouchHelper.RIGHT) {

            // we want to cache these and not allocate anything repeatedly in the onChildDraw method
            Drawable background;
            int xMarkMargin;
            boolean initiated;

            private void init() {
                background = new ColorDrawable(Color.RED);
                xMarkMargin=120;
                initiated = true;
            }

            // not important, we don't want drag & drop
            @Override
            public boolean onMove(RecyclerView recyclerView, RecyclerView.ViewHolder viewHolder, RecyclerView.ViewHolder target) {
                return false;
            }

            /*@Override
            public int getSwipeDirs(RecyclerView recyclerView, RecyclerView.ViewHolder viewHolder) {
                int position = viewHolder.getAdapterPosition();
                return super.getSwipeDirs(recyclerView, viewHolder);
            }*/

            @Override
            public void onSwiped(RecyclerView.ViewHolder viewHolder, int swipeDir) {
                int position = viewHolder.getAdapterPosition();
                Observable.fromCallable(() -> controller.markAsRead(notificationList.get(position)))
                        .subscribeOn(Schedulers.io())
                        .observeOn(AndroidSchedulers.mainThread())
                        .subscribe(result -> {
                            if (result){
                                notificationList.remove(position);
                                setAdapter(notificationList);
                                adapter.notifyDataSetChanged();
                                Snackbar snackbar = Snackbar
                                        .make(relativeLayout,"Notification marked as read", Snackbar.LENGTH_LONG);

                                snackbar.show();
                                if (notificationList.size()==0){
                                    relativeLayout.setVisibility(View.GONE);
                                    no_notification.setVisibility(View.VISIBLE);
                                }
                            }
                            else {
                                adapter.notifyDataSetChanged();
                                setAdapter(notificationList);
                                Toast.makeText(NotificationActivity.this, "There was some error!", Toast.LENGTH_SHORT).show();
                            }
                        }, throwable -> {
                            Timber.e(throwable, "Error occurred while loading notifications");
                            ViewUtil.showShortSnackbar(relativeLayout, R.string.error_notifications);
                            progressBar.setVisibility(View.GONE);
                        });

            }

            @Override
            public void onChildDraw(Canvas c, RecyclerView recyclerView, RecyclerView.ViewHolder viewHolder, float dX, float dY, int actionState, boolean isCurrentlyActive) {
                View itemView = viewHolder.itemView;

                if (viewHolder.getAdapterPosition() == -1) {
                    return;
                }
                if (!initiated) {
                    init();
                }

                background.setBounds(itemView.getRight() + (int) dX, itemView.getTop(), itemView.getRight(), itemView.getBottom());
                background.draw(c);
                super.onChildDraw(c, recyclerView, viewHolder, dX/4, dY, actionState, isCurrentlyActive);
            }

        };
        ItemTouchHelper mItemTouchHelper = new ItemTouchHelper(simpleItemTouchCallback);
        mItemTouchHelper.attachToRecyclerView(recyclerView);
    }




    private void initListView() {
        recyclerView.setLayoutManager(new LinearLayoutManager(this));
        DividerItemDecoration itemDecor = new DividerItemDecoration(recyclerView.getContext(), DividerItemDecoration.VERTICAL);
        recyclerView.addItemDecoration(itemDecor);
        refresh();
    }

    private void refresh() {
        if (!NetworkUtils.isInternetConnectionEstablished(this)) {
            progressBar.setVisibility(View.GONE);
            Snackbar.make(relativeLayout, R.string.no_internet, Snackbar.LENGTH_INDEFINITE)
                    .setAction(R.string.retry, view -> refresh()).show();
        } else {
            progressBar.setVisibility(View.VISIBLE);
            addNotifications();
        }
    }

    @SuppressLint("CheckResult")
    private void addNotifications() {
        Timber.d("Add notifications");
<<<<<<< HEAD

        // Store when add notification is called last
        long currentDate = new Date(System.currentTimeMillis()).getTime();
        kvStore.putLong("last_read_notification_date", currentDate);
        Timber.d("Set last notification read date to current date:" + currentDate);

=======
>>>>>>> ffe101ac
        if (mNotificationWorkerFragment == null) {
            Observable.fromCallable(() -> {
                progressBar.setVisibility(View.VISIBLE);
                return controller.getNotifications();
            })
                    .subscribeOn(Schedulers.io())
                    .observeOn(AndroidSchedulers.mainThread())
                    .subscribe(notificationList -> {
                        Collections.reverse(notificationList);
                        Timber.d("Number of notifications is %d", notificationList.size());
                        this.notificationList = notificationList;
<<<<<<< HEAD
                        if (notificationList.size()==0){
                            relativeLayout.setVisibility(View.GONE);
                            no_notification.setVisibility(View.VISIBLE);
                        } else {
                            setAdapter(notificationList);
=======
                        setAdapter(notificationList);
                        if (notificationList.size()==0){
                            relativeLayout.setVisibility(View.GONE);
                            no_notification.setVisibility(View.VISIBLE);
>>>>>>> ffe101ac
                        }
                        progressBar.setVisibility(View.GONE);
                    }, throwable -> {
                        Timber.e(throwable, "Error occurred while loading notifications");
                        ViewUtil.showShortSnackbar(relativeLayout, R.string.error_notifications);
                        progressBar.setVisibility(View.GONE);
                    });
        } else {
            notificationList = mNotificationWorkerFragment.getNotificationList();
            setAdapter(notificationList);
        }
    }

    private void handleUrl(String url) {
        if (url == null || url.equals("")) {
            return;
        }
        Utils.handleWebUrl(this, Uri.parse(url));
    }

    private void setAdapter(List<Notification> notificationList) {
        if (notificationList == null || notificationList.isEmpty()) {
            ViewUtil.showShortSnackbar(relativeLayout, R.string.no_notifications);
            progressBar.setVisibility(View.GONE);
            recyclerView.setVisibility(View.GONE);
            no_notification.setVisibility(View.VISIBLE);
            return;
        }
        notificationAdapterFactory = new NotificationAdapterFactory(notification -> {
            Timber.d("Notification clicked %s", notification.link);
            handleUrl(notification.link);
        });
        adapter = notificationAdapterFactory.create(notificationList);
        recyclerView.setAdapter(adapter);
    }

    public static void startYourself(Context context) {
        Intent intent = new Intent(context, NotificationActivity.class);
        intent.addFlags(Intent.FLAG_ACTIVITY_REORDER_TO_FRONT | Intent.FLAG_ACTIVITY_SINGLE_TOP);
        context.startActivity(intent);
    }
}<|MERGE_RESOLUTION|>--- conflicted
+++ resolved
@@ -2,54 +2,26 @@
 
 import android.annotation.SuppressLint;
 import android.content.Context;
-import android.content.DialogInterface;
 import android.content.Intent;
-<<<<<<< HEAD
-import android.graphics.Bitmap;
-import android.graphics.BitmapFactory;
 import android.graphics.Canvas;
 import android.graphics.Color;
-import android.graphics.Paint;
-import android.graphics.PorterDuff;
-import android.graphics.RectF;
-=======
-import android.graphics.Canvas;
-import android.graphics.Color;
->>>>>>> ffe101ac
 import android.graphics.drawable.ColorDrawable;
 import android.graphics.drawable.Drawable;
 import android.net.Uri;
 import android.os.Bundle;
 import android.support.constraint.ConstraintLayout;
-<<<<<<< HEAD
-import android.support.design.widget.CoordinatorLayout;
-=======
->>>>>>> ffe101ac
 import android.support.design.widget.Snackbar;
-import android.support.v4.content.ContextCompat;
-import android.support.v4.view.ViewCompat;
-import android.support.v7.app.AlertDialog;
 import android.support.v7.widget.DividerItemDecoration;
 import android.support.v7.widget.LinearLayoutManager;
 import android.support.v7.widget.RecyclerView;
 import android.support.v7.widget.helper.ItemTouchHelper;
-<<<<<<< HEAD
-import android.util.Log;
-=======
->>>>>>> ffe101ac
 import android.view.View;
-import android.widget.FrameLayout;
 import android.widget.ProgressBar;
 import android.widget.RelativeLayout;
-<<<<<<< HEAD
-import android.widget.TextView;
-=======
->>>>>>> ffe101ac
 import android.widget.Toast;
 
 import com.pedrogomez.renderers.RVRendererAdapter;
 
-import java.io.IOException;
 import java.util.Collections;
 import java.util.List;
 
@@ -59,11 +31,6 @@
 import butterknife.ButterKnife;
 import fr.free.nrw.commons.R;
 import fr.free.nrw.commons.Utils;
-<<<<<<< HEAD
-import fr.free.nrw.commons.kvstore.BasicKvStore;
-import fr.free.nrw.commons.mwapi.MediaWikiApi;
-=======
->>>>>>> ffe101ac
 import fr.free.nrw.commons.theme.NavigationBaseActivity;
 import fr.free.nrw.commons.utils.NetworkUtils;
 import fr.free.nrw.commons.utils.ViewUtil;
@@ -92,14 +59,6 @@
 
     @Inject
     NotificationController controller;
-<<<<<<< HEAD
-    @Inject
-    MediaWikiApi mediaWikiApi;
-    @Inject
-    @Named("last_read_notification_date")
-    BasicKvStore kvStore;
-=======
->>>>>>> ffe101ac
 
     private static final String TAG_NOTIFICATION_WORKER_FRAGMENT = "NotificationWorkerFragment";
     private NotificationWorkerFragment mNotificationWorkerFragment;
@@ -223,15 +182,6 @@
     @SuppressLint("CheckResult")
     private void addNotifications() {
         Timber.d("Add notifications");
-<<<<<<< HEAD
-
-        // Store when add notification is called last
-        long currentDate = new Date(System.currentTimeMillis()).getTime();
-        kvStore.putLong("last_read_notification_date", currentDate);
-        Timber.d("Set last notification read date to current date:" + currentDate);
-
-=======
->>>>>>> ffe101ac
         if (mNotificationWorkerFragment == null) {
             Observable.fromCallable(() -> {
                 progressBar.setVisibility(View.VISIBLE);
@@ -243,18 +193,11 @@
                         Collections.reverse(notificationList);
                         Timber.d("Number of notifications is %d", notificationList.size());
                         this.notificationList = notificationList;
-<<<<<<< HEAD
                         if (notificationList.size()==0){
                             relativeLayout.setVisibility(View.GONE);
                             no_notification.setVisibility(View.VISIBLE);
                         } else {
                             setAdapter(notificationList);
-=======
-                        setAdapter(notificationList);
-                        if (notificationList.size()==0){
-                            relativeLayout.setVisibility(View.GONE);
-                            no_notification.setVisibility(View.VISIBLE);
->>>>>>> ffe101ac
                         }
                         progressBar.setVisibility(View.GONE);
                     }, throwable -> {
@@ -278,8 +221,9 @@
     private void setAdapter(List<Notification> notificationList) {
         if (notificationList == null || notificationList.isEmpty()) {
             ViewUtil.showShortSnackbar(relativeLayout, R.string.no_notifications);
-            progressBar.setVisibility(View.GONE);
-            recyclerView.setVisibility(View.GONE);
+            /*progressBar.setVisibility(View.GONE);
+            recyclerView.setVisibility(View.GONE);*/
+            relativeLayout.setVisibility(View.GONE);
             no_notification.setVisibility(View.VISIBLE);
             return;
         }
@@ -288,6 +232,8 @@
             handleUrl(notification.link);
         });
         adapter = notificationAdapterFactory.create(notificationList);
+        relativeLayout.setVisibility(View.VISIBLE);
+        no_notification.setVisibility(View.GONE);
         recyclerView.setAdapter(adapter);
     }
 
