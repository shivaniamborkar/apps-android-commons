--- conflicted
+++ resolved
@@ -268,7 +268,6 @@
         localDataSource.setSelectedLicense(licenseName);
     }
 
-<<<<<<< HEAD
     public void onDepictItemClicked(DepictedItem depictedItem) {
         remoteDataSource.onDepictedItemClicked(depictedItem);
     }
@@ -297,19 +296,5 @@
 
     public List<String> getDepictionsEntityIdList() {
         return remoteDataSource.depictionsEntityIdList();
-=======
-    /**
-     * Ask the RemoteDataSource to search for categories
-     */
-    public Observable<CategoryItem> searchCategories(String query, List<String> imageTitleList) {
-        return remoteDataSource.searchCategories(query, imageTitleList);
-    }
-
-    /**
-     * Ask the RemoteDataSource to get default categories
-     */
-    public Observable<CategoryItem> getDefaultCategories(List<String> imageTitleList) {
-        return remoteDataSource.getDefaultCategories(imageTitleList);
->>>>>>> 2c7d2104
     }
 }