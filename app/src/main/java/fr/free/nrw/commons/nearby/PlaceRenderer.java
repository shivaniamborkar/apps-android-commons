package fr.free.nrw.commons.nearby;

import android.content.Intent;
<<<<<<< HEAD
import android.net.Uri;
import android.support.transition.TransitionManager;
=======
import android.content.SharedPreferences;
import android.net.Uri;
import android.support.transition.TransitionManager;
import android.support.v4.app.Fragment;
>>>>>>> 123c4adb
import android.support.v7.widget.PopupMenu;
import android.util.Log;
import android.view.LayoutInflater;
import android.view.MenuItem;
import android.view.View;
import android.view.ViewGroup;
import android.widget.ImageView;
import android.widget.LinearLayout;
import android.widget.TextView;

import com.pedrogomez.renderers.Renderer;

import java.util.ArrayList;

<<<<<<< HEAD
=======
import javax.inject.Inject;
import javax.inject.Named;

>>>>>>> 123c4adb
import butterknife.BindView;
import butterknife.ButterKnife;
import fr.free.nrw.commons.CommonsApplication;
import fr.free.nrw.commons.R;
import fr.free.nrw.commons.contributions.ContributionController;
import timber.log.Timber;

public class PlaceRenderer extends Renderer<Place> {

<<<<<<< HEAD
class PlaceRenderer extends Renderer<Place> {

=======
>>>>>>> 123c4adb
    @BindView(R.id.tvName) TextView tvName;
    @BindView(R.id.tvDesc) TextView tvDesc;
    @BindView(R.id.distance) TextView distance;
    @BindView(R.id.icon) ImageView icon;
    @BindView(R.id.buttonLayout) LinearLayout buttonLayout;
    @BindView(R.id.cameraButton) LinearLayout cameraButton;
<<<<<<< HEAD
    @BindView(R.id.galeryButton) LinearLayout galeryButton;
    @BindView(R.id.directionsButton) LinearLayout directionsButton;
    @BindView(R.id.iconOverflow) LinearLayout iconOverflow;
    @BindView(R.id.cameraButtonText) TextView cameraButtonText;
    @BindView(R.id.galeryButtonText) TextView galeryButtonText;
=======
    @BindView(R.id.galleryButton) LinearLayout galleryButton;
    @BindView(R.id.directionsButton) LinearLayout directionsButton;
    @BindView(R.id.iconOverflow) LinearLayout iconOverflow;
    @BindView(R.id.cameraButtonText) TextView cameraButtonText;
    @BindView(R.id.galleryButtonText) TextView galleryButtonText;
>>>>>>> 123c4adb
    @BindView(R.id.directionsButtonText) TextView directionsButtonText;
    @BindView(R.id.iconOverflowText) TextView iconOverflowText;

    private View view;
    private static ArrayList<LinearLayout> openedItems;
    private Place place;
<<<<<<< HEAD


    PlaceRenderer(){
=======
    private Fragment fragment;
    private ContributionController controller;


    @Inject @Named("prefs") SharedPreferences prefs;
    @Inject @Named("direct_nearby_upload_prefs") SharedPreferences directPrefs;

    public PlaceRenderer(){
        openedItems = new ArrayList<>();
    }

    public PlaceRenderer(Fragment fragment, ContributionController controller) {
        this.fragment = fragment;
        this.controller = controller;
>>>>>>> 123c4adb
        openedItems = new ArrayList<>();
    }

    @Override
    protected View inflate(LayoutInflater layoutInflater, ViewGroup viewGroup) {
        view = layoutInflater.inflate(R.layout.item_place, viewGroup, false);
        return view;
    }

    @Override
    protected void setUpView(View view) {
        ButterKnife.bind(this, view);
    }

    @Override
    protected void hookListeners(View view) {

        final View.OnClickListener listener = view12 -> {
            Log.d("Renderer", "clicked");
            TransitionManager.beginDelayedTransition(buttonLayout);

<<<<<<< HEAD
            if(buttonLayout.isShown()){
                closeLayout(buttonLayout);
            }else {
=======
            if(buttonLayout.isShown()) {
                closeLayout(buttonLayout);
            } else {
>>>>>>> 123c4adb
                openLayout(buttonLayout);
            }

        };
        view.setOnClickListener(listener);
        view.requestFocus();
        view.setOnFocusChangeListener((view1, hasFocus) -> {
            if (!hasFocus && buttonLayout.isShown()) {
                closeLayout(buttonLayout);
            } else if (hasFocus && !buttonLayout.isShown()) {
                listener.onClick(view1);
            }
        });

<<<<<<< HEAD
        //TODO: Set onClickListeners for camera and gallery in list here
=======
        cameraButton.setOnClickListener(view2 -> {
            Timber.d("Camera button tapped. Image title: " + place.getName() + "Image desc: " + place.getLongDescription());
            DirectUpload directUpload = new DirectUpload(fragment, controller);
            storeSharedPrefs();
            directUpload.initiateCameraUpload();
        });

        galleryButton.setOnClickListener(view3 -> {
            Timber.d("Gallery button tapped. Image title: " + place.getName() + "Image desc: " + place.getLongDescription());
            DirectUpload directUpload = new DirectUpload(fragment, controller);
            storeSharedPrefs();
            directUpload.initiateGalleryUpload();
        });
    }

    private void storeSharedPrefs() {
        SharedPreferences.Editor editor = directPrefs.edit();
        Timber.d("directPrefs stored");
        editor.putString("Title", place.getName());
        editor.putString("Desc", place.getLongDescription());
        editor.apply();
>>>>>>> 123c4adb
    }

    private void closeLayout(LinearLayout buttonLayout){
        buttonLayout.setVisibility(View.GONE);
    }

    private void openLayout(LinearLayout buttonLayout){
        buttonLayout.setVisibility(View.VISIBLE);
    }

    @Override
    public void render() {
<<<<<<< HEAD
        place = getContent();
        tvName.setText(place.name);
        String descriptionText = place.getLabel().getText();
=======
//        ((CommonsApplication) getContext().getApplicationContext()).injector().inject(this);
        place = getContent();
        tvName.setText(place.name);
        String descriptionText = place.getLongDescription();
>>>>>>> 123c4adb
        if (descriptionText.equals("?")) {
            descriptionText = getContext().getString(R.string.no_description_found);
        }
        tvDesc.setText(descriptionText);
        distance.setText(place.distance);
        icon.setImageResource(place.getLabel().getIcon());

        directionsButton.setOnClickListener(view -> {
            //Open map app at given position
            Intent mapIntent = new Intent(Intent.ACTION_VIEW, place.location.getGmmIntentUri());
            if (mapIntent.resolveActivity(view.getContext().getPackageManager()) != null) {
                view.getContext().startActivity(mapIntent);
            }
        });

        iconOverflow.setVisibility(showMenu() ? View.VISIBLE : View.GONE);
        iconOverflow.setOnClickListener(v -> popupMenuListener());
<<<<<<< HEAD
    }

    private void popupMenuListener() {
        PopupMenu popupMenu = new PopupMenu(view.getContext(), iconOverflow);
        popupMenu.inflate(R.menu.nearby_info_dialog_options);

        MenuItem commonsArticle = popupMenu.getMenu()
                .findItem(R.id.nearby_info_menu_commons_article);
        MenuItem wikiDataArticle = popupMenu.getMenu()
                .findItem(R.id.nearby_info_menu_wikidata_article);
        MenuItem wikipediaArticle = popupMenu.getMenu()
                .findItem(R.id.nearby_info_menu_wikipedia_article);

        commonsArticle.setEnabled(place.hasCommonsLink());
        wikiDataArticle.setEnabled(place.hasWikidataLink());
        wikipediaArticle.setEnabled(place.hasWikipediaLink());

        popupMenu.setOnMenuItemClickListener(item -> {
            switch (item.getItemId()) {
                case R.id.nearby_info_menu_commons_article:
                    openWebView(place.siteLinks.getCommonsLink());
                    return true;
                case R.id.nearby_info_menu_wikidata_article:
                    openWebView(place.siteLinks.getWikidataLink());
                    return true;
                case R.id.nearby_info_menu_wikipedia_article:
                    openWebView(place.siteLinks.getWikipediaLink());
                    return true;
                default:
                    break;
            }
            return false;
        });
        popupMenu.show();
    }

    private void openWebView(Uri link) {
        Intent browserIntent = new Intent(Intent.ACTION_VIEW, link);
        view.getContext().startActivity(browserIntent);
    }

=======
    }

    private void popupMenuListener() {
        PopupMenu popupMenu = new PopupMenu(view.getContext(), iconOverflow);
        popupMenu.inflate(R.menu.nearby_info_dialog_options);

        MenuItem commonsArticle = popupMenu.getMenu()
                .findItem(R.id.nearby_info_menu_commons_article);
        MenuItem wikiDataArticle = popupMenu.getMenu()
                .findItem(R.id.nearby_info_menu_wikidata_article);
        MenuItem wikipediaArticle = popupMenu.getMenu()
                .findItem(R.id.nearby_info_menu_wikipedia_article);

        commonsArticle.setEnabled(place.hasCommonsLink());
        wikiDataArticle.setEnabled(place.hasWikidataLink());
        wikipediaArticle.setEnabled(place.hasWikipediaLink());

        popupMenu.setOnMenuItemClickListener(item -> {
            switch (item.getItemId()) {
                case R.id.nearby_info_menu_commons_article:
                    openWebView(place.siteLinks.getCommonsLink());
                    return true;
                case R.id.nearby_info_menu_wikidata_article:
                    openWebView(place.siteLinks.getWikidataLink());
                    return true;
                case R.id.nearby_info_menu_wikipedia_article:
                    openWebView(place.siteLinks.getWikipediaLink());
                    return true;
                default:
                    break;
            }
            return false;
        });
        popupMenu.show();
    }

    private void openWebView(Uri link) {
        Intent browserIntent = new Intent(Intent.ACTION_VIEW, link);
        view.getContext().startActivity(browserIntent);
    }

>>>>>>> 123c4adb
    private boolean showMenu() {
        return place.hasCommonsLink() || place.hasWikidataLink();
    }

}<|MERGE_RESOLUTION|>--- conflicted
+++ resolved
@@ -1,15 +1,11 @@
 package fr.free.nrw.commons.nearby;
 
 import android.content.Intent;
-<<<<<<< HEAD
+
 import android.net.Uri;
+import android.content.SharedPreferences;
+import android.support.v4.app.Fragment;
 import android.support.transition.TransitionManager;
-=======
-import android.content.SharedPreferences;
-import android.net.Uri;
-import android.support.transition.TransitionManager;
-import android.support.v4.app.Fragment;
->>>>>>> 123c4adb
 import android.support.v7.widget.PopupMenu;
 import android.util.Log;
 import android.view.LayoutInflater;
@@ -24,12 +20,9 @@
 
 import java.util.ArrayList;
 
-<<<<<<< HEAD
-=======
 import javax.inject.Inject;
 import javax.inject.Named;
 
->>>>>>> 123c4adb
 import butterknife.BindView;
 import butterknife.ButterKnife;
 import fr.free.nrw.commons.CommonsApplication;
@@ -39,41 +32,26 @@
 
 public class PlaceRenderer extends Renderer<Place> {
 
-<<<<<<< HEAD
-class PlaceRenderer extends Renderer<Place> {
-
-=======
->>>>>>> 123c4adb
     @BindView(R.id.tvName) TextView tvName;
     @BindView(R.id.tvDesc) TextView tvDesc;
     @BindView(R.id.distance) TextView distance;
     @BindView(R.id.icon) ImageView icon;
     @BindView(R.id.buttonLayout) LinearLayout buttonLayout;
     @BindView(R.id.cameraButton) LinearLayout cameraButton;
-<<<<<<< HEAD
-    @BindView(R.id.galeryButton) LinearLayout galeryButton;
-    @BindView(R.id.directionsButton) LinearLayout directionsButton;
-    @BindView(R.id.iconOverflow) LinearLayout iconOverflow;
-    @BindView(R.id.cameraButtonText) TextView cameraButtonText;
-    @BindView(R.id.galeryButtonText) TextView galeryButtonText;
-=======
+
     @BindView(R.id.galleryButton) LinearLayout galleryButton;
     @BindView(R.id.directionsButton) LinearLayout directionsButton;
     @BindView(R.id.iconOverflow) LinearLayout iconOverflow;
     @BindView(R.id.cameraButtonText) TextView cameraButtonText;
     @BindView(R.id.galleryButtonText) TextView galleryButtonText;
->>>>>>> 123c4adb
+
     @BindView(R.id.directionsButtonText) TextView directionsButtonText;
     @BindView(R.id.iconOverflowText) TextView iconOverflowText;
 
     private View view;
     private static ArrayList<LinearLayout> openedItems;
     private Place place;
-<<<<<<< HEAD
-
-
-    PlaceRenderer(){
-=======
+
     private Fragment fragment;
     private ContributionController controller;
 
@@ -88,7 +66,6 @@
     public PlaceRenderer(Fragment fragment, ContributionController controller) {
         this.fragment = fragment;
         this.controller = controller;
->>>>>>> 123c4adb
         openedItems = new ArrayList<>();
     }
 
@@ -110,15 +87,9 @@
             Log.d("Renderer", "clicked");
             TransitionManager.beginDelayedTransition(buttonLayout);
 
-<<<<<<< HEAD
             if(buttonLayout.isShown()){
                 closeLayout(buttonLayout);
             }else {
-=======
-            if(buttonLayout.isShown()) {
-                closeLayout(buttonLayout);
-            } else {
->>>>>>> 123c4adb
                 openLayout(buttonLayout);
             }
 
@@ -133,9 +104,6 @@
             }
         });
 
-<<<<<<< HEAD
-        //TODO: Set onClickListeners for camera and gallery in list here
-=======
         cameraButton.setOnClickListener(view2 -> {
             Timber.d("Camera button tapped. Image title: " + place.getName() + "Image desc: " + place.getLongDescription());
             DirectUpload directUpload = new DirectUpload(fragment, controller);
@@ -157,7 +125,7 @@
         editor.putString("Title", place.getName());
         editor.putString("Desc", place.getLongDescription());
         editor.apply();
->>>>>>> 123c4adb
+
     }
 
     private void closeLayout(LinearLayout buttonLayout){
@@ -170,16 +138,11 @@
 
     @Override
     public void render() {
-<<<<<<< HEAD
-        place = getContent();
-        tvName.setText(place.name);
-        String descriptionText = place.getLabel().getText();
-=======
-//        ((CommonsApplication) getContext().getApplicationContext()).injector().inject(this);
+
         place = getContent();
         tvName.setText(place.name);
         String descriptionText = place.getLongDescription();
->>>>>>> 123c4adb
+
         if (descriptionText.equals("?")) {
             descriptionText = getContext().getString(R.string.no_description_found);
         }
@@ -197,7 +160,7 @@
 
         iconOverflow.setVisibility(showMenu() ? View.VISIBLE : View.GONE);
         iconOverflow.setOnClickListener(v -> popupMenuListener());
-<<<<<<< HEAD
+
     }
 
     private void popupMenuListener() {
@@ -239,49 +202,6 @@
         view.getContext().startActivity(browserIntent);
     }
 
-=======
-    }
-
-    private void popupMenuListener() {
-        PopupMenu popupMenu = new PopupMenu(view.getContext(), iconOverflow);
-        popupMenu.inflate(R.menu.nearby_info_dialog_options);
-
-        MenuItem commonsArticle = popupMenu.getMenu()
-                .findItem(R.id.nearby_info_menu_commons_article);
-        MenuItem wikiDataArticle = popupMenu.getMenu()
-                .findItem(R.id.nearby_info_menu_wikidata_article);
-        MenuItem wikipediaArticle = popupMenu.getMenu()
-                .findItem(R.id.nearby_info_menu_wikipedia_article);
-
-        commonsArticle.setEnabled(place.hasCommonsLink());
-        wikiDataArticle.setEnabled(place.hasWikidataLink());
-        wikipediaArticle.setEnabled(place.hasWikipediaLink());
-
-        popupMenu.setOnMenuItemClickListener(item -> {
-            switch (item.getItemId()) {
-                case R.id.nearby_info_menu_commons_article:
-                    openWebView(place.siteLinks.getCommonsLink());
-                    return true;
-                case R.id.nearby_info_menu_wikidata_article:
-                    openWebView(place.siteLinks.getWikidataLink());
-                    return true;
-                case R.id.nearby_info_menu_wikipedia_article:
-                    openWebView(place.siteLinks.getWikipediaLink());
-                    return true;
-                default:
-                    break;
-            }
-            return false;
-        });
-        popupMenu.show();
-    }
-
-    private void openWebView(Uri link) {
-        Intent browserIntent = new Intent(Intent.ACTION_VIEW, link);
-        view.getContext().startActivity(browserIntent);
-    }
-
->>>>>>> 123c4adb
     private boolean showMenu() {
         return place.hasCommonsLink() || place.hasWikidataLink();
     }
