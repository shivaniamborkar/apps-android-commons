--- conflicted
+++ resolved
@@ -144,11 +144,6 @@
         place = getContent();
         tvName.setText(place.name);
         String descriptionText = place.getLongDescription();
-<<<<<<< HEAD
-
-=======
-        tvDesc.setVisibility(View.VISIBLE);
->>>>>>> fe1f0b52
         if (descriptionText.equals("?")) {
             descriptionText = getContext().getString(R.string.no_description_found);
             tvDesc.setVisibility(View.INVISIBLE);
