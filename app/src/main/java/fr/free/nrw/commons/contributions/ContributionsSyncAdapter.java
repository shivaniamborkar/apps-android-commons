--- conflicted
+++ resolved
@@ -40,11 +40,9 @@
     private static final ContentValues[] EMPTY = {};
     private static int COMMIT_THRESHOLD = 10;
 
-<<<<<<< HEAD
+    @SuppressWarnings("WeakerAccess")
     @Inject MediaWikiApi mwApi;
 
-=======
->>>>>>> 40666650
     public ContributionsSyncAdapter(Context context, boolean autoInitialize) {
         super(context, autoInitialize);
     }
@@ -56,12 +54,6 @@
         return limit; // FIXME: Parameterize!
     }
 
-<<<<<<< HEAD
-    private static final String[] existsQuery = {Contribution.Table.COLUMN_FILENAME};
-    private static final String existsSelection = Contribution.Table.COLUMN_FILENAME + " = ?";
-
-=======
->>>>>>> 40666650
     private boolean fileExists(ContentProviderClient client, String filename) {
         Cursor cursor = null;
         try {
@@ -82,21 +74,12 @@
     }
 
     @Override
-<<<<<<< HEAD
-    public void onPerformSync(Account account, Bundle bundle, String s, ContentProviderClient contentProviderClient, SyncResult syncResult) {
+    public void onPerformSync(Account account, Bundle bundle, String authority,
+                              ContentProviderClient contentProviderClient, SyncResult syncResult) {
         ((CommonsApplication) getContext().getApplicationContext()).injector().inject(this);
-
         // This code is fraught with possibilities of race conditions, but lalalalala I can't hear you!
         String user = account.name;
-        SharedPreferences prefs = getContext().getSharedPreferences("prefs", Context.MODE_PRIVATE);
-=======
-    public void onPerformSync(Account account, Bundle bundle, String authority,
-                              ContentProviderClient contentProviderClient, SyncResult syncResult) {
-        // This code is fraught with possibilities of race conditions, but lalalalala I can't hear you!
-        String user = account.name;
-        MediaWikiApi api = CommonsApplication.getInstance().getMWApi();
         SharedPreferences prefs = getContext().getSharedPreferences("prefs", MODE_PRIVATE);
->>>>>>> 40666650
         String lastModified = prefs.getString("lastSyncTimestamp", "");
         Date curTime = new Date();
         LogEventResult result;
@@ -163,12 +146,9 @@
         Timber.d("Oh hai, everyone! Look, a kitty!");
     }
 
-<<<<<<< HEAD
     private String toMWDate(Date date) {
         SimpleDateFormat isoFormat = new SimpleDateFormat("yyyy-MM-dd'T'HH:mm:ss'Z'", Locale.ENGLISH); // Assuming MW always gives me UTC
         isoFormat.setTimeZone(TimeZone.getTimeZone("UTC"));
         return isoFormat.format(date);
     }
-=======
->>>>>>> 40666650
 }