--- conflicted
+++ resolved
@@ -21,13 +21,8 @@
 import fr.free.nrw.commons.utils.ImageUtilsWrapper;
 import fr.free.nrw.commons.utils.StringUtils;
 import io.reactivex.Single;
-<<<<<<< HEAD
 import retrofit2.http.Url;
 import timber.log.Timber;
-=======
-import timber.log.Timber;
-
->>>>>>> bd9e6296
 import static fr.free.nrw.commons.utils.ImageUtils.EMPTY_TITLE;
 import static fr.free.nrw.commons.utils.ImageUtils.FILE_NAME_EXISTS;
 import static fr.free.nrw.commons.utils.ImageUtils.IMAGE_OK;
@@ -72,129 +67,92 @@
         Single<Integer> wrongGeoLocation = checkImageGeoLocation(uploadItem.getPlace(), filePath);
         Single<Integer> darkImage = checkDarkImage(filePath);
         Single<Integer> itemTitle = checkTitle ? validateItemTitle(uploadItem) : Single.just(ImageUtils.IMAGE_OK);
-<<<<<<< HEAD
         Single<Integer> checkFBMD = checkFBMD(filePath);
 
         Single<Integer> zipResult = Single.zip(duplicateImage, wrongGeoLocation, darkImage, itemTitle,
-=======
-
-        return Single.zip(duplicateImage, wrongGeoLocation, darkImage, itemTitle,
->>>>>>> bd9e6296
                 (duplicate, wrongGeo, dark, title) -> {
                     Timber.d("Result for duplicate: %d, geo: %d, dark: %d, title: %d", duplicate, wrongGeo, dark, title);
                     return duplicate | wrongGeo | dark | title;
                 });
-<<<<<<< HEAD
 
         return Single.zip(zipResult, checkFBMD, (zip, fbmd) -> {
             return zip | fbmd;
         });
     }
 
-    public Single<Integer> checkFBMD(String filePath) {
-        try {
-            return ReadFBMD.processMetadata(filePath);
-        } catch (IOException e) {
-            return Single.just(ImageUtils.FILE_FBMD);
+        public Single<Integer> checkFBMD (String filePath){
+            try {
+                return ReadFBMD.processMetadata(filePath);
+            } catch (IOException e) {
+                return Single.just(ImageUtils.FILE_FBMD);
+            }
+        }
+
+
+        /**
+         * Checks item title
+         * - empty title
+         * - existing title
+         * @param uploadItem
+         * @return
+         */
+        private Single<Integer> validateItemTitle (UploadModel.UploadItem uploadItem){
+            Timber.d("Checking for image title %s", uploadItem.getTitle());
+            Title title = uploadItem.getTitle();
+            if (title.isEmpty()) {
+                return Single.just(EMPTY_TITLE);
+            }
+
+            return Single.fromCallable(() -> mwApi.fileExistsWithName(uploadItem.getFileName()))
+                    .map(doesFileExist -> {
+                        Timber.d("Result for valid title is %s", doesFileExist);
+                        return doesFileExist ? FILE_NAME_EXISTS : IMAGE_OK;
+                    });
+        }
+
+
+        /**
+         * Checks for duplicate image
+         * @param filePath file to be checked
+         * @return IMAGE_DUPLICATE or IMAGE_OK
+         */
+        private Single<Integer> checkDuplicateImage (String filePath){
+            Timber.d("Checking for duplicate image %s", filePath);
+            return Single.fromCallable(() ->
+                    fileUtilsWrapper.getFileInputStream(filePath))
+                    .map(fileUtilsWrapper::getSHA1)
+                    .map(mwApi::existingFile)
+                    .map(b -> {
+                        Timber.d("Result for duplicate image %s", b);
+                        return b ? ImageUtils.IMAGE_DUPLICATE : ImageUtils.IMAGE_OK;
+                    });
+        }
+
+        /**
+         * Checks for dark image
+         * @param filePath file to be checked
+         * @return IMAGE_DARK or IMAGE_OK
+         */
+        private Single<Integer> checkDarkImage (String filePath){
+            Timber.d("Checking for dark image %s", filePath);
+            return Single.fromCallable(() ->
+                    fileUtilsWrapper.getFileInputStream(filePath))
+                    .map(file -> bitmapRegionDecoderWrapper.newInstance(file, false))
+                    .flatMap(imageUtilsWrapper::checkIfImageIsTooDark);
+        }
+
+        /**
+         * Checks for image geolocation
+         * @param filePath file to be checked
+         * @return IMAGE_GEOLOCATION_DIFFERENT or IMAGE_OK
+         */
+        private Single<Integer> checkImageGeoLocation (Place place, String filePath){
+            Timber.d("Checking for image geolocation %s", filePath);
+            if (place == null || StringUtils.isNullOrWhiteSpace(place.getWikiDataEntityId())) {
+                return Single.just(ImageUtils.IMAGE_OK);
+            }
+            return Single.fromCallable(() -> filePath)
+                    .map(fileUtilsWrapper::getGeolocationOfFile)
+                    .flatMap(geoLocation -> imageUtilsWrapper.checkImageGeolocationIsDifferent(geoLocation, place.getLocation()));
         }
     }
-
-    /**
-     * Checks item title
-     * - empty title
-     * - existing title
-     * @param uploadItem
-     * @return
-     */
-    private Single<Integer> validateItemTitle(UploadModel.UploadItem uploadItem) {
-        Timber.d("Checking for image title %s", uploadItem.getTitle());
-        Title title = uploadItem.getTitle();
-        if (title.isEmpty()) {
-            return Single.just(EMPTY_TITLE);
-        }
-
-        return Single.fromCallable(() -> mwApi.fileExistsWithName(uploadItem.getFileName()))
-                .map(doesFileExist -> {
-                    Timber.d("Result for valid title is %s", doesFileExist);
-                    return doesFileExist ? FILE_NAME_EXISTS : IMAGE_OK;
-                });
-=======
->>>>>>> bd9e6296
-    }
-
-    /**
-     * Checks item title
-     * - empty title
-     * - existing title
-     * @param uploadItem
-     * @return
-     */
-<<<<<<< HEAD
-    public Single<Integer> checkImageQuality(Place place, String filePath) {
-        return Single.zip(
-                checkDuplicateImage(filePath),
-                checkImageGeoLocation(place, filePath),
-                checkDarkImage(filePath), //Returns IMAGE_DARK or IMAGE_OK
-                (dupe, wrongGeo, dark) -> dupe | wrongGeo | dark);
-
-=======
-    private Single<Integer> validateItemTitle(UploadModel.UploadItem uploadItem) {
-        Timber.d("Checking for image title %s", uploadItem.getTitle());
-        Title title = uploadItem.getTitle();
-        if (title.isEmpty()) {
-            return Single.just(EMPTY_TITLE);
-        }
-
-        return Single.fromCallable(() -> mwApi.fileExistsWithName(uploadItem.getFileName()))
-                .map(doesFileExist -> {
-                    Timber.d("Result for valid title is %s", doesFileExist);
-                    return doesFileExist ? FILE_NAME_EXISTS : IMAGE_OK;
-                });
->>>>>>> bd9e6296
-    }
-
-    /**
-     * Checks for duplicate image
-     * @param filePath file to be checked
-     * @return IMAGE_DUPLICATE or IMAGE_OK
-     */
-    private Single<Integer> checkDuplicateImage(String filePath) {
-        Timber.d("Checking for duplicate image %s", filePath);
-        return Single.fromCallable(() ->
-                fileUtilsWrapper.getFileInputStream(filePath))
-                .map(fileUtilsWrapper::getSHA1)
-                .map(mwApi::existingFile)
-                .map(b -> {
-                    Timber.d("Result for duplicate image %s", b);
-                    return b ? ImageUtils.IMAGE_DUPLICATE : ImageUtils.IMAGE_OK;
-                });
-    }
-
-    /**
-     * Checks for dark image
-     * @param filePath file to be checked
-     * @return IMAGE_DARK or IMAGE_OK
-     */
-    private Single<Integer> checkDarkImage(String filePath) {
-        Timber.d("Checking for dark image %s", filePath);
-        return Single.fromCallable(() ->
-                fileUtilsWrapper.getFileInputStream(filePath))
-                .map(file -> bitmapRegionDecoderWrapper.newInstance(file, false))
-                .flatMap(imageUtilsWrapper::checkIfImageIsTooDark);
-    }
-
-    /**
-     * Checks for image geolocation
-     * @param filePath file to be checked
-     * @return IMAGE_GEOLOCATION_DIFFERENT or IMAGE_OK
-     */
-    private Single<Integer> checkImageGeoLocation(Place place, String filePath) {
-        Timber.d("Checking for image geolocation %s", filePath);
-        if (place == null || StringUtils.isNullOrWhiteSpace(place.getWikiDataEntityId())) {
-            return Single.just(ImageUtils.IMAGE_OK);
-        }
-        return Single.fromCallable(() -> filePath)
-                .map(fileUtilsWrapper::getGeolocationOfFile)
-                .flatMap(geoLocation -> imageUtilsWrapper.checkImageGeolocationIsDifferent(geoLocation, place.getLocation()));
-    }
-}