package fr.free.nrw.commons.wikidata;

import android.annotation.SuppressLint;
import android.content.Context;

import java.util.HashMap;
import java.util.Iterator;
import java.util.List;
import java.util.Locale;
import java.util.Map;

import javax.inject.Inject;
import javax.inject.Named;
import javax.inject.Singleton;

import fr.free.nrw.commons.R;
import fr.free.nrw.commons.actions.PageEditClient;
import fr.free.nrw.commons.kvstore.JsonKvStore;
import fr.free.nrw.commons.mwapi.MediaWikiApi;
import fr.free.nrw.commons.upload.mediaDetails.CaptionInterface;
import fr.free.nrw.commons.utils.ViewUtil;
import io.reactivex.android.schedulers.AndroidSchedulers;
import io.reactivex.schedulers.Schedulers;
import timber.log.Timber;

/**
 * This class is meant to handle the Wikidata edits made through the app
 * It will talk with MediaWikiApi to make necessary API calls, log the edits and fire listeners
 * on successful edits
 */
@Singleton
public class WikidataEditService {

    private final static String COMMONS_APP_TAG = "wikimedia-commons-app";
    private final static String COMMONS_APP_EDIT_REASON = "Add tag for edits made using Android Commons app";

    private final Context context;
    private final WikidataEditListener wikidataEditListener;
    private final JsonKvStore directKvStore;
<<<<<<< HEAD
    private final CaptionInterface captionInterface;
=======
    private final WikidataClient wikidataClient;
    private final PageEditClient wikiDataPageEditClient;
>>>>>>> 1faad66e

    @Inject
    public WikidataEditService(Context context,
                               WikidataEditListener wikidataEditListener,
<<<<<<< HEAD
                               @Named("default_preferences") JsonKvStore directKvStore, CaptionInterface captionInterface) {
=======
                               @Named("default_preferences") JsonKvStore directKvStore,
                               WikidataClient wikidataClient,
                               @Named("wikidata-page-edit") PageEditClient wikiDataPageEditClient) {
>>>>>>> 1faad66e
        this.context = context;
        this.wikidataEditListener = wikidataEditListener;
        this.directKvStore = directKvStore;
<<<<<<< HEAD
        this.captionInterface = captionInterface;
=======
        this.wikidataClient = wikidataClient;
        this.wikiDataPageEditClient = wikiDataPageEditClient;
>>>>>>> 1faad66e
    }

    /**
     * Create a P18 claim and log the edit with custom tag
     *
     * @param wikidataEntityId
     * @param fileName
     */
    public void createClaimWithLogging(String wikidataEntityId, String fileName) {
        if (wikidataEntityId == null) {
            Timber.d("Skipping creation of claim as Wikidata entity ID is null");
            return;
        }

        if (fileName == null) {
            Timber.d("Skipping creation of claim as fileName entity ID is null");
            return;
        }

        if (!(directKvStore.getBoolean("Picture_Has_Correct_Location", true))) {
            Timber.d("Image location and nearby place location mismatched, so Wikidata item won't be edited");
            return;
        }

        // TODO Wikidata Sandbox (Q4115189) for test purposes
        //wikidataEntityId = "Q4115189";
        editWikidataProperty(wikidataEntityId, fileName);
        editWikidataPropertyP180(wikidataEntityId, fileName);
    }



    /**
     * Edits the wikidata entity by adding the P18 property to it.
     * Adding the P18 edit requires calling the wikidata API to create a claim against the entity
     *
     * @param wikidataEntityId
     * @param fileName
     */
    @SuppressLint("CheckResult")
    private void editWikidataProperty(String wikidataEntityId, String fileName) {
        Timber.d("Upload successful with wiki data entity id as %s", wikidataEntityId);
        Timber.d("Attempting to edit Wikidata property %s", wikidataEntityId);

        String propertyValue = getFileName(fileName);

        Timber.d(propertyValue);
        wikidataClient.createClaim(wikidataEntityId, "P18", "value", propertyValue)
                .flatMap(revisionId -> {
                    if (revisionId != -1) {
                        return wikiDataPageEditClient.addEditTag(revisionId, COMMONS_APP_TAG, COMMONS_APP_EDIT_REASON);
                    }
                    throw new RuntimeException("Unable to edit wikidata item");
                })
                .subscribeOn(Schedulers.io())
                .observeOn(AndroidSchedulers.mainThread())
                .subscribe(revisionId -> handleClaimResult(wikidataEntityId, String.valueOf(revisionId)), throwable -> {
                    Timber.e(throwable, "Error occurred while making claim");
                    ViewUtil.showLongToast(context, context.getString(R.string.wikidata_edit_failure));
                });
    }

    /**
     * Edits the wikidata entity by adding the P180 property to it.
     * Adding the P180 edit requires calling the wikidata API to create a claim against the entity
     *
     * @param wikidataEntityId
     * @param fileName
     */
    @SuppressLint("CheckResult")
    private void editWikidataPropertyP180(String wikidataEntityId, String fileName) {
        Observable.fromCallable(() -> mediaWikiApi.getFileEntityId(fileName))
                .subscribeOn(Schedulers.io())
                .observeOn(AndroidSchedulers.mainThread())
                .subscribe(fileEntityId -> {
                    if (fileEntityId != null) {
                        addPropertyP180(wikidataEntityId, fileEntityId);
                        Timber.d("EntityId for image was received successfully");
                    } else {
                        Timber.d("Error acquiring EntityId for image");
                    }
                    }, throwable -> {
                    Timber.e(throwable, "Error occurred while getting EntityID for P180 tag");
                    ViewUtil.showLongToast(context, context.getString(R.string.wikidata_edit_failure));
                });
    }

    @SuppressLint("CheckResult")
    private void addPropertyP180(String wikidataEntityId, String fileEntityId) {
        Observable.fromCallable(() -> mediaWikiApi.wikidataEditEntity(wikidataEntityId, fileEntityId))
                .subscribeOn(Schedulers.io())
                .observeOn(AndroidSchedulers.mainThread())
                .subscribe(revisionId -> Timber.d("Property P180 set successfully for %s", revisionId),
                        throwable -> {
                    Timber.e(throwable, "Error occurred while setting P180 tag");
                    ViewUtil.showLongToast(context, context.getString(R.string.wikidata_edit_failure));
                });
    }

    private void handleClaimResult(String wikidataEntityId, String revisionId) {
        if (revisionId != null) {
            if (wikidataEditListener != null) {
                wikidataEditListener.onSuccessfulWikidataEdit();
            }
            showSuccessToast();
        } else {
            Timber.d("Unable to make wiki data edit for entity %s", wikidataEntityId);
            ViewUtil.showLongToast(context, context.getString(R.string.wikidata_edit_failure));
        }
    }

    /**
<<<<<<< HEAD
     * Log the Wikidata edit by adding Wikimedia Commons App tag to the edit
     *
     * @param revisionId
     */
    @SuppressLint("CheckResult")
    private void logEdit(String revisionId) {
        Observable.fromCallable(() -> mediaWikiApi.addWikidataEditTag(revisionId))
                .subscribeOn(Schedulers.io())
                .observeOn(AndroidSchedulers.mainThread())
                .subscribe(result -> {
                    if (result) {
                        Timber.d("Wikidata edit was tagged successfully");
                    } else {
                        Timber.d("Wikidata edit couldn't be tagged");
                    }
                }, throwable -> Timber.e(throwable, "Error occurred while adding tag to the edit"));
    }

    /**
=======
>>>>>>> 1faad66e
     * Show a success toast when the edit is made successfully
     */
    private void showSuccessToast() {
        String caption = directKvStore.getString("Title", "");
        String successStringTemplate = context.getString(R.string.successful_wikidata_edit);
        @SuppressLint({"StringFormatInvalid", "LocalSuppress"}) String successMessage = String.format(Locale.getDefault(), successStringTemplate, caption);
        ViewUtil.showLongToast(context, successMessage);
    }

    /**
     * Formats and returns the filename as accepted by the wiki base API
     * https://www.mediawiki.org/wiki/Wikibase/API#wbcreateclaim
     *
     * @param fileName
     * @return
     */
    private String getFileName(String fileName) {
        fileName = String.format("\"%s\"", fileName.replace("File:", ""));
        Timber.d("Wikidata property name is %s", fileName);
        return fileName;
    }

    public void createLabelforWikidataEntity(String wikiDataEntityId, String fileName, HashMap<String, String> captions) {
        Observable.fromCallable(() -> mediaWikiApi.getFileEntityId(fileName))
                .subscribeOn(Schedulers.io())
                .observeOn(AndroidSchedulers.mainThread())
                .subscribe(fileEntityId -> {
                    if (fileEntityId != null) {
                        Iterator iter = (Iterator) captions.keySet().iterator();
                        while(iter.hasNext()) {
                            Map.Entry entry = (Map.Entry) iter.next();
                            wikidataAddLabels(wikiDataEntityId, fileEntityId, entry.getKey().toString(), entry.getValue().toString());

                        }
                    }else {
                        Timber.d("Error acquiring EntityId for image");
                    }
                }, throwable -> {
                    Timber.e(throwable, "Error occurred while getting EntityID for Q24 tag");
                    ViewUtil.showLongToast(context, context.getString(R.string.wikidata_edit_failure));
                });
    }

    private void wikidataAddLabels(String wikiDataEntityId, String fileEntityId, String key, String value) {
        Observable.fromCallable(() -> captionInterface.addLabelstoWikidata(fileEntityId,"", key.substring(1,key.length()-1), value.substring(1,value.length()-1)))
                .subscribeOn(Schedulers.io())
                .observeOn(AndroidSchedulers.mainThread())
                .subscribe(revisionId -> Timber.d("Property Q24 set successfully for %s", revisionId),
                        throwable -> {
                            Timber.e(throwable, "Error occurred while setting Q24 tag");
                            ViewUtil.showLongToast(context, context.getString(R.string.wikidata_edit_failure));
                        });
    }
}<|MERGE_RESOLUTION|>--- conflicted
+++ resolved
@@ -19,6 +19,7 @@
 import fr.free.nrw.commons.mwapi.MediaWikiApi;
 import fr.free.nrw.commons.upload.mediaDetails.CaptionInterface;
 import fr.free.nrw.commons.utils.ViewUtil;
+import io.reactivex.Observable;
 import io.reactivex.android.schedulers.AndroidSchedulers;
 import io.reactivex.schedulers.Schedulers;
 import timber.log.Timber;
@@ -37,32 +38,22 @@
     private final Context context;
     private final WikidataEditListener wikidataEditListener;
     private final JsonKvStore directKvStore;
-<<<<<<< HEAD
     private final CaptionInterface captionInterface;
-=======
     private final WikidataClient wikidataClient;
     private final PageEditClient wikiDataPageEditClient;
->>>>>>> 1faad66e
+    private final MediaWikiApi mediaWikiApi;
 
     @Inject
-    public WikidataEditService(Context context,
+    public WikidataEditService(Context context,  MediaWikiApi mediaWikiApi,
                                WikidataEditListener wikidataEditListener,
-<<<<<<< HEAD
-                               @Named("default_preferences") JsonKvStore directKvStore, CaptionInterface captionInterface) {
-=======
-                               @Named("default_preferences") JsonKvStore directKvStore,
-                               WikidataClient wikidataClient,
-                               @Named("wikidata-page-edit") PageEditClient wikiDataPageEditClient) {
->>>>>>> 1faad66e
+                               @Named("default_preferences") JsonKvStore directKvStore, CaptionInterface captionInterface, WikidataClient wikidataClient, @Named("wikidata-page-edit") PageEditClient wikiDataPageEditClient) {
         this.context = context;
+        this.mediaWikiApi = mediaWikiApi;
         this.wikidataEditListener = wikidataEditListener;
         this.directKvStore = directKvStore;
-<<<<<<< HEAD
         this.captionInterface = captionInterface;
-=======
         this.wikidataClient = wikidataClient;
         this.wikiDataPageEditClient = wikiDataPageEditClient;
->>>>>>> 1faad66e
     }
 
     /**
@@ -175,28 +166,6 @@
     }
 
     /**
-<<<<<<< HEAD
-     * Log the Wikidata edit by adding Wikimedia Commons App tag to the edit
-     *
-     * @param revisionId
-     */
-    @SuppressLint("CheckResult")
-    private void logEdit(String revisionId) {
-        Observable.fromCallable(() -> mediaWikiApi.addWikidataEditTag(revisionId))
-                .subscribeOn(Schedulers.io())
-                .observeOn(AndroidSchedulers.mainThread())
-                .subscribe(result -> {
-                    if (result) {
-                        Timber.d("Wikidata edit was tagged successfully");
-                    } else {
-                        Timber.d("Wikidata edit couldn't be tagged");
-                    }
-                }, throwable -> Timber.e(throwable, "Error occurred while adding tag to the edit"));
-    }
-
-    /**
-=======
->>>>>>> 1faad66e
      * Show a success toast when the edit is made successfully
      */
     private void showSuccessToast() {
