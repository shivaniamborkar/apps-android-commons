--- conflicted
+++ resolved
@@ -2,6 +2,7 @@
 
 import android.Manifest;
 import android.app.AlertDialog;
+import android.content.SharedPreferences;
 import android.net.Uri;
 import android.os.Bundle;
 import android.preference.EditTextPreference;
@@ -26,20 +27,13 @@
 
 public class SettingsFragment extends PreferenceFragment {
 
-<<<<<<< HEAD
     private static final int REQUEST_CODE_WRITE_EXTERNAL_STORAGE = 100;
 
     @Inject
     @Named("default_preferences")
-    SharedPreferences prefs;
+    BasicKvStore defaultKvStore;
     @Inject
     CommonsLogSender commonsLogSender;
-=======
-    @Inject
-    @Named("default_preferences")
-    BasicKvStore defaultKvStore;
-    @Inject CommonsLogSender commonsLogSender;
->>>>>>> 071eab63
 
     @Override
     public void onCreate(Bundle savedInstanceState) {
@@ -73,7 +67,6 @@
         uploadLimit.setSummary(uploads + "");
         uploadLimit.setOnPreferenceChangeListener((preference, newValue) -> {
             int value;
-            final SharedPreferences.Editor editor = prefs.edit();
             try {
                 value = Integer.parseInt(newValue.toString());
                 if (value > 500) {
@@ -84,8 +77,8 @@
                             })
                             .setIcon(android.R.drawable.ic_dialog_alert)
                             .show();
-                    editor.putInt(Prefs.UPLOADS_SHOWING, 500);
-                    editor.putBoolean(Prefs.IS_CONTRIBUTION_COUNT_CHANGED, true);
+                    defaultKvStore.putInt(Prefs.UPLOADS_SHOWING, 500);
+                    defaultKvStore.putBoolean(Prefs.IS_CONTRIBUTION_COUNT_CHANGED, true);
                     uploadLimit.setSummary(500 + "");
                     uploadLimit.setText(500 + "");
                 } else if (value == 0) {
@@ -96,22 +89,16 @@
                             })
                             .setIcon(android.R.drawable.ic_dialog_alert)
                             .show();
-                    editor.putInt(Prefs.UPLOADS_SHOWING, 100);
-                    editor.putBoolean(Prefs.IS_CONTRIBUTION_COUNT_CHANGED, true);
+                    defaultKvStore.putInt(Prefs.UPLOADS_SHOWING, 100);
+                    defaultKvStore.putBoolean(Prefs.IS_CONTRIBUTION_COUNT_CHANGED, true);
                     uploadLimit.setSummary(100 + "");
                     uploadLimit.setText(100 + "");
                 } else {
-                    editor.putInt(Prefs.UPLOADS_SHOWING, value);
-                    editor.putBoolean(Prefs.IS_CONTRIBUTION_COUNT_CHANGED, true);
+                    defaultKvStore.putInt(Prefs.UPLOADS_SHOWING, value);
+                    defaultKvStore.putBoolean(Prefs.IS_CONTRIBUTION_COUNT_CHANGED, true);
                     uploadLimit.setSummary(String.valueOf(value));
                 }
             } catch (Exception e) {
-                value = 100; //Default number
-<<<<<<< HEAD
-=======
-            }
-            if (value > 500) {
->>>>>>> 071eab63
                 new AlertDialog.Builder(getActivity())
                         .setTitle(R.string.invalid_input)
                         .setMessage(R.string.enter_valid)
@@ -119,25 +106,11 @@
                         })
                         .setIcon(android.R.drawable.ic_dialog_alert)
                         .show();
-<<<<<<< HEAD
-                editor.putInt(Prefs.UPLOADS_SHOWING, 100);
-                editor.putBoolean(Prefs.IS_CONTRIBUTION_COUNT_CHANGED, true);
+                defaultKvStore.putInt(Prefs.UPLOADS_SHOWING, 100);
+                defaultKvStore.putBoolean(Prefs.IS_CONTRIBUTION_COUNT_CHANGED, true);
                 uploadLimit.setSummary(100 + "");
                 uploadLimit.setText(100 + "");
             }
-
-            editor.apply();
-=======
-                defaultKvStore.putInt(Prefs.UPLOADS_SHOWING, 500);
-                defaultKvStore.putBoolean(Prefs.IS_CONTRIBUTION_COUNT_CHANGED, true);
-                uploadLimit.setSummary(500 + "");
-                uploadLimit.setText(500 + "");
-            } else {
-                defaultKvStore.putInt(Prefs.UPLOADS_SHOWING, value);
-                defaultKvStore.putBoolean(Prefs.IS_CONTRIBUTION_COUNT_CHANGED, true);
-                uploadLimit.setSummary(String.valueOf(value));
-            }
->>>>>>> 071eab63
             return true;
         });
 
