--- conflicted
+++ resolved
@@ -167,13 +167,8 @@
     @Override
     public void onCategoriesSave(List<String> categories) {
         if (categories.size() > 0) {
-<<<<<<< HEAD
             ContentProviderClient client = getContentResolver().acquireContentProviderClient(ModificationsContentProvider.AUTHORITY);
             for (Contribution contribution : photosList) {
-=======
-        ContentProviderClient client = getContentResolver().acquireContentProviderClient(ModificationsContentProvider.AUTHORITY);
-            for(Contribution contribution: photosList) {
->>>>>>> 1bd782f4
                 ModifierSequence categoriesSequence = new ModifierSequence(contribution.getContentUri());
 
                 categoriesSequence.queueModifier(new CategoryModifier(categories.toArray(new String[]{})));
@@ -232,11 +227,7 @@
     }
 
     private void showDetail(int i) {
-<<<<<<< HEAD
         if (mediaDetails == null || !mediaDetails.isVisible()) {
-=======
-        if (mediaDetails == null ||!mediaDetails.isVisible()) {
->>>>>>> 1bd782f4
             mediaDetails = new MediaDetailPagerFragment(true);
             getSupportFragmentManager()
                     .beginTransaction()
@@ -277,11 +268,7 @@
 
             uploadsList = (MultipleUploadListFragment) getSupportFragmentManager().findFragmentByTag("uploadsList");
             if (uploadsList == null) {
-<<<<<<< HEAD
                 uploadsList = new MultipleUploadListFragment();
-=======
-                uploadsList =  new MultipleUploadListFragment();
->>>>>>> 1bd782f4
                 getSupportFragmentManager()
                         .beginTransaction()
                         .add(R.id.uploadsFragmentContainer, uploadsList, "uploadsList")
@@ -303,13 +290,8 @@
     public void onBackPressed() {
         super.onBackPressed();
         if (categorizationFragment != null && categorizationFragment.isVisible()) {
-<<<<<<< HEAD
             EventLog.schema(CommonsApplication.EVENT_CATEGORIZATION_ATTEMPT, mwApi, prefs)
                     .param("username", sessionManager.getCurrentAccount().name)
-=======
-            EventLog.schema(CommonsApplication.EVENT_CATEGORIZATION_ATTEMPT)
-                    .param("username", app.getCurrentAccount().name)
->>>>>>> 1bd782f4
                     .param("categories-count", categorizationFragment.getCurrentSelectedCount())
                     .param("files-count", photosList.size())
                     .param("source", Contribution.SOURCE_EXTERNAL)
@@ -327,15 +309,7 @@
 
     @Override
     public void onBackStackChanged() {
-<<<<<<< HEAD
-        getSupportActionBar().setDisplayHomeAsUpEnabled(mediaDetails != null && mediaDetails.isVisible());
-=======
-        if (mediaDetails != null && mediaDetails.isVisible()) {
-            getSupportActionBar().setDisplayHomeAsUpEnabled(true);
-        } else {
-            getSupportActionBar().setDisplayHomeAsUpEnabled(false);
-        }
->>>>>>> 1bd782f4
+        getSupportActionBar().setDisplayHomeAsUpEnabled(mediaDetails != null && mediaDetails.isVisible()) ;
     }
 
 }