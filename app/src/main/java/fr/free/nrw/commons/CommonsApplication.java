package fr.free.nrw.commons;

import android.content.Context;
import android.content.SharedPreferences;
import android.database.sqlite.SQLiteDatabase;

import com.facebook.drawee.backends.pipeline.Fresco;
import com.facebook.stetho.Stetho;
import com.squareup.leakcanary.LeakCanary;

import org.acra.ACRA;
import org.acra.ReportingInteractionMode;
import org.acra.annotation.ReportsCrashes;

import java.io.File;

import javax.inject.Inject;
import javax.inject.Named;

import dagger.android.AndroidInjector;
import dagger.android.DaggerApplication;
import fr.free.nrw.commons.auth.SessionManager;
import fr.free.nrw.commons.contributions.Contribution;
import fr.free.nrw.commons.data.Category;
import fr.free.nrw.commons.data.DBOpenHelper;
import fr.free.nrw.commons.di.CommonsApplicationComponent;
import fr.free.nrw.commons.di.CommonsApplicationModule;
import fr.free.nrw.commons.di.DaggerCommonsApplicationComponent;
import fr.free.nrw.commons.modifications.ModifierSequence;
import fr.free.nrw.commons.utils.FileUtils;
import io.reactivex.android.schedulers.AndroidSchedulers;
import io.reactivex.schedulers.Schedulers;
import timber.log.Timber;

// TODO: Use ProGuard to rip out reporting when publishing
@ReportsCrashes(
        mailTo = "commons-app-android-private@googlegroups.com",
        mode = ReportingInteractionMode.DIALOG,
        resDialogText = R.string.crash_dialog_text,
        resDialogTitle = R.string.crash_dialog_title,
        resDialogCommentPrompt = R.string.crash_dialog_comment_prompt,
        resDialogOkToast = R.string.crash_dialog_ok_toast
)
public class CommonsApplication extends DaggerApplication {

    @Inject SessionManager sessionManager;
    @Inject DBOpenHelper dbOpenHelper;
    @Inject @Named("default_preferences") SharedPreferences defaultPrefs;
    @Inject @Named("application_preferences") SharedPreferences applicationPrefs;
    @Inject @Named("prefs") SharedPreferences otherPrefs;

    public static final Object[] EVENT_UPLOAD_ATTEMPT = {"MobileAppUploadAttempts", 5334329L};
    public static final Object[] EVENT_LOGIN_ATTEMPT = {"MobileAppLoginAttempts", 5257721L};
    public static final Object[] EVENT_SHARE_ATTEMPT = {"MobileAppShareAttempts", 5346170L};
    public static final Object[] EVENT_CATEGORIZATION_ATTEMPT = {"MobileAppCategorizationAttempts", 5359208L};

    public static final String DEFAULT_EDIT_SUMMARY = "Uploaded using Android Commons app";

    public static final String FEEDBACK_EMAIL = "commons-app-android@googlegroups.com";
    public static final String FEEDBACK_EMAIL_SUBJECT = "Commons Android App (%s) Feedback";

    private CommonsApplicationComponent component;

    @Override
    public void onCreate() {
        super.onCreate();

        if (LeakCanary.isInAnalyzerProcess(this)) {
            // This process is dedicated to LeakCanary for heap analysis.
            // You should not init your app in this process.
            return;
        }
        LeakCanary.install(this);

        Timber.plant(new Timber.DebugTree());

        if (!BuildConfig.DEBUG) {
            ACRA.init(this);
        } else {
            Stetho.initializeWithDefaults(this);
        }

        // Fire progress callbacks for every 3% of uploaded content
        System.setProperty("in.yuvi.http.fluent.PROGRESS_TRIGGER_THRESHOLD", "3.0");

        Fresco.initialize(this);
    }

<<<<<<< HEAD
    @Override
    protected AndroidInjector<? extends DaggerApplication> applicationInjector() {
        return injector();
=======
    /**
     * @return Account|null
     */
    public Account getCurrentAccount() {
        if (currentAccount == null) {
            AccountManager accountManager = AccountManager.get(this);
            Account[] allAccounts = accountManager.getAccountsByType(AccountUtil.accountType());
            if (allAccounts.length != 0) {
                currentAccount = allAccounts[0];
            }
        }
        return currentAccount;
    }
    
    public Boolean revalidateAuthToken() {
        AccountManager accountManager = AccountManager.get(this);
        Account curAccount = getCurrentAccount();
       
        if (curAccount == null) {
            return false; // This should never happen
        }
        
        accountManager.invalidateAuthToken(AccountUtil.accountType(), getMWApi().getAuthCookie());
        try {
            String authCookie = accountManager.blockingGetAuthToken(curAccount, "", false);
            getMWApi().setAuthCookie(authCookie);
            return true;
        } catch (OperationCanceledException | NullPointerException | IOException | AuthenticatorException e) {
            e.printStackTrace();
            return false;
        }
>>>>>>> 1bd782f4
    }

    public CommonsApplicationComponent injector() {
        if (component == null) {
            component = DaggerCommonsApplicationComponent.builder()
                    .appModule(new CommonsApplicationModule(this))
                    .build();
        }
        return component;
    }

    public void clearApplicationData(Context context, LogoutListener logoutListener) {
        File cacheDirectory = context.getCacheDir();
        File applicationDirectory = new File(cacheDirectory.getParent());
        if (applicationDirectory.exists()) {
            String[] fileNames = applicationDirectory.list();
            for (String fileName : fileNames) {
                if (!fileName.equals("lib")) {
                    FileUtils.deleteFile(new File(applicationDirectory, fileName));
                }
            }
        }

        sessionManager.clearAllAccounts()
                .subscribeOn(Schedulers.io())
                .observeOn(AndroidSchedulers.mainThread())
                .subscribe(() -> {
                    Timber.d("All accounts have been removed");
                    //TODO: fix preference manager
<<<<<<< HEAD
                    defaultPrefs.edit().clear().commit();
                    applicationPrefs.edit().clear().commit();
                    applicationPrefs.edit().putBoolean("firstrun", false).apply();
                    otherPrefs.edit().clear().commit();
=======
                    PreferenceManager.getDefaultSharedPreferences(getInstance())
                            .edit().clear().commit();
                    SharedPreferences preferences = context
                            .getSharedPreferences("fr.free.nrw.commons", MODE_PRIVATE);
                    preferences.edit().clear().commit();
                    context.getSharedPreferences("prefs", Context.MODE_PRIVATE)
                            .edit().clear().commit();
                    preferences.edit().putBoolean("firstrun", false).apply();
>>>>>>> 1bd782f4
                    updateAllDatabases();

                    logoutListener.onLogoutComplete();
                });
    }

    /**
     * Deletes all tables and re-creates them.
     */
    private void updateAllDatabases() {
        dbOpenHelper.getReadableDatabase().close();
        SQLiteDatabase db = dbOpenHelper.getWritableDatabase();

        ModifierSequence.Table.onDelete(db);
        Category.Table.onDelete(db);
        Contribution.Table.onDelete(db);
    }

    public interface LogoutListener {
        void onLogoutComplete();
    }
}<|MERGE_RESOLUTION|>--- conflicted
+++ resolved
@@ -86,43 +86,9 @@
         Fresco.initialize(this);
     }
 
-<<<<<<< HEAD
     @Override
-    protected AndroidInjector<? extends DaggerApplication> applicationInjector() {
+     protected AndroidInjector<? extends DaggerApplication> applicationInjector() {
         return injector();
-=======
-    /**
-     * @return Account|null
-     */
-    public Account getCurrentAccount() {
-        if (currentAccount == null) {
-            AccountManager accountManager = AccountManager.get(this);
-            Account[] allAccounts = accountManager.getAccountsByType(AccountUtil.accountType());
-            if (allAccounts.length != 0) {
-                currentAccount = allAccounts[0];
-            }
-        }
-        return currentAccount;
-    }
-    
-    public Boolean revalidateAuthToken() {
-        AccountManager accountManager = AccountManager.get(this);
-        Account curAccount = getCurrentAccount();
-       
-        if (curAccount == null) {
-            return false; // This should never happen
-        }
-        
-        accountManager.invalidateAuthToken(AccountUtil.accountType(), getMWApi().getAuthCookie());
-        try {
-            String authCookie = accountManager.blockingGetAuthToken(curAccount, "", false);
-            getMWApi().setAuthCookie(authCookie);
-            return true;
-        } catch (OperationCanceledException | NullPointerException | IOException | AuthenticatorException e) {
-            e.printStackTrace();
-            return false;
-        }
->>>>>>> 1bd782f4
     }
 
     public CommonsApplicationComponent injector() {
@@ -152,21 +118,9 @@
                 .subscribe(() -> {
                     Timber.d("All accounts have been removed");
                     //TODO: fix preference manager
-<<<<<<< HEAD
                     defaultPrefs.edit().clear().commit();
                     applicationPrefs.edit().clear().commit();
-                    applicationPrefs.edit().putBoolean("firstrun", false).apply();
-                    otherPrefs.edit().clear().commit();
-=======
-                    PreferenceManager.getDefaultSharedPreferences(getInstance())
-                            .edit().clear().commit();
-                    SharedPreferences preferences = context
-                            .getSharedPreferences("fr.free.nrw.commons", MODE_PRIVATE);
-                    preferences.edit().clear().commit();
-                    context.getSharedPreferences("prefs", Context.MODE_PRIVATE)
-                            .edit().clear().commit();
-                    preferences.edit().putBoolean("firstrun", false).apply();
->>>>>>> 1bd782f4
+                    applicationPrefs.edit().putBoolean("firstrun", false).apply();otherPrefs.edit().clear().commit();
                     updateAllDatabases();
 
                     logoutListener.onLogoutComplete();
