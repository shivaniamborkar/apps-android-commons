--- conflicted
+++ resolved
@@ -4,10 +4,6 @@
 import android.content.SharedPreferences;
 import android.database.sqlite.SQLiteDatabase;
 import android.preference.PreferenceManager;
-<<<<<<< HEAD
-=======
-import android.support.v4.util.LruCache;
->>>>>>> 40666650
 
 import com.facebook.drawee.backends.pipeline.Fresco;
 import com.facebook.stetho.Stetho;
@@ -32,11 +28,6 @@
 import fr.free.nrw.commons.di.DaggerCommonsApplicationComponent;
 import fr.free.nrw.commons.modifications.ModifierSequence;
 import fr.free.nrw.commons.mwapi.MediaWikiApi;
-<<<<<<< HEAD
-import fr.free.nrw.commons.theme.NavigationBaseActivity;
-=======
-import fr.free.nrw.commons.nearby.NearbyPlaces;
->>>>>>> 40666650
 import fr.free.nrw.commons.utils.FileUtils;
 import io.reactivex.android.schedulers.AndroidSchedulers;
 import io.reactivex.schedulers.Schedulers;
@@ -120,41 +111,10 @@
             }
         }
 
-<<<<<<< HEAD
         sessionManager.clearAllAccounts()
                 .subscribeOn(Schedulers.io())
                 .observeOn(AndroidSchedulers.mainThread())
                 .subscribe(() -> {
-=======
-        AccountManager accountManager = AccountManager.get(this);
-        Account[] allAccounts = accountManager.getAccountsByType(AccountUtil.accountType());
-
-        AccountManagerCallback<Boolean> amCallback = new AccountManagerCallback<Boolean>() {
-            
-            private int index = 0;
-            
-            void setIndex(int index) {
-                this.index = index;
-            }
-
-            int getIndex() {
-                return index;
-            }
-
-            @Override
-            public void run(AccountManagerFuture<Boolean> accountManagerFuture) {
-                setIndex(getIndex() + 1);
-
-                try {
-                    if (accountManagerFuture != null && accountManagerFuture.getResult()) {
-                        Timber.d("Account removed successfully.");
-                    }
-                } catch (OperationCanceledException | IOException | AuthenticatorException e) {
-                    e.printStackTrace();
-                }
-
-                if (getIndex() == allAccounts.length) {
->>>>>>> 40666650
                     Timber.d("All accounts have been removed");
                     //TODO: fix preference manager
                     PreferenceManager.getDefaultSharedPreferences(CommonsApplication.this).edit().clear().commit();
