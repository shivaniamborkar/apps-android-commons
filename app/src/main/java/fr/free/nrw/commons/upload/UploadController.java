package fr.free.nrw.commons.upload;

import android.annotation.SuppressLint;
import android.accounts.Account;
import android.content.ComponentName;
import android.content.ContentResolver;
import android.content.Context;
import android.content.Intent;
import android.content.ServiceConnection;
import android.content.SharedPreferences;
import android.content.res.AssetFileDescriptor;
import android.database.Cursor;
import android.net.Uri;
import android.os.AsyncTask;
import android.os.IBinder;
import android.provider.MediaStore;
import android.text.TextUtils;
import android.widget.Toast;

import java.io.BufferedInputStream;
import java.io.IOException;
import java.io.InputStream;
import java.util.Date;
import java.util.concurrent.Executors;

import fr.free.nrw.commons.CommonsApplication;
import fr.free.nrw.commons.HandlerService;
<<<<<<< HEAD
import fr.free.nrw.commons.auth.LoginActivity;
=======
import fr.free.nrw.commons.R;
>>>>>>> 568f19c2
import fr.free.nrw.commons.auth.SessionManager;
import fr.free.nrw.commons.contributions.Contribution;
import fr.free.nrw.commons.settings.Prefs;
import fr.free.nrw.commons.utils.ViewUtil;
import timber.log.Timber;

public class UploadController {
    private UploadService uploadService;
    private SessionManager sessionManager;
    private Context context;
    private SharedPreferences prefs;

    public interface ContributionUploadProgress {
        void onUploadStarted(Contribution contribution);
    }

    /**
     * Constructs a new UploadController.
     */
    public UploadController(SessionManager sessionManager, Context context, SharedPreferences sharedPreferences) {
        this.sessionManager = sessionManager;
        this.context = context;
        this.prefs = sharedPreferences;
    }

    private boolean isUploadServiceConnected;
    private ServiceConnection uploadServiceConnection = new ServiceConnection() {
        @Override
        public void onServiceConnected(ComponentName componentName, IBinder binder) {
            uploadService = (UploadService) ((HandlerService.HandlerServiceLocalBinder) binder).getService();
            isUploadServiceConnected = true;
        }

        @Override
        public void onServiceDisconnected(ComponentName componentName) {
            // this should never happen
            Timber.e(new RuntimeException("UploadService died but the rest of the process did not!"));
        }
    };

    /**
     * Prepares the upload service.
     */
    public void prepareService() {
        Intent uploadServiceIntent = new Intent(context, UploadService.class);
        uploadServiceIntent.setAction(UploadService.ACTION_START_SERVICE);
        context.startService(uploadServiceIntent);
        context.bindService(uploadServiceIntent, uploadServiceConnection, Context.BIND_AUTO_CREATE);
    }

    /**
     * Disconnects the upload service.
     */
    public void cleanup() {
        if (isUploadServiceConnected) {
            context.unbindService(uploadServiceConnection);
        }
    }

    /**
     * Starts a new upload task.
     * @param title         the title of the contribution
     * @param mediaUri      the media URI of the contribution
     * @param description   the description of the contribution
     * @param mimeType      the MIME type of the contribution
     * @param source        the source of the contribution
     * @param decimalCoords the coordinates in decimal. (e.g. "37.51136|-77.602615")
     * @param wikiDataEntityId
     * @param onComplete    the progress tracker
     */
    public void startUpload(String title, Uri mediaUri, String description, String mimeType, String source, String decimalCoords, String wikiDataEntityId, ContributionUploadProgress onComplete) {
        Contribution contribution;

<<<<<<< HEAD
            //TODO: Modify this to include coords
            contribution = new Contribution(mediaUri, null, title, description, -1,
                    null, null, sessionManager.getCurrentAccount().name,
                    CommonsApplication.DEFAULT_EDIT_SUMMARY, decimalCoords);


            contribution.setTag("mimeType", mimeType);
            contribution.setSource(source);

            //Calls the next overloaded method
            startUpload(contribution, onComplete);
=======
        Timber.d("Wikidata entity ID received from Share activity is %s", wikiDataEntityId);
        //TODO: Modify this to include coords
        Account currentAccount = sessionManager.getCurrentAccount();
        if(currentAccount == null) {
            Timber.d("Current account is null");
            ViewUtil.showLongToast(context, context.getString(R.string.user_not_logged_in));
            sessionManager.forceLogin(context);
            return;
        }
        contribution = new Contribution(mediaUri, null, title, description, -1,
                null, null, currentAccount.name,
                CommonsApplication.DEFAULT_EDIT_SUMMARY, decimalCoords);
>>>>>>> 568f19c2

        contribution.setTag("mimeType", mimeType);
        contribution.setSource(source);
        contribution.setWikiDataEntityId(wikiDataEntityId);


    }

    /**
     * Starts a new upload task.
     *
     * @param contribution the contribution object
     * @param onComplete   the progress tracker
     */
    @SuppressLint("StaticFieldLeak")
    public void startUpload(final Contribution contribution, final ContributionUploadProgress onComplete) {
        //Set creator, desc, and license
        if (TextUtils.isEmpty(contribution.getCreator())) {
            contribution.setCreator(sessionManager.getCurrentAccount().name);
        }

        if (contribution.getDescription() == null) {
            contribution.setDescription("");
        }

        String license = prefs.getString(Prefs.DEFAULT_LICENSE, Prefs.Licenses.CC_BY_SA_3);
        contribution.setLicense(license);

        //FIXME: Add permission request here. Only executeAsyncTask if permission has been granted
        new AsyncTask<Void, Void, Contribution>() {

            // Fills up missing information about Contributions
            // Only does things that involve some form of IO
            // Runs in background thread
            @Override
            protected Contribution doInBackground(Void... voids /* stare into you */) {
                long length;
                ContentResolver contentResolver = context.getContentResolver();
                try {
                    if (contribution.getDataLength() <= 0) {
                        AssetFileDescriptor assetFileDescriptor = contentResolver
                                .openAssetFileDescriptor(contribution.getLocalUri(), "r");
                        if (assetFileDescriptor != null) {
                            length = assetFileDescriptor.getLength();
                            if (length == -1) {
                                // Let us find out the long way!
                                length = countBytes(contentResolver
                                        .openInputStream(contribution.getLocalUri()));
                            }
                            contribution.setDataLength(length);
                        }
                    }
                } catch (IOException e) {
                    Timber.e(e, "IO Exception: ");
                } catch (NullPointerException e) {
                    Timber.e(e, "Null Pointer Exception: ");
                } catch (SecurityException e) {
                    Timber.e(e, "Security Exception: ");
                }

                String mimeType = (String) contribution.getTag("mimeType");
                Boolean imagePrefix = false;

                if (mimeType == null || TextUtils.isEmpty(mimeType) || mimeType.endsWith("*")) {
                    mimeType = contentResolver.getType(contribution.getLocalUri());
                }

                if (mimeType != null) {
                    contribution.setTag("mimeType", mimeType);
                    imagePrefix = mimeType.startsWith("image/");
                    Timber.d("MimeType is: %s", mimeType);
                }

                if (imagePrefix && contribution.getDateCreated() == null) {
                    Timber.d("local uri   " + contribution.getLocalUri());
                    Cursor cursor = contentResolver.query(contribution.getLocalUri(),
                            new String[]{MediaStore.Images.ImageColumns.DATE_TAKEN}, null, null, null);
                    if (cursor != null && cursor.getCount() != 0 && cursor.getColumnCount() != 0) {
                        cursor.moveToFirst();
                        Date dateCreated = new Date(cursor.getLong(0));
                        Date epochStart = new Date(0);
                        if (dateCreated.equals(epochStart) || dateCreated.before(epochStart)) {
                            // If date is incorrect (1st second of unix time) then set it to the current date
                            dateCreated = new Date();
                        }
                        contribution.setDateCreated(dateCreated);
                        cursor.close();
                    } else {
                        contribution.setDateCreated(new Date());
                    }
                }
                return contribution;
            }

            @Override
            protected void onPostExecute(Contribution contribution) {
                super.onPostExecute(contribution);
                //Starts the upload. If commented out, user can proceed to next Fragment but upload doesn't happen
                uploadService.queue(UploadService.ACTION_UPLOAD_FILE, contribution);
                onComplete.onUploadStarted(contribution);
            }
        }.executeOnExecutor(Executors.newFixedThreadPool(1)); // TODO remove this by using a sensible thread handling strategy
    }


    /**
     * Counts the number of bytes in {@code stream}.
     *
     * @param stream the stream
     * @return the number of bytes in {@code stream}
     * @throws IOException if an I/O error occurs
     */
    private long countBytes(InputStream stream) throws IOException {
        long count = 0;
        BufferedInputStream bis = new BufferedInputStream(stream);
        while (bis.read() != -1) {
            count++;
        }
        return count;
    }
}<|MERGE_RESOLUTION|>--- conflicted
+++ resolved
@@ -25,11 +25,11 @@
 
 import fr.free.nrw.commons.CommonsApplication;
 import fr.free.nrw.commons.HandlerService;
-<<<<<<< HEAD
+
 import fr.free.nrw.commons.auth.LoginActivity;
-=======
+
 import fr.free.nrw.commons.R;
->>>>>>> 568f19c2
+
 import fr.free.nrw.commons.auth.SessionManager;
 import fr.free.nrw.commons.contributions.Contribution;
 import fr.free.nrw.commons.settings.Prefs;
@@ -103,7 +103,7 @@
     public void startUpload(String title, Uri mediaUri, String description, String mimeType, String source, String decimalCoords, String wikiDataEntityId, ContributionUploadProgress onComplete) {
         Contribution contribution;
 
-<<<<<<< HEAD
+
             //TODO: Modify this to include coords
             contribution = new Contribution(mediaUri, null, title, description, -1,
                     null, null, sessionManager.getCurrentAccount().name,
@@ -115,7 +115,7 @@
 
             //Calls the next overloaded method
             startUpload(contribution, onComplete);
-=======
+
         Timber.d("Wikidata entity ID received from Share activity is %s", wikiDataEntityId);
         //TODO: Modify this to include coords
         Account currentAccount = sessionManager.getCurrentAccount();
@@ -128,7 +128,7 @@
         contribution = new Contribution(mediaUri, null, title, description, -1,
                 null, null, currentAccount.name,
                 CommonsApplication.DEFAULT_EDIT_SUMMARY, decimalCoords);
->>>>>>> 568f19c2
+
 
         contribution.setTag("mimeType", mimeType);
         contribution.setSource(source);
