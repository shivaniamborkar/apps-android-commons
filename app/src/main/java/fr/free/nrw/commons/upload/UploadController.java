--- conflicted
+++ resolved
@@ -100,17 +100,17 @@
                     null, null, sessionManager.getCurrentAccount().name,
                     CommonsApplication.DEFAULT_EDIT_SUMMARY, decimalCoords);
 
-<<<<<<< HEAD
+
             contribution.setTag("mimeType", mimeType);
             contribution.setSource(source);
 
             //Calls the next overloaded method
             startUpload(contribution, onComplete);
-=======
+
         contribution.setTag("mimeType", mimeType);
         contribution.setSource(source);
         contribution.setWikiDataEntityId(wikiDataEntityId);
->>>>>>> 00924513
+
 
     }
 
