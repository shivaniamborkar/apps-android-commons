package fr.free.nrw.commons.media;

import android.app.AlertDialog;
import android.content.ClipData;
import android.content.ClipboardManager;
import android.content.DialogInterface;
import android.content.Intent;
import android.database.DataSetObserver;
import android.net.Uri;
import android.os.AsyncTask;
import android.os.Bundle;
import android.support.annotation.Nullable;
import android.text.Editable;
import android.text.Html;
import android.text.TextUtils;
import android.text.TextWatcher;
import android.util.Log;
import android.util.TypedValue;
import android.view.LayoutInflater;
import android.view.View;
import android.view.ViewGroup;
import android.view.ViewTreeObserver;
import android.widget.ArrayAdapter;
import android.widget.Button;
import android.widget.EditText;
import android.widget.LinearLayout;
import android.widget.ScrollView;
import android.widget.Spinner;
import android.widget.TextView;
import android.widget.Toast;

import java.io.IOException;
import java.text.SimpleDateFormat;
import java.util.ArrayList;
import java.util.Date;
import java.util.Locale;

import javax.inject.Inject;
import javax.inject.Provider;

import butterknife.BindView;
import butterknife.ButterKnife;
import butterknife.OnClick;
import fr.free.nrw.commons.License;
import fr.free.nrw.commons.LicenseList;
import fr.free.nrw.commons.Media;
import fr.free.nrw.commons.MediaDataExtractor;
import fr.free.nrw.commons.MediaWikiImageView;
import fr.free.nrw.commons.R;
import fr.free.nrw.commons.auth.SessionManager;
import fr.free.nrw.commons.category.CategoryDetailsActivity;
import fr.free.nrw.commons.contributions.ContributionsFragment;
import fr.free.nrw.commons.delete.DeleteTask;
import fr.free.nrw.commons.delete.ReasonBuilder;
import fr.free.nrw.commons.di.CommonsDaggerSupportFragment;
import fr.free.nrw.commons.location.LatLng;
import fr.free.nrw.commons.mwapi.MediaWikiApi;
import fr.free.nrw.commons.ui.widget.CompatTextView;
import timber.log.Timber;

import static android.content.Context.CLIPBOARD_SERVICE;
import static android.view.View.GONE;
import static android.view.View.VISIBLE;
import static android.widget.Toast.LENGTH_SHORT;

public class MediaDetailFragment extends CommonsDaggerSupportFragment {

    private boolean editable;
    private boolean isCategoryImage;
    private MediaDetailPagerFragment.MediaDetailProvider detailProvider;
    private int index;
    private Locale locale;
    private boolean isDeleted = false;


    public static MediaDetailFragment forMedia(int index, boolean editable, boolean isCategoryImage) {
        MediaDetailFragment mf = new MediaDetailFragment();

        Bundle state = new Bundle();
        state.putBoolean("editable", editable);
        state.putBoolean("isCategoryImage", isCategoryImage);
        state.putInt("index", index);
        state.putInt("listIndex", 0);
        state.putInt("listTop", 0);

        mf.setArguments(state);

        return mf;
    }

    @Inject
    Provider<MediaDataExtractor> mediaDataExtractorProvider;
    @Inject
    MediaWikiApi mwApi;
    @Inject
    SessionManager sessionManager;

    private int initialListTop = 0;

    @BindView(R.id.mediaDetailImage)
    MediaWikiImageView image;
    @BindView(R.id.mediaDetailSpacer)
    MediaDetailSpacer spacer;
    @BindView(R.id.mediaDetailTitle)
    TextView title;
    @BindView(R.id.mediaDetailDesc)
    TextView desc;
    @BindView(R.id.mediaDetailAuthor)
    TextView author;
    @BindView(R.id.mediaDetailLicense)
    TextView license;
    @BindView(R.id.mediaDetailCoordinates)
    TextView coordinates;
    @BindView(R.id.mediaDetailuploadeddate)
    TextView uploadedDate;
    @BindView(R.id.seeMore)
    TextView seeMore;
    @BindView(R.id.nominatedDeletionBanner)
    LinearLayout nominatedForDeletion;
    @BindView(R.id.mediaDetailCategoryContainer)
    LinearLayout categoryContainer;
    @BindView(R.id.authorLinearLayout)
    LinearLayout authorLayout;
    @BindView(R.id.nominateDeletion)
    Button delete;
    @BindView(R.id.mediaDetailScrollView)
    ScrollView scrollView;

    private ArrayList<String> categoryNames;
    private boolean categoriesLoaded = false;
    private boolean categoriesPresent = false;
    private ViewTreeObserver.OnGlobalLayoutListener layoutListener; // for layout stuff, only used once!
    private ViewTreeObserver.OnScrollChangedListener scrollListener;
    private DataSetObserver dataObserver;
    private AsyncTask<Void, Void, Boolean> detailFetchTask;
    private LicenseList licenseList;

    //Had to make this class variable, to implement various onClicks, which access the media, also I fell why make separate variables when one can serve the purpose
    private Media media;
    private ArrayList<String> reasonList;


    @Override
    public void onSaveInstanceState(Bundle outState) {
        super.onSaveInstanceState(outState);
        outState.putInt("index", index);
        outState.putBoolean("editable", editable);
        outState.putBoolean("isCategoryImage", isCategoryImage);

        getScrollPosition();
        outState.putInt("listTop", initialListTop);
    }

    private void getScrollPosition() {
        initialListTop = scrollView.getScrollY();
    }

    @Override
    public View onCreateView(LayoutInflater inflater, ViewGroup container, Bundle savedInstanceState) {
<<<<<<< HEAD
        detailProvider = (MediaDetailPagerFragment.MediaDetailProvider) (getParentFragment().getParentFragment());

=======
        if (getParentFragment() != null
            && getParentFragment() instanceof MediaDetailPagerFragment) {
            detailProvider =
                ((MediaDetailPagerFragment) getParentFragment()).getMediaDetailProvider();
        }
>>>>>>> 6391307f
        if (savedInstanceState != null) {
            editable = savedInstanceState.getBoolean("editable");
            isCategoryImage = savedInstanceState.getBoolean("isCategoryImage");
            index = savedInstanceState.getInt("index");
            initialListTop = savedInstanceState.getInt("listTop");
        } else {
            editable = getArguments().getBoolean("editable");
            isCategoryImage = getArguments().getBoolean("isCategoryImage");
            index = getArguments().getInt("index");
            initialListTop = 0;
        }

        reasonList = new ArrayList<>();
        reasonList.add(getString(R.string.deletion_reason_uploaded_by_mistake));
        reasonList.add(getString(R.string.deletion_reason_publicly_visible));
        reasonList.add(getString(R.string.deletion_reason_not_interesting));
        reasonList.add(getString(R.string.deletion_reason_no_longer_want_public));
        reasonList.add(getString(R.string.deletion_reason_bad_for_my_privacy));

        categoryNames = new ArrayList<>();
        categoryNames.add(getString(R.string.detail_panel_cats_loading));

        final View view = inflater.inflate(R.layout.fragment_media_detail, container, false);

        ButterKnife.bind(this,view);
        seeMore.setText(Html.fromHtml(getString(R.string.nominated_see_more)));

        if (isCategoryImage){
            authorLayout.setVisibility(VISIBLE);
        } else {
            authorLayout.setVisibility(GONE);
        }

        licenseList = new LicenseList(getActivity());

        // Progressively darken the image in the background when we scroll detail pane up
        scrollListener = this::updateTheDarkness;
        view.getViewTreeObserver().addOnScrollChangedListener(scrollListener);

        // Layout layoutListener to size the spacer item relative to the available space.
        // There may be a .... better way to do this.
        layoutListener = new ViewTreeObserver.OnGlobalLayoutListener() {
            private int currentHeight = -1;

            @Override
            public void onGlobalLayout() {
                int viewHeight = view.getHeight();
                //int textHeight = title.getLineHeight();
                int paddingDp = 112;
                float paddingPx = TypedValue.applyDimension(TypedValue.COMPLEX_UNIT_DIP, paddingDp, getResources().getDisplayMetrics());
                int newHeight = viewHeight - Math.round(paddingPx);

                if (newHeight != currentHeight) {
                    currentHeight = newHeight;
                    ViewGroup.LayoutParams params = spacer.getLayoutParams();
                    params.height = newHeight;
                    spacer.setLayoutParams(params);

                    scrollView.scrollTo(0, initialListTop);
                }
            }
        };
        view.getViewTreeObserver().addOnGlobalLayoutListener(layoutListener);
        locale = getResources().getConfiguration().locale;

        return view;
    }

    @Override
    public void onResume() {
        super.onResume();
<<<<<<< HEAD
        ((ContributionsFragment)(getParentFragment().getParentFragment())).nearbyNoificationCardView.setVisibility(View.GONE);
=======
        if(getParentFragment()!=null && getParentFragment().getParentFragment()!=null) {
            //Added a check because, not necessarily, the parent fragment will have a parent fragment, say
            // in the case when MediaDetailPagerFragment is directly started by the CategoryImagesActivity
            ((ContributionsFragment) (getParentFragment().getParentFragment())).nearbyNoificationCardView
                .setVisibility(View.GONE);
        }
>>>>>>> 6391307f
        media = detailProvider.getMediaAtPosition(index);
        if (media == null) {
            // Ask the detail provider to ping us when we're ready
            Timber.d("MediaDetailFragment not yet ready to display details; registering observer");
            dataObserver = new DataSetObserver() {
                @Override
                public void onChanged() {
                    if (!isAdded()) {
                        return;
                    }
                    Timber.d("MediaDetailFragment ready to display delayed details!");
                    detailProvider.unregisterDataSetObserver(dataObserver);
                    dataObserver = null;
                    media=detailProvider.getMediaAtPosition(index);
                    displayMediaDetails();
                }
            };
            detailProvider.registerDataSetObserver(dataObserver);
        } else {
            Timber.d("MediaDetailFragment ready to display details");
            displayMediaDetails();
        }
    }

    private void displayMediaDetails() {
        //Always load image from Internet to allow viewing the desc, license, and cats
        image.setMedia(media);

        // FIXME: For transparent images
        // FIXME: keep the spinner going while we load data
        // FIXME: cache this data
        // Load image metadata: desc, license, categories
        detailFetchTask = new AsyncTask<Void, Void, Boolean>() {
            private MediaDataExtractor extractor;

            @Override
            protected void onPreExecute() {
                extractor = mediaDataExtractorProvider.get();
            }

            @Override
            protected Boolean doInBackground(Void... voids) {
                // Local files have no filename yet
                if (media.getFilename() == null) {
                    return Boolean.FALSE;
                }
                try {
                    extractor.fetch(media.getFilename(), licenseList);
                    return Boolean.TRUE;
                } catch (IOException e) {
                    Timber.d(e);
                }
                return Boolean.FALSE;
            }

            @Override
            protected void onPostExecute(Boolean success) {
                detailFetchTask = null;
                if (!isAdded()) {
                    return;
                }

                if (success) {
                    extractor.fill(media);
                    setTextFields(media);
                } else {
                    Timber.d("Failed to load photo details.");
                }
            }
        };
        detailFetchTask.executeOnExecutor(AsyncTask.THREAD_POOL_EXECUTOR);

        title.setText(media.getDisplayTitle());
        desc.setText(""); // fill in from network...
        license.setText(""); // fill in from network...
    }

    @Override
    public void onDestroyView() {
        if (detailFetchTask != null) {
            detailFetchTask.cancel(true);
            detailFetchTask = null;
        }
        if (layoutListener != null && getView() != null) {
            getView().getViewTreeObserver().removeGlobalOnLayoutListener(layoutListener); // old Android was on crack. CRACK IS WHACK
            layoutListener = null;
        }
        if (scrollListener != null && getView() != null) {
            getView().getViewTreeObserver().removeOnScrollChangedListener(scrollListener);
            scrollListener = null;
        }
        if (dataObserver != null) {
            detailProvider.unregisterDataSetObserver(dataObserver);
            dataObserver = null;
        }
        super.onDestroyView();
    }

    private void setTextFields(Media media) {
        desc.setText(prettyDescription(media));
        license.setText(prettyLicense(media));
        coordinates.setText(prettyCoordinates(media));
        uploadedDate.setText(prettyUploadedDate(media));

        categoryNames.clear();
        categoryNames.addAll(media.getCategories());

        categoriesLoaded = true;
        categoriesPresent = (categoryNames.size() > 0);
        if (!categoriesPresent) {
            // Stick in a filler element.
            categoryNames.add(getString(R.string.detail_panel_cats_none));
        }
        rebuildCatList();

        if (media.getCreator() == null || media.getCreator().equals("")) {
            authorLayout.setVisibility(GONE);
        } else {
            author.setText(media.getCreator());
        }

        checkDeletion(media);
    }

    @OnClick(R.id.mediaDetailLicense)
    public void onMediaDetailLicenceClicked(){
        if (!TextUtils.isEmpty(licenseLink(media))) {
            openWebBrowser(licenseLink(media));
        } else {
            if (isCategoryImage) {
                Timber.d("Unable to fetch license URL for %s", media.getLicense());
            } else {
                Toast toast = Toast.makeText(getContext(), getString(R.string.null_url), Toast.LENGTH_SHORT);
                toast.show();
            }
        }
    }

    @OnClick(R.id.mediaDetailCoordinates)
    public void onMediaDetailCoordinatesClicked(){
        if (media.getCoordinates() != null) {
            openMap(media.getCoordinates());
        }
    }

    @OnClick(R.id.copyWikicode)
    public void onCopyWikicodeClicked(){
        String data = "[[" + media.getFilename() + "|thumb|" + media.getDescription() + "]]";
        ClipboardManager clipboard = (ClipboardManager) getContext().getApplicationContext().getSystemService(CLIPBOARD_SERVICE);
        clipboard.setPrimaryClip(ClipData.newPlainText("wikiCode", data));

        Timber.d("Generated wikidata copy code: %s", data);

        Toast.makeText(getContext(), getString(R.string.wikicode_copied), Toast.LENGTH_SHORT).show();
    }

    @OnClick(R.id.nominateDeletion)
    public void onDeleteButtonClicked(){
        final ArrayAdapter<String> languageAdapter = new ArrayAdapter<String>(getActivity(),
                R.layout.simple_spinner_dropdown_list, reasonList);
        final Spinner spinner = new Spinner(getActivity());
        spinner.setLayoutParams(new LinearLayout.LayoutParams(LinearLayout.LayoutParams.WRAP_CONTENT, LinearLayout.LayoutParams.WRAP_CONTENT));
        spinner.setAdapter(languageAdapter);
        spinner.setGravity(17);

        AlertDialog.Builder builder = new AlertDialog.Builder(getActivity());
        builder.setView(spinner);
        builder.setTitle(R.string.nominate_delete)
                .setPositiveButton(R.string.about_translate_proceed, new DialogInterface.OnClickListener() {
                    @Override
                    public void onClick(DialogInterface dialog, int which) {
                        String reason = spinner.getSelectedItem().toString();
                        ReasonBuilder reasonBuilder = new ReasonBuilder(reason,
                                getActivity(),
                                media,
                                sessionManager,
                                mwApi);
                        reason = reasonBuilder.getReason();
                        DeleteTask deleteTask = new DeleteTask(getActivity(), media, reason);
                        deleteTask.execute();
                        isDeleted = true;
                        enableDeleteButton(false);
                    }
                });
        builder.setNegativeButton(R.string.about_translate_cancel, new DialogInterface.OnClickListener() {
            @Override
            public void onClick(DialogInterface dialog, int which) {
                dialog.dismiss();
            }
        });
        AlertDialog dialog = builder.create();
        dialog.show();
        if(isDeleted) {
            dialog.getButton(AlertDialog.BUTTON_POSITIVE).setEnabled(false);
        }
    }

    @OnClick(R.id.seeMore)
    public void onSeeMoreClicked(){
        if (nominatedForDeletion.getVisibility()== VISIBLE) {
            openWebBrowser(media.getFilePageTitle().getMobileUri().toString());
        }
    }

    private void enableDeleteButton(boolean visibility) {
        delete.setEnabled(visibility);
        if (visibility) {
            delete.setTextColor(getResources().getColor(R.color.primaryTextColor));
        } else {
            delete.setTextColor(getResources().getColor(R.color.deleteButtonLight));
        }
    }

    private void rebuildCatList() {
        categoryContainer.removeAllViews();
        // @fixme add the category items

        //As per issue #1826(see https://github.com/commons-app/apps-android-commons/issues/1826), some categories come suffixed with strings prefixed with |. As per the discussion
        //that was meant for alphabetical sorting of the categories and can be safely removed.
        for (int i = 0; i < categoryNames.size(); i++) {
            String categoryName = categoryNames.get(i);
            //Removed everything after '|'
            int indexOfPipe = categoryName.indexOf('|');
            if (indexOfPipe != -1) {
                categoryName = categoryName.substring(0, indexOfPipe);
                //Set the updated category to the list as well
                categoryNames.set(i, categoryName);
            }
            View catLabel = buildCatLabel(categoryName, categoryContainer);
            categoryContainer.addView(catLabel);
        }
    }

    private View buildCatLabel(final String catName, ViewGroup categoryContainer) {
        final View item = LayoutInflater.from(getContext()).inflate(R.layout.detail_category_item, categoryContainer, false);
        final CompatTextView textView = item.findViewById(R.id.mediaDetailCategoryItemText);

        textView.setText(catName);
        if (categoriesLoaded && categoriesPresent) {
            textView.setOnClickListener(view -> {
                // Open Category Details page
                String selectedCategoryTitle = "Category:" + catName;
                Intent intent = new Intent(getContext(), CategoryDetailsActivity.class);
                intent.putExtra("categoryName", selectedCategoryTitle);
                getContext().startActivity(intent);
            });
        }
        return item;
    }

    private void updateTheDarkness() {
        // You must face the darkness alone
        int scrollY = scrollView.getScrollY();
        int scrollMax = getView().getHeight();
        float scrollPercentage = (float) scrollY / (float) scrollMax;
        final float transparencyMax = 0.75f;
        if (scrollPercentage > transparencyMax) {
            scrollPercentage = transparencyMax;
        }
        image.setAlpha(1.0f - scrollPercentage);
    }

    private String prettyDescription(Media media) {
        // @todo use UI language when multilingual descs are available
        String desc = media.getDescription(locale.getLanguage()).trim();
        if (desc.equals("")) {
            return getString(R.string.detail_description_empty);
        } else {
            return desc;
        }
    }

    private String prettyLicense(Media media) {
        String licenseKey = media.getLicense();
        Timber.d("Media license is: %s", licenseKey);
        if (licenseKey == null || licenseKey.equals("")) {
            return getString(R.string.detail_license_empty);
        }
        License licenseObj = licenseList.get(licenseKey);
        if (licenseObj == null) {
            return licenseKey;
        } else {
            return licenseObj.getName();
        }
    }

    private String prettyUploadedDate(Media media) {
        Date date = media.getDateUploaded();
        if (date == null || date.toString() == null || date.toString().isEmpty()) {
            return "Uploaded date not available";
        }
        SimpleDateFormat formatter = new SimpleDateFormat("dd MMM yyyy", Locale.getDefault());
        return formatter.format(date);
    }

    /**
     * Returns the coordinates nicely formatted.
     *
     * @return Coordinates as text.
     */
    private String prettyCoordinates(Media media) {
        if (media.getCoordinates() == null) {
            return getString(R.string.media_detail_coordinates_empty);
        }
        return media.getCoordinates().getPrettyCoordinateString();
    }

    private void checkDeletion(Media media){
        if (media.getRequestedDeletion()){
            delete.setVisibility(GONE);
            nominatedForDeletion.setVisibility(VISIBLE);
        } else if (!isCategoryImage) {
            delete.setVisibility(VISIBLE);
            nominatedForDeletion.setVisibility(GONE);
        }
    }

    private @Nullable
    String licenseLink(Media media) {
        String licenseKey = media.getLicense();
        if (licenseKey == null || licenseKey.equals("")) {
            return null;
        }
        License licenseObj = licenseList.get(licenseKey);
        if (licenseObj == null) {
            return null;
        } else {
            return licenseObj.getUrl(Locale.getDefault().getLanguage());
        }
    }

    private void openWebBrowser(String url) {
        Intent browser = new Intent(Intent.ACTION_VIEW, Uri.parse(url));
        //check if web browser available
        if (browser.resolveActivity(getActivity().getPackageManager()) != null) {
            startActivity(browser);
        } else {
            Toast toast = Toast.makeText(getContext(), getString(R.string.no_web_browser), LENGTH_SHORT);
            toast.show();
        }

    }

    private void openMap(LatLng coordinates) {
        //Open map app at given position
        Uri gmmIntentUri = Uri.parse(
                "geo:0,0?q=" + coordinates.getLatitude() + "," + coordinates.getLongitude());
        Intent mapIntent = new Intent(Intent.ACTION_VIEW, gmmIntentUri);

        if (mapIntent.resolveActivity(getActivity().getPackageManager()) != null) {
            startActivity(mapIntent);
        }
    }
}<|MERGE_RESOLUTION|>--- conflicted
+++ resolved
@@ -157,16 +157,11 @@
 
     @Override
     public View onCreateView(LayoutInflater inflater, ViewGroup container, Bundle savedInstanceState) {
-<<<<<<< HEAD
-        detailProvider = (MediaDetailPagerFragment.MediaDetailProvider) (getParentFragment().getParentFragment());
-
-=======
         if (getParentFragment() != null
             && getParentFragment() instanceof MediaDetailPagerFragment) {
             detailProvider =
                 ((MediaDetailPagerFragment) getParentFragment()).getMediaDetailProvider();
         }
->>>>>>> 6391307f
         if (savedInstanceState != null) {
             editable = savedInstanceState.getBoolean("editable");
             isCategoryImage = savedInstanceState.getBoolean("isCategoryImage");
@@ -238,16 +233,12 @@
     @Override
     public void onResume() {
         super.onResume();
-<<<<<<< HEAD
-        ((ContributionsFragment)(getParentFragment().getParentFragment())).nearbyNoificationCardView.setVisibility(View.GONE);
-=======
         if(getParentFragment()!=null && getParentFragment().getParentFragment()!=null) {
             //Added a check because, not necessarily, the parent fragment will have a parent fragment, say
             // in the case when MediaDetailPagerFragment is directly started by the CategoryImagesActivity
             ((ContributionsFragment) (getParentFragment().getParentFragment())).nearbyNoificationCardView
                 .setVisibility(View.GONE);
         }
->>>>>>> 6391307f
         media = detailProvider.getMediaAtPosition(index);
         if (media == null) {
             // Ask the detail provider to ping us when we're ready
