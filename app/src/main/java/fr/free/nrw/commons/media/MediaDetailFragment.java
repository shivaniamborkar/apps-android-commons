package fr.free.nrw.commons.media;

import android.app.AlertDialog;
import android.content.DialogInterface;
import android.content.Intent;
import android.database.DataSetObserver;
import android.net.Uri;
import android.os.AsyncTask;
import android.os.Bundle;
import android.support.annotation.Nullable;
import android.text.Editable;
import android.text.TextUtils;
import android.text.TextWatcher;
import android.util.TypedValue;
import android.view.LayoutInflater;
import android.view.View;
import android.view.ViewGroup;
import android.view.ViewTreeObserver;
import android.widget.Button;
import android.widget.EditText;
import android.widget.LinearLayout;
import android.widget.ScrollView;
import android.widget.TextView;
import android.widget.Toast;

import butterknife.BindView;
import butterknife.ButterKnife;
import butterknife.OnClick;
import java.io.IOException;
import java.text.SimpleDateFormat;
import java.util.ArrayList;
import java.util.Date;
import java.util.Locale;

import javax.inject.Inject;
import javax.inject.Provider;

import butterknife.BindView;
import butterknife.ButterKnife;
import butterknife.OnClick;
import fr.free.nrw.commons.License;
import fr.free.nrw.commons.LicenseList;
import fr.free.nrw.commons.Media;
import fr.free.nrw.commons.MediaDataExtractor;
import fr.free.nrw.commons.MediaWikiImageView;
import fr.free.nrw.commons.PageTitle;
import fr.free.nrw.commons.R;
import fr.free.nrw.commons.delete.DeleteTask;
import fr.free.nrw.commons.di.CommonsDaggerSupportFragment;
import fr.free.nrw.commons.location.LatLng;
import fr.free.nrw.commons.mwapi.MediaWikiApi;
import fr.free.nrw.commons.ui.widget.CompatTextView;
import timber.log.Timber;

import static android.view.View.GONE;
import static android.view.View.VISIBLE;
import static android.widget.Toast.LENGTH_SHORT;

public class MediaDetailFragment extends CommonsDaggerSupportFragment {

    private boolean editable;
    private boolean isCategoryImage;
    private MediaDetailPagerFragment.MediaDetailProvider detailProvider;
    private int index;

    public static MediaDetailFragment forMedia(int index, boolean editable, boolean isCategoryImage) {
        MediaDetailFragment mf = new MediaDetailFragment();

        Bundle state = new Bundle();
        state.putBoolean("editable", editable);
        state.putBoolean("isCategoryImage", isCategoryImage);
        state.putInt("index", index);
        state.putInt("listIndex", 0);
        state.putInt("listTop", 0);

        mf.setArguments(state);

        return mf;
    }

    @Inject
    Provider<MediaDataExtractor> mediaDataExtractorProvider;
    @Inject
    MediaWikiApi mwApi;

    private int initialListTop = 0;

    @BindView(R.id.mediaDetailImage)
    MediaWikiImageView image;
    @BindView(R.id.mediaDetailSpacer)
    MediaDetailSpacer spacer;
    @BindView(R.id.mediaDetailTitle)
    TextView title;
    @BindView(R.id.mediaDetailDesc)
    TextView desc;
    @BindView(R.id.mediaDetailAuthor)
    TextView author;
    @BindView(R.id.mediaDetailLicense)
    TextView license;
    @BindView(R.id.mediaDetailCoordinates)
    TextView coordinates;
    @BindView(R.id.mediaDetailuploadeddate)
    TextView uploadedDate;
    @BindView(R.id.seeMore)
    TextView seeMore;
    @BindView(R.id.nominatedDeletionBanner)
    LinearLayout nominatedForDeletion;
    @BindView(R.id.mediaDetailCategoryContainer)
    LinearLayout categoryContainer;
    @BindView(R.id.authorLinearLayout)
    LinearLayout authorLayout;
    @BindView(R.id.nominateDeletion)
    Button delete;
    @BindView(R.id.mediaDetailScrollView)
    ScrollView scrollView;

    private ArrayList<String> categoryNames;
    private boolean categoriesLoaded = false;
    private boolean categoriesPresent = false;
    private ViewTreeObserver.OnGlobalLayoutListener layoutListener; // for layout stuff, only used once!
    private ViewTreeObserver.OnScrollChangedListener scrollListener;
    private DataSetObserver dataObserver;
    private AsyncTask<Void, Void, Boolean> detailFetchTask;
    private LicenseList licenseList;

    //Had to make this class variable, to implement various onClicks, which access the media, also I fell why make separate variables when one can serve the purpose
    private Media media;

    @Override
    public void onSaveInstanceState(Bundle outState) {
        super.onSaveInstanceState(outState);
        outState.putInt("index", index);
        outState.putBoolean("editable", editable);
        outState.putBoolean("isCategoryImage", isCategoryImage);

        getScrollPosition();
        outState.putInt("listTop", initialListTop);
    }

    private void getScrollPosition() {
        initialListTop = scrollView.getScrollY();
    }

    @Override
    public View onCreateView(LayoutInflater inflater, ViewGroup container, Bundle savedInstanceState) {
        detailProvider = (MediaDetailPagerFragment.MediaDetailProvider) getActivity();

        if (savedInstanceState != null) {
            editable = savedInstanceState.getBoolean("editable");
            isCategoryImage = savedInstanceState.getBoolean("isCategoryImage");
            index = savedInstanceState.getInt("index");
            initialListTop = savedInstanceState.getInt("listTop");
        } else {
            editable = getArguments().getBoolean("editable");
            isCategoryImage = getArguments().getBoolean("isCategoryImage");
            index = getArguments().getInt("index");
            initialListTop = 0;
        }

        categoryNames = new ArrayList<>();
        categoryNames.add(getString(R.string.detail_panel_cats_loading));

        final View view = inflater.inflate(R.layout.fragment_media_detail, container, false);

        ButterKnife.bind(this,view);

<<<<<<< HEAD
        if (isFeaturedMedia){
=======
        if (isCategoryImage){
>>>>>>> bcbf0db1
            authorLayout.setVisibility(VISIBLE);
        } else {
            authorLayout.setVisibility(GONE);
        }

        licenseList = new LicenseList(getActivity());

        // Progressively darken the image in the background when we scroll detail pane up
        scrollListener = this::updateTheDarkness;
        view.getViewTreeObserver().addOnScrollChangedListener(scrollListener);

        // Layout layoutListener to size the spacer item relative to the available space.
        // There may be a .... better way to do this.
        layoutListener = new ViewTreeObserver.OnGlobalLayoutListener() {
            private int currentHeight = -1;

            @Override
            public void onGlobalLayout() {
                int viewHeight = view.getHeight();
                //int textHeight = title.getLineHeight();
                int paddingDp = 112;
                float paddingPx = TypedValue.applyDimension(TypedValue.COMPLEX_UNIT_DIP, paddingDp, getResources().getDisplayMetrics());
                int newHeight = viewHeight - Math.round(paddingPx);

                if (newHeight != currentHeight) {
                    currentHeight = newHeight;
                    ViewGroup.LayoutParams params = spacer.getLayoutParams();
                    params.height = newHeight;
                    spacer.setLayoutParams(params);

                    scrollView.scrollTo(0, initialListTop);
                }
            }
        };
        view.getViewTreeObserver().addOnGlobalLayoutListener(layoutListener);
        return view;
    }

    @Override
    public void onResume() {
        super.onResume();
        media = detailProvider.getMediaAtPosition(index);
        if (media == null) {
            // Ask the detail provider to ping us when we're ready
            Timber.d("MediaDetailFragment not yet ready to display details; registering observer");
            dataObserver = new DataSetObserver() {
                @Override
                public void onChanged() {
                    if (!isAdded()) {
                        return;
                    }
                    Timber.d("MediaDetailFragment ready to display delayed details!");
                    detailProvider.unregisterDataSetObserver(dataObserver);
                    dataObserver = null;
                    media=detailProvider.getMediaAtPosition(index);
                    displayMediaDetails();
                }
            };
            detailProvider.registerDataSetObserver(dataObserver);
        } else {
            Timber.d("MediaDetailFragment ready to display details");
            displayMediaDetails();
        }
    }

    private void displayMediaDetails() {
        //Always load image from Internet to allow viewing the desc, license, and cats
        image.setMedia(media);

        // FIXME: For transparent images
        // FIXME: keep the spinner going while we load data
        // FIXME: cache this data
        // Load image metadata: desc, license, categories
        detailFetchTask = new AsyncTask<Void, Void, Boolean>() {
            private MediaDataExtractor extractor;

            @Override
            protected void onPreExecute() {
                extractor = mediaDataExtractorProvider.get();
            }

            @Override
            protected Boolean doInBackground(Void... voids) {
                try {
                    extractor.fetch(media.getFilename(), licenseList);
                    return Boolean.TRUE;
                } catch (IOException e) {
                    Timber.d(e);
                }
                return Boolean.FALSE;
            }

            @Override
            protected void onPostExecute(Boolean success) {
                detailFetchTask = null;
                if (!isAdded()) {
                    return;
                }

                if (success) {
                    extractor.fill(media);
                    setTextFields(media);
                } else {
                    Timber.d("Failed to load photo details.");
                }
            }
        };
        detailFetchTask.executeOnExecutor(AsyncTask.THREAD_POOL_EXECUTOR);

        title.setText(media.getDisplayTitle());
        desc.setText(""); // fill in from network...
        license.setText(""); // fill in from network...
    }

    @Override
    public void onDestroyView() {
        if (detailFetchTask != null) {
            detailFetchTask.cancel(true);
            detailFetchTask = null;
        }
        if (layoutListener != null && getView() != null) {
            getView().getViewTreeObserver().removeGlobalOnLayoutListener(layoutListener); // old Android was on crack. CRACK IS WHACK
            layoutListener = null;
        }
        if (scrollListener != null && getView() != null) {
            getView().getViewTreeObserver().removeOnScrollChangedListener(scrollListener);
            scrollListener = null;
        }
        if (dataObserver != null) {
            detailProvider.unregisterDataSetObserver(dataObserver);
            dataObserver = null;
        }
        super.onDestroyView();
    }

    private void setTextFields(Media media) {
        desc.setText(prettyDescription(media));
        license.setText(prettyLicense(media));
        coordinates.setText(prettyCoordinates(media));
        uploadedDate.setText(prettyUploadedDate(media));

        categoryNames.clear();
        categoryNames.addAll(media.getCategories());

        categoriesLoaded = true;
        categoriesPresent = (categoryNames.size() > 0);
        if (!categoriesPresent) {
            // Stick in a filler element.
            categoryNames.add(getString(R.string.detail_panel_cats_none));
        }
        rebuildCatList();

        if(media.getCreator() == null || media.getCreator().equals("")) {
            authorLayout.setVisibility(GONE);
        } else {
            author.setText(media.getCreator());
        }

        checkDeletion(media);
    }

    @OnClick(R.id.mediaDetailLicense)
    public void onMediaDetailLicenceClicked(){
        if (!TextUtils.isEmpty(licenseLink(media))) {
            openWebBrowser(licenseLink(media));
        } else {
<<<<<<< HEAD
            if(isFeaturedMedia) {
=======
            if(isCategoryImage) {
>>>>>>> bcbf0db1
                Timber.d("Unable to fetch license URL for %s", media.getLicense());
            } else {
                Toast toast = Toast.makeText(getContext(), getString(R.string.null_url), Toast.LENGTH_SHORT);
                toast.show();
            }
        }
    }

    @OnClick(R.id.mediaDetailCoordinates)
    public void onMediaDetailCoordinatesClicked(){
        if (media.getCoordinates() != null) {
            openMap(media.getCoordinates());
        }
    }

    @OnClick(R.id.nominateDeletion)
    public void onDeleteButtonClicked(){
        //Reviewer correct me if i have misunderstood something over here
        //But how does this  if (delete.getVisibility() == View.VISIBLE) {
        //            enableDeleteButton(true);   makes sense ?
        AlertDialog.Builder alert = new AlertDialog.Builder(getActivity());
        alert.setMessage("Why should this file be deleted?");
        final EditText input = new EditText(getActivity());
        alert.setView(input);
        input.requestFocus();
        alert.setPositiveButton(R.string.ok, new DialogInterface.OnClickListener() {
            public void onClick(DialogInterface dialog, int whichButton) {
                String reason = input.getText().toString();
                DeleteTask deleteTask = new DeleteTask(getActivity(), media, reason);
                deleteTask.execute();
                enableDeleteButton(false);
            }
        });
        alert.setNegativeButton(R.string.cancel, new DialogInterface.OnClickListener() {
            public void onClick(DialogInterface dialog, int whichButton) {
            }
        });
        AlertDialog d = alert.create();
        input.addTextChangedListener(new TextWatcher() {
            private void handleText() {
                final Button okButton = d.getButton(AlertDialog.BUTTON_POSITIVE);
                if (input.getText().length() == 0) {
                    okButton.setEnabled(false);
                } else {
                    okButton.setEnabled(true);
                }
            }

            @Override
            public void afterTextChanged(Editable arg0) {
                handleText();
            }

            @Override
            public void beforeTextChanged(CharSequence s, int start, int count, int after) {
            }

            @Override
            public void onTextChanged(CharSequence s, int start, int before, int count) {
            }
        });
        d.show();
        d.getButton(AlertDialog.BUTTON_POSITIVE).setEnabled(false);
    }

    @OnClick(R.id.seeMore)
    public void onSeeMoreClicked(){
        if(nominatedForDeletion.getVisibility()== VISIBLE) {
            openWebBrowser(media.getFilePageTitle().getMobileUri().toString());
        }
    }

    private void enableDeleteButton(boolean visibility) {
        delete.setEnabled(visibility);
        if(visibility) {
            delete.setTextColor(getResources().getColor(R.color.primaryTextColor));
        } else {
            delete.setTextColor(getResources().getColor(R.color.deleteButtonLight));
        }
    }

    private void rebuildCatList() {
        categoryContainer.removeAllViews();
        // @fixme add the category items
        for (String cat : categoryNames) {
            View catLabel = buildCatLabel(cat, categoryContainer);
            categoryContainer.addView(catLabel);
        }
    }

    private View buildCatLabel(final String catName, ViewGroup categoryContainer) {
        final View item = LayoutInflater.from(getContext()).inflate(R.layout.detail_category_item, categoryContainer, false);
        final CompatTextView textView = (CompatTextView) item.findViewById(R.id.mediaDetailCategoryItemText);

        textView.setText(catName);
        if (categoriesLoaded && categoriesPresent) {
            textView.setOnClickListener(view -> {
                String selectedCategoryTitle = "Category:" + catName;
                Intent viewIntent = new Intent();
                viewIntent.setAction(Intent.ACTION_VIEW);
                viewIntent.setData(new PageTitle(selectedCategoryTitle).getCanonicalUri());
                //check if web browser available
                if (viewIntent.resolveActivity(getActivity().getPackageManager()) != null) {
                    startActivity(viewIntent);
                } else {
                    Toast toast = Toast.makeText(getContext(), getString(R.string.no_web_browser), LENGTH_SHORT);
                    toast.show();
                }
            });
        }
        return item;
    }

    private void updateTheDarkness() {
        // You must face the darkness alone
        int scrollY = scrollView.getScrollY();
        int scrollMax = getView().getHeight();
        float scrollPercentage = (float) scrollY / (float) scrollMax;
        final float transparencyMax = 0.75f;
        if (scrollPercentage > transparencyMax) {
            scrollPercentage = transparencyMax;
        }
        image.setAlpha(1.0f - scrollPercentage);
    }

    private String prettyDescription(Media media) {
        // @todo use UI language when multilingual descs are available
        String desc = media.getDescription("en").trim();
        if (desc.equals("")) {
            return getString(R.string.detail_description_empty);
        } else {
            return desc;
        }
    }

    private String prettyLicense(Media media) {
        String licenseKey = media.getLicense();
        Timber.d("Media license is: %s", licenseKey);
        if (licenseKey == null || licenseKey.equals("")) {
            return getString(R.string.detail_license_empty);
        }
        License licenseObj = licenseList.get(licenseKey);
        if (licenseObj == null) {
            return licenseKey;
        } else {
            return licenseObj.getName();
        }
    }

    private String prettyUploadedDate(Media media) {
        Date date = media.getDateUploaded();
        if (date == null || date.toString() == null || date.toString().isEmpty()) {
            return "Uploaded date not available";
        }
        SimpleDateFormat formatter = new SimpleDateFormat("dd MMM yyyy", Locale.getDefault());
        return formatter.format(date);
    }

    /**
     * Returns the coordinates nicely formatted.
     *
     * @return Coordinates as text.
     */
    private String prettyCoordinates(Media media) {
        if (media.getCoordinates() == null) {
            return getString(R.string.media_detail_coordinates_empty);
        }
        return media.getCoordinates().getPrettyCoordinateString();
    }

    private void checkDeletion(Media media){
        if (media.getRequestedDeletion()){
            delete.setVisibility(GONE);
            nominatedForDeletion.setVisibility(VISIBLE);
<<<<<<< HEAD
        }
        else{
=======
        } else if (!isCategoryImage) {
>>>>>>> bcbf0db1
            delete.setVisibility(VISIBLE);
            nominatedForDeletion.setVisibility(GONE);
        }
    }

    private @Nullable
    String licenseLink(Media media) {
        String licenseKey = media.getLicense();
        if (licenseKey == null || licenseKey.equals("")) {
            return null;
        }
        License licenseObj = licenseList.get(licenseKey);
        if (licenseObj == null) {
            return null;
        } else {
            return licenseObj.getUrl(Locale.getDefault().getLanguage());
        }
    }

    private void openWebBrowser(String url) {
        Intent browser = new Intent(Intent.ACTION_VIEW, Uri.parse(url));
        //check if web browser available
        if (browser.resolveActivity(getActivity().getPackageManager()) != null) {
            startActivity(browser);
        } else {
            Toast toast = Toast.makeText(getContext(), getString(R.string.no_web_browser), LENGTH_SHORT);
            toast.show();
        }

    }

    private void openMap(LatLng coordinates) {
        //Open map app at given position
        Uri gmmIntentUri = Uri.parse(
                "geo:0,0?q=" + coordinates.getLatitude() + "," + coordinates.getLongitude());
        Intent mapIntent = new Intent(Intent.ACTION_VIEW, gmmIntentUri);

        if (mapIntent.resolveActivity(getActivity().getPackageManager()) != null) {
            startActivity(mapIntent);
        }
    }
}<|MERGE_RESOLUTION|>--- conflicted
+++ resolved
@@ -164,11 +164,7 @@
 
         ButterKnife.bind(this,view);
 
-<<<<<<< HEAD
-        if (isFeaturedMedia){
-=======
         if (isCategoryImage){
->>>>>>> bcbf0db1
             authorLayout.setVisibility(VISIBLE);
         } else {
             authorLayout.setVisibility(GONE);
@@ -335,11 +331,7 @@
         if (!TextUtils.isEmpty(licenseLink(media))) {
             openWebBrowser(licenseLink(media));
         } else {
-<<<<<<< HEAD
-            if(isFeaturedMedia) {
-=======
             if(isCategoryImage) {
->>>>>>> bcbf0db1
                 Timber.d("Unable to fetch license URL for %s", media.getLicense());
             } else {
                 Toast toast = Toast.makeText(getContext(), getString(R.string.null_url), Toast.LENGTH_SHORT);
@@ -514,12 +506,7 @@
         if (media.getRequestedDeletion()){
             delete.setVisibility(GONE);
             nominatedForDeletion.setVisibility(VISIBLE);
-<<<<<<< HEAD
-        }
-        else{
-=======
         } else if (!isCategoryImage) {
->>>>>>> bcbf0db1
             delete.setVisibility(VISIBLE);
             nominatedForDeletion.setVisibility(GONE);
         }
