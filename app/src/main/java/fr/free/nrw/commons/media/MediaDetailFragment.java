--- conflicted
+++ resolved
@@ -49,7 +49,8 @@
 import fr.free.nrw.commons.ui.widget.CompatTextView;
 import timber.log.Timber;
 
-import static android.view.View.*;
+import static android.view.View.GONE;
+import static android.view.View.VISIBLE;
 import static android.widget.Toast.LENGTH_SHORT;
 
 public class MediaDetailFragment extends CommonsDaggerSupportFragment {
@@ -328,7 +329,7 @@
             openWebBrowser(licenseLink(media));
         } else {
             if(isFeaturedMedia) {
-               Timber.d("Unable to fetch license URL for %s", media.getLicense());
+                Timber.d("Unable to fetch license URL for %s", media.getLicense());
             } else {
                 Toast toast = Toast.makeText(getContext(), getString(R.string.null_url), Toast.LENGTH_SHORT);
                 toast.show();
@@ -339,44 +340,9 @@
     @OnClick(R.id.mediaDetailCoordinates)
     public void onMediaDetailCoordinatesClicked(){
         if (media.getCoordinates() != null) {
-           openMap(media.getCoordinates());
-        }
-<<<<<<< HEAD
-    }
-=======
-        if (delete.getVisibility() == VISIBLE) {
-            enableDeleteButton(true);
-
-            delete.setOnClickListener(v -> {
-
-                AlertDialog.Builder alert = new AlertDialog.Builder(getActivity());
-                alert.setMessage("Why should this file be deleted?");
-                final EditText input = new EditText(getActivity());
-                alert.setView(input);
-                input.requestFocus();
-                alert.setPositiveButton(R.string.ok, new DialogInterface.OnClickListener() {
-                    public void onClick(DialogInterface dialog, int whichButton) {
-                        String reason = input.getText().toString();
-                        DeleteTask deleteTask = new DeleteTask(getActivity(), media, reason);
-                        deleteTask.execute();
-                        enableDeleteButton(false);
-                    }
-                });
-                alert.setNegativeButton(R.string.cancel, new DialogInterface.OnClickListener() {
-                    public void onClick(DialogInterface dialog, int whichButton) {
-                    }
-                });
-                AlertDialog d = alert.create();
-                input.addTextChangedListener(new TextWatcher() {
-                    private void handleText() {
-                        final Button okButton = d.getButton(AlertDialog.BUTTON_POSITIVE);
-                        if (input.getText().length() == 0) {
-                            okButton.setEnabled(false);
-                        } else {
-                            okButton.setEnabled(true);
-                        }
-                    }
->>>>>>> 9845a626
+            openMap(media.getCoordinates());
+        }
+    }
 
     @OnClick(R.id.nominateDeletion)
     public void onDeleteButtonClicked(){
@@ -416,7 +382,6 @@
                 handleText();
             }
 
-<<<<<<< HEAD
             @Override
             public void beforeTextChanged(CharSequence s, int start, int count, int after) {
             }
@@ -431,22 +396,8 @@
 
     @OnClick(R.id.seeMore)
     public void onSeeMoreClicked(){
-        if(nominatedForDeletion.getVisibility()==View.VISIBLE) {
+        if(nominatedForDeletion.getVisibility()== VISIBLE) {
             openWebBrowser(media.getFilePageTitle().getMobileUri().toString());
-=======
-                    @Override
-                    public void onTextChanged(CharSequence s, int start, int before, int count) {
-                    }
-                });
-                d.show();
-                d.getButton(AlertDialog.BUTTON_POSITIVE).setEnabled(false);
-            });
-        }
-        if (nominatedforDeletion.getVisibility() == VISIBLE){
-            seeMore.setOnClickListener(v -> {
-                openWebBrowser(media.getFilePageTitle().getMobileUri().toString());
-            });
->>>>>>> 9845a626
         }
     }
 
@@ -550,22 +501,12 @@
 
     private void checkDeletion(Media media){
         if (media.getRequestedDeletion()){
-<<<<<<< HEAD
-            delete.setVisibility(View.GONE);
-            nominatedForDeletion.setVisibility(View.VISIBLE);
-        }
-        else{
-            delete.setVisibility(View.VISIBLE);
-            enableDeleteButton(true);//I believe this is to enable delete button and set its text color resemblance accordingly
-            nominatedForDeletion.setVisibility(View.GONE);
-=======
             delete.setVisibility(GONE);
-            nominatedforDeletion.setVisibility(VISIBLE);
+            nominatedForDeletion.setVisibility(VISIBLE);
         }
         else{
             delete.setVisibility(VISIBLE);
-            nominatedforDeletion.setVisibility(GONE);
->>>>>>> 9845a626
+            nominatedForDeletion.setVisibility(GONE);
         }
     }
 
