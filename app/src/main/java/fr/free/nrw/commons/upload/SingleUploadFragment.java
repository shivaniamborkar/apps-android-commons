package fr.free.nrw.commons.upload;

import android.app.Activity;
import android.content.Context;
import android.content.Intent;
import android.content.SharedPreferences;
import android.net.Uri;
import android.os.Bundle;
import android.preference.ListPreference;
import android.preference.PreferenceManager;
import android.support.v4.app.Fragment;
import android.text.Editable;
import android.text.TextWatcher;
import android.util.Log;
import android.view.LayoutInflater;
import android.view.Menu;
import android.view.MenuInflater;
import android.view.MenuItem;
import android.view.MotionEvent;
import android.view.View;
import android.view.ViewGroup;
import android.view.inputmethod.InputMethodManager;
import android.widget.AdapterView;
import android.widget.ArrayAdapter;
import android.widget.Button;
import android.widget.EditText;
import android.widget.Spinner;
import android.widget.TextView;

import java.util.ArrayList;
import java.util.List;

import fr.free.nrw.commons.Prefs;
import fr.free.nrw.commons.R;
import fr.free.nrw.commons.Utils;

public class SingleUploadFragment extends Fragment {

    public interface OnUploadActionInitiated {
        void uploadActionInitiated(String title, String description);
    }

    private EditText titleEdit;
    private EditText descEdit;
    private TextView licenseSummaryView;
    private Spinner licenseSpinner;

    private OnUploadActionInitiated uploadActionInitiatedHandler;

    private static final String TAG = SingleUploadFragment.class.getName();

    @Override
    public void onCreateOptionsMenu(Menu menu, MenuInflater inflater) {
        inflater.inflate(R.menu.activity_share, menu);
        if(titleEdit != null) {
            menu.findItem(R.id.menu_upload_single).setEnabled(titleEdit.getText().length() != 0);
        }
    }

    @Override
    public boolean onOptionsItemSelected(MenuItem item) {
        switch (item.getItemId()) {
            //What happens when the 'submit' icon is tapped
            case R.id.menu_upload_single:

                String title = titleEdit.getText().toString();
                String desc = descEdit.getText().toString();

                //Save the title/desc in short-lived cache so next time this fragment is loaded, we can access these
                SharedPreferences titleDesc = PreferenceManager.getDefaultSharedPreferences(getActivity());
                SharedPreferences.Editor editor = titleDesc.edit();
                editor.putString("Title", title);
                editor.putString("Desc", desc);
                editor.apply();

                uploadActionInitiatedHandler.uploadActionInitiated(title, desc);
                return true;

        }
        return super.onOptionsItemSelected(item);
    }

    @Override
    public View onCreateView(LayoutInflater inflater, ViewGroup container, Bundle savedInstanceState) {
        View rootView = inflater.inflate(R.layout.fragment_single_upload, null);

        titleEdit = (EditText)rootView.findViewById(R.id.titleEdit);
        descEdit = (EditText)rootView.findViewById(R.id.descEdit);
        Button titleDescButton = (Button) rootView.findViewById(R.id.titleDescButton);
        licenseSpinner = (Spinner) rootView.findViewById(R.id.licenseSpinner);
        licenseSummaryView = (TextView)rootView.findViewById(R.id.share_license_summary);

        ArrayList<String> licenseItems = new ArrayList<>();
        licenseItems.add(getString(R.string.license_name_cc0));
        licenseItems.add(getString(R.string.license_name_cc_by));
        licenseItems.add(getString(R.string.license_name_cc_by_sa));

        final SharedPreferences prefs = PreferenceManager.getDefaultSharedPreferences(getActivity());
        final String license = prefs.getString(Prefs.DEFAULT_LICENSE, Prefs.Licenses.CC_BY_SA);

        Log.d("Single Upload fragment", license);

        ArrayAdapter<String> adapter = new ArrayAdapter<>(getActivity(), android.R.layout.simple_spinner_dropdown_item, licenseItems);
        licenseSpinner.setAdapter(adapter);

        int position = licenseItems.indexOf(getString(Utils.licenseNameFor(license)));
        Log.d("Single Upload fragment", "Position:"+position+" "+getString(Utils.licenseNameFor(license)));
        licenseSpinner.setSelection(position);

        licenseSpinner.setOnItemSelectedListener(new AdapterView.OnItemSelectedListener() {
            @Override
            public void onItemSelected(AdapterView<?> parent, View view, int position, long id) {
                String licenseName = parent.getItemAtPosition(position).toString();

                String license = Prefs.Licenses.CC_BY_SA; // default value
                if(getString(R.string.license_name_cc0).equals(licenseName)) {
                    license = Prefs.Licenses.CC0;
                } else if(getString(R.string.license_name_cc_by).equals(licenseName)) {
                    license = Prefs.Licenses.CC_BY;
                } else if(getString(R.string.license_name_cc_by_sa).equals(licenseName)) {
                    license = Prefs.Licenses.CC_BY_SA;
                }

                setLicenseSummary(license);
                SharedPreferences.Editor editor = prefs.edit();
                editor.putString(Prefs.DEFAULT_LICENSE, license);
                editor.commit();
            }

            @Override
            public void onNothingSelected(AdapterView<?> parent) {

            }
        });

        titleDescButton.setOnClickListener(new View.OnClickListener()
        {
            @Override
            public void onClick(View v)
            {
                //Retrieve last title and desc entered
                SharedPreferences titleDesc = PreferenceManager.getDefaultSharedPreferences(getActivity());
                String title = titleDesc.getString("Title", "");
                String desc = titleDesc.getString("Desc", "");
                Log.d(TAG, "Title: " + title + ", Desc: " + desc);

                titleEdit.setText(title);
                descEdit.setText(desc);
            }
        });

        TextWatcher uploadEnabler = new TextWatcher() {
            @Override
            public void beforeTextChanged(CharSequence charSequence, int i, int i2, int i3) { }

            @Override
            public void onTextChanged(CharSequence charSequence, int i, int i2, int i3) {}

            @Override
            public void afterTextChanged(Editable editable) {
                if(getActivity() != null) {
                    getActivity().invalidateOptionsMenu();
                }
            }
        };

        titleEdit.addTextChangedListener(uploadEnabler);

<<<<<<< HEAD
        setLicenseSummary(license);
=======
        SharedPreferences prefs = PreferenceManager.getDefaultSharedPreferences(getActivity());
        final String license = prefs.getString(Prefs.DEFAULT_LICENSE, Prefs.Licenses.CC_BY_SA_3);
        licenseSummaryView.setText(getString(R.string.share_license_summary, getString(Utils.licenseNameFor(license))));
>>>>>>> 31a16bcb

        // Open license page on touch
        licenseSummaryView.setOnTouchListener(new View.OnTouchListener() {
            @Override
            public boolean onTouch(View view, MotionEvent motionEvent) {
                if (motionEvent.getActionMasked() == MotionEvent.ACTION_DOWN) {
                    Intent intent = new Intent();
                    intent.setAction(Intent.ACTION_VIEW);
                    intent.setData(Uri.parse(Utils.licenseUrlFor(license)));
                    startActivity(intent);
                    return true;
                } else {
                    return false;
                }
            }
        });

        return rootView;
    }

    private void setLicenseSummary(String license) {
        licenseSummaryView.setText(getString(R.string.share_license_summary, getString(Utils.licenseNameFor(license))));
    }

    @Override
    public void onAttach(Activity activity) {
        super.onAttach(activity);
        uploadActionInitiatedHandler = (OnUploadActionInitiated) activity;
    }

    @Override
    public void onStop() {
        super.onStop();

        // FIXME: Stops the keyboard from being shown 'stale' while moving out of this fragment into the next
        View target = getView().findFocus();
        if (target != null) {
            InputMethodManager imm = (InputMethodManager) target.getContext().getSystemService(Context.INPUT_METHOD_SERVICE);
            imm.hideSoftInputFromWindow(target.getWindowToken(), 0);
        }
    }

    @Override
    public void onCreate(Bundle savedInstanceState) {
        super.onCreate(savedInstanceState);
        setHasOptionsMenu(true);
    }
}<|MERGE_RESOLUTION|>--- conflicted
+++ resolved
@@ -94,9 +94,11 @@
         licenseItems.add(getString(R.string.license_name_cc0));
         licenseItems.add(getString(R.string.license_name_cc_by));
         licenseItems.add(getString(R.string.license_name_cc_by_sa));
+        licenseItems.add(getString(R.string.license_name_cc_by_four));
+        licenseItems.add(getString(R.string.license_name_cc_by_sa_four));
 
         final SharedPreferences prefs = PreferenceManager.getDefaultSharedPreferences(getActivity());
-        final String license = prefs.getString(Prefs.DEFAULT_LICENSE, Prefs.Licenses.CC_BY_SA);
+        final String license = prefs.getString(Prefs.DEFAULT_LICENSE, Prefs.Licenses.CC_BY_SA_3);
 
         Log.d("Single Upload fragment", license);
 
@@ -112,13 +114,17 @@
             public void onItemSelected(AdapterView<?> parent, View view, int position, long id) {
                 String licenseName = parent.getItemAtPosition(position).toString();
 
-                String license = Prefs.Licenses.CC_BY_SA; // default value
+                String license = Prefs.Licenses.CC_BY_SA_3; // default value
                 if(getString(R.string.license_name_cc0).equals(licenseName)) {
                     license = Prefs.Licenses.CC0;
                 } else if(getString(R.string.license_name_cc_by).equals(licenseName)) {
-                    license = Prefs.Licenses.CC_BY;
+                    license = Prefs.Licenses.CC_BY_3;
                 } else if(getString(R.string.license_name_cc_by_sa).equals(licenseName)) {
-                    license = Prefs.Licenses.CC_BY_SA;
+                    license = Prefs.Licenses.CC_BY_SA_3;
+                } else if(getString(R.string.license_name_cc_by_four).equals(licenseName)) {
+                    license = Prefs.Licenses.CC_BY_4;
+                } else if(getString(R.string.license_name_cc_by_sa_four).equals(licenseName)) {
+                    license = Prefs.Licenses.CC_BY_SA_4;
                 }
 
                 setLicenseSummary(license);
@@ -166,13 +172,7 @@
 
         titleEdit.addTextChangedListener(uploadEnabler);
 
-<<<<<<< HEAD
         setLicenseSummary(license);
-=======
-        SharedPreferences prefs = PreferenceManager.getDefaultSharedPreferences(getActivity());
-        final String license = prefs.getString(Prefs.DEFAULT_LICENSE, Prefs.Licenses.CC_BY_SA_3);
-        licenseSummaryView.setText(getString(R.string.share_license_summary, getString(Utils.licenseNameFor(license))));
->>>>>>> 31a16bcb
 
         // Open license page on touch
         licenseSummaryView.setOnTouchListener(new View.OnTouchListener() {
