package fr.free.nrw.commons.upload;

import android.content.Context;
import android.content.Intent;
import android.content.SharedPreferences;
import android.graphics.Color;
import android.net.Uri;
import android.os.Bundle;
import android.preference.PreferenceManager;
import android.support.annotation.NonNull;
import android.support.v7.app.AlertDialog;
import android.text.Editable;
import android.text.TextWatcher;
import android.view.LayoutInflater;
import android.view.Menu;
import android.view.MenuInflater;
import android.view.MenuItem;
import android.view.MotionEvent;
import android.view.View;
import android.view.ViewGroup;
import android.view.inputmethod.InputMethodManager;
import android.widget.AdapterView;
import android.widget.ArrayAdapter;
import android.widget.Button;
import android.widget.EditText;
import android.widget.Spinner;
import android.widget.TextView;

import java.util.ArrayList;

import butterknife.BindView;
import butterknife.ButterKnife;
import butterknife.OnClick;
import butterknife.OnItemSelected;
import butterknife.OnTouch;
import dagger.android.support.DaggerFragment;
import fr.free.nrw.commons.R;
import fr.free.nrw.commons.Utils;
import fr.free.nrw.commons.settings.Prefs;
import timber.log.Timber;

<<<<<<< HEAD
public class SingleUploadFragment extends DaggerFragment {
    private SharedPreferences prefs;
    private String license;
=======
import static android.view.MotionEvent.ACTION_DOWN;
import static android.view.MotionEvent.ACTION_UP;
>>>>>>> 40666650

public class SingleUploadFragment extends Fragment {

    @BindView(R.id.titleEdit) EditText titleEdit;
    @BindView(R.id.descEdit) EditText descEdit;
    @BindView(R.id.titleDescButton) Button titleDescButton;
    @BindView(R.id.share_license_summary) TextView licenseSummaryView;
    @BindView(R.id.licenseSpinner) Spinner licenseSpinner;

    private SharedPreferences prefs;
    private String license;
    private OnUploadActionInitiated uploadActionInitiatedHandler;
    private TitleTextWatcher textWatcher = new TitleTextWatcher();

    @Override
    public void onCreateOptionsMenu(Menu menu, MenuInflater inflater) {
        inflater.inflate(R.menu.activity_share, menu);
        if (titleEdit != null) {
            menu.findItem(R.id.menu_upload_single).setEnabled(titleEdit.getText().length() != 0);
        }
    }

    @Override
    public boolean onOptionsItemSelected(MenuItem item) {
        switch (item.getItemId()) {
            //What happens when the 'submit' icon is tapped
            case R.id.menu_upload_single:

                String title = titleEdit.getText().toString();
                String desc = descEdit.getText().toString();

                //Save the title/desc in short-lived cache so next time this fragment is loaded, we can access these
                SharedPreferences titleDesc = PreferenceManager.getDefaultSharedPreferences(getActivity());
                SharedPreferences.Editor editor = titleDesc.edit();
                editor.putString("Title", title);
                editor.putString("Desc", desc);
                editor.apply();

                uploadActionInitiatedHandler.uploadActionInitiated(title, desc);
                return true;

        }
        return super.onOptionsItemSelected(item);
    }

    @Override
    public View onCreateView(LayoutInflater inflater, ViewGroup container, Bundle savedInstanceState) {
        View rootView = inflater.inflate(R.layout.fragment_single_upload, container, false);
        ButterKnife.bind(this, rootView);


        ArrayList<String> licenseItems = new ArrayList<>();
        licenseItems.add(getString(R.string.license_name_cc0));
        licenseItems.add(getString(R.string.license_name_cc_by));
        licenseItems.add(getString(R.string.license_name_cc_by_sa));
        licenseItems.add(getString(R.string.license_name_cc_by_four));
        licenseItems.add(getString(R.string.license_name_cc_by_sa_four));

        prefs = PreferenceManager.getDefaultSharedPreferences(getActivity());
        license = prefs.getString(Prefs.DEFAULT_LICENSE, Prefs.Licenses.CC_BY_SA_3);

        // check if this is the first time we have uploaded
        if (prefs.getString("Title", "").trim().length() == 0
                && prefs.getString("Desc", "").trim().length() == 0) {
            titleDescButton.setVisibility(View.GONE);
        }

        Timber.d(license);

        ArrayAdapter<String> adapter;
        if (PreferenceManager.getDefaultSharedPreferences(getActivity()).getBoolean("theme", false)) {
            // dark theme
            adapter = new ArrayAdapter<>(getActivity(), android.R.layout.simple_spinner_dropdown_item, licenseItems);
        } else {
            // light theme
            adapter = new ArrayAdapter<>(getActivity(), R.layout.light_simple_spinner_dropdown_item, licenseItems);
        }

        licenseSpinner.setAdapter(adapter);

        int position = licenseItems.indexOf(getString(Utils.licenseNameFor(license)));

        // Check position is valid
        if (position < 0) {
            Timber.d("Invalid position: %d. Using default license", position);
            position = 4;
        }

        Timber.d("Position: %d %s", position, getString(Utils.licenseNameFor(license)));
        licenseSpinner.setSelection(position);

        titleEdit.addTextChangedListener(textWatcher);

        setLicenseSummary(license);

        return rootView;
    }

    @Override
    public void onDestroyView() {
        titleEdit.removeTextChangedListener(textWatcher);
        super.onDestroyView();
    }

    @OnItemSelected(R.id.licenseSpinner)
    void onLicenseSelected(AdapterView<?> parent, View view, int position, long id) {
        String licenseName = parent.getItemAtPosition(position).toString();

        // Set selected color to white because it should be readable on random images.
        TextView selectedText = (TextView) licenseSpinner.getChildAt(0);
        if (selectedText != null) {
            selectedText.setTextColor(Color.WHITE);
            selectedText.setBackgroundColor(Color.TRANSPARENT);
        }

        String license;
        if (getString(R.string.license_name_cc0).equals(licenseName)) {
            license = Prefs.Licenses.CC0;
        } else if (getString(R.string.license_name_cc_by).equals(licenseName)) {
            license = Prefs.Licenses.CC_BY_3;
        } else if (getString(R.string.license_name_cc_by_sa).equals(licenseName)) {
            license = Prefs.Licenses.CC_BY_SA_3;
        } else if (getString(R.string.license_name_cc_by_four).equals(licenseName)) {
            license = Prefs.Licenses.CC_BY_4;
        } else if (getString(R.string.license_name_cc_by_sa_four).equals(licenseName)) {
            license = Prefs.Licenses.CC_BY_SA_4;
        } else {
            throw new IllegalStateException("Unknown licenseName: " + licenseName);
        }

        setLicenseSummary(license);
        SharedPreferences.Editor editor = prefs.edit();
        editor.putString(Prefs.DEFAULT_LICENSE, license);
        editor.commit();
    }

    @OnTouch(R.id.share_license_summary)
    boolean showLicence(View view, MotionEvent motionEvent) {
        if (motionEvent.getActionMasked() == ACTION_DOWN) {
            Intent intent = new Intent();
            intent.setAction(Intent.ACTION_VIEW);
            intent.setData(Uri.parse(licenseUrlFor(license)));
            startActivity(intent);
            return true;
        } else {
            return false;
        }
    }

    @OnClick(R.id.titleDescButton)
    void setTitleDescButton() {
        //Retrieve last title and desc entered
        SharedPreferences titleDesc = PreferenceManager.getDefaultSharedPreferences(getActivity());
        String title = titleDesc.getString("Title", "");
        String desc = titleDesc.getString("Desc", "");
        Timber.d("Title: %s, Desc: %s", title, desc);

        titleEdit.setText(title);
        descEdit.setText(desc);
    }

    /**
     * Copied from https://stackoverflow.com/a/26269435/8065933
     */
    @OnTouch(R.id.titleEdit)
    boolean titleInfo(View view, MotionEvent motionEvent) {
        //Should replace right with end to support different right-to-left languages as well
        final int value = titleEdit.getRight() - titleEdit.getCompoundDrawables()[2].getBounds().width();

        if (motionEvent.getAction() == ACTION_UP && motionEvent.getRawX() >= value) {
            new AlertDialog.Builder(getContext())
                    .setTitle(R.string.media_detail_title)
                    .setMessage(R.string.title_info)
                    .setCancelable(true)
                    .setNeutralButton(android.R.string.ok, (dialog, id) -> dialog.cancel())
                    .create()
                    .show();
            return true;
        }
        return false;
    }

    @OnTouch(R.id.descEdit)
    boolean descriptionInfo(View view, MotionEvent motionEvent) {
        final int value = descEdit.getRight() - descEdit.getCompoundDrawables()[2].getBounds().width();

        if (motionEvent.getAction() == ACTION_UP && motionEvent.getRawX() >= value) {
            new AlertDialog.Builder(getContext())
                    .setTitle(R.string.media_detail_description)
                    .setMessage(R.string.description_info)
                    .setCancelable(true)
                    .setNeutralButton(android.R.string.ok, (dialog, id) -> dialog.cancel())
                    .create()
                    .show();
            return true;
        }
        return false;
    }

    private void setLicenseSummary(String license) {
        licenseSummaryView.setText(getString(R.string.share_license_summary, getString(Utils.licenseNameFor(license))));
    }

    @Override
    public void onActivityCreated(Bundle savedInstanceState) {
        super.onActivityCreated(savedInstanceState);
        setHasOptionsMenu(true);
        uploadActionInitiatedHandler = (OnUploadActionInitiated) getActivity();
    }

    @Override
    public void onStop() {
        super.onStop();

        // FIXME: Stops the keyboard from being shown 'stale' while moving out of this fragment into the next
        View target = getView().findFocus();
        if (target != null) {
            InputMethodManager imm = (InputMethodManager) target.getContext().getSystemService(Context.INPUT_METHOD_SERVICE);
            imm.hideSoftInputFromWindow(target.getWindowToken(), 0);
        }
    }

<<<<<<< HEAD
    @NonNull
    private String licenseUrlFor(String license) {
        switch (license) {
            case Prefs.Licenses.CC_BY_3:
                return "https://creativecommons.org/licenses/by/3.0/";
            case Prefs.Licenses.CC_BY_4:
                return "https://creativecommons.org/licenses/by/4.0/";
            case Prefs.Licenses.CC_BY_SA_3:
                return "https://creativecommons.org/licenses/by-sa/3.0/";
            case Prefs.Licenses.CC_BY_SA_4:
                return "https://creativecommons.org/licenses/by-sa/4.0/";
            case Prefs.Licenses.CC0:
                return "https://creativecommons.org/publicdomain/zero/1.0/";
        }
        throw new RuntimeException("Unrecognized license value: " + license);
=======
    public interface OnUploadActionInitiated {
        void uploadActionInitiated(String title, String description);
>>>>>>> 40666650
    }

    private class TitleTextWatcher implements TextWatcher {
        @Override
        public void beforeTextChanged(CharSequence charSequence, int i, int i2, int i3) {
        }

        @Override
        public void onTextChanged(CharSequence charSequence, int i, int i2, int i3) {
        }

        @Override
        public void afterTextChanged(Editable editable) {
            if (getActivity() != null) {
                getActivity().invalidateOptionsMenu();
            }
        }
    }
}<|MERGE_RESOLUTION|>--- conflicted
+++ resolved
@@ -39,16 +39,10 @@
 import fr.free.nrw.commons.settings.Prefs;
 import timber.log.Timber;
 
-<<<<<<< HEAD
-public class SingleUploadFragment extends DaggerFragment {
-    private SharedPreferences prefs;
-    private String license;
-=======
 import static android.view.MotionEvent.ACTION_DOWN;
 import static android.view.MotionEvent.ACTION_UP;
->>>>>>> 40666650
-
-public class SingleUploadFragment extends Fragment {
+
+public class SingleUploadFragment extends DaggerFragment {
 
     @BindView(R.id.titleEdit) EditText titleEdit;
     @BindView(R.id.descEdit) EditText descEdit;
@@ -269,7 +263,6 @@
         }
     }
 
-<<<<<<< HEAD
     @NonNull
     private String licenseUrlFor(String license) {
         switch (license) {
@@ -285,10 +278,10 @@
                 return "https://creativecommons.org/publicdomain/zero/1.0/";
         }
         throw new RuntimeException("Unrecognized license value: " + license);
-=======
+    }
+
     public interface OnUploadActionInitiated {
         void uploadActionInitiated(String title, String description);
->>>>>>> 40666650
     }
 
     private class TitleTextWatcher implements TextWatcher {
