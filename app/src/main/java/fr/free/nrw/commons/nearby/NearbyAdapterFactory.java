package fr.free.nrw.commons.nearby;

<<<<<<< HEAD
=======
import android.support.v4.app.Fragment;

>>>>>>> 123c4adb
import com.pedrogomez.renderers.ListAdapteeCollection;
import com.pedrogomez.renderers.RVRendererAdapter;
import com.pedrogomez.renderers.RendererBuilder;

import java.util.Collections;
import java.util.List;

import fr.free.nrw.commons.contributions.ContributionController;

class NearbyAdapterFactory {
<<<<<<< HEAD

    public RVRendererAdapter<Place> create(List<Place> placeList) {
        RendererBuilder<Place> builder = new RendererBuilder<Place>()
                .bind(Place.class, new PlaceRenderer());
=======

    private Fragment fragment;
    private ContributionController controller;

    NearbyAdapterFactory(){

    }

    NearbyAdapterFactory(Fragment fragment, ContributionController controller) {
        this.fragment = fragment;
        this.controller = controller;
    }

    public RVRendererAdapter<Place> create(List<Place> placeList) {
        RendererBuilder<Place> builder = new RendererBuilder<Place>()
                .bind(Place.class, new PlaceRenderer(fragment, controller));
>>>>>>> 123c4adb
        ListAdapteeCollection<Place> collection = new ListAdapteeCollection<>(
                placeList != null ? placeList : Collections.emptyList());
        return new RVRendererAdapter<>(builder, collection);
    }

    public void updateAdapterData(List<Place> newPlaceList, RVRendererAdapter<Place> rendererAdapter) {
        rendererAdapter.notifyDataSetChanged();
        rendererAdapter.diffUpdate(newPlaceList);
    }
}<|MERGE_RESOLUTION|>--- conflicted
+++ resolved
@@ -1,10 +1,8 @@
 package fr.free.nrw.commons.nearby;
 
-<<<<<<< HEAD
-=======
+
 import android.support.v4.app.Fragment;
 
->>>>>>> 123c4adb
 import com.pedrogomez.renderers.ListAdapteeCollection;
 import com.pedrogomez.renderers.RVRendererAdapter;
 import com.pedrogomez.renderers.RendererBuilder;
@@ -15,12 +13,6 @@
 import fr.free.nrw.commons.contributions.ContributionController;
 
 class NearbyAdapterFactory {
-<<<<<<< HEAD
-
-    public RVRendererAdapter<Place> create(List<Place> placeList) {
-        RendererBuilder<Place> builder = new RendererBuilder<Place>()
-                .bind(Place.class, new PlaceRenderer());
-=======
 
     private Fragment fragment;
     private ContributionController controller;
@@ -37,7 +29,6 @@
     public RVRendererAdapter<Place> create(List<Place> placeList) {
         RendererBuilder<Place> builder = new RendererBuilder<Place>()
                 .bind(Place.class, new PlaceRenderer(fragment, controller));
->>>>>>> 123c4adb
         ListAdapteeCollection<Place> collection = new ListAdapteeCollection<>(
                 placeList != null ? placeList : Collections.emptyList());
         return new RVRendererAdapter<>(builder, collection);
