package fr.free.nrw.commons.contributions;

import android.net.Uri;
import android.os.Parcel;
import android.support.annotation.NonNull;

import java.text.SimpleDateFormat;
import java.util.Date;
import java.util.Locale;

import fr.free.nrw.commons.BuildConfig;
import fr.free.nrw.commons.CommonsApplication;
import fr.free.nrw.commons.Media;
import fr.free.nrw.commons.settings.Prefs;

public class Contribution extends Media {

    public static Creator<Contribution> CREATOR = new Creator<Contribution>() {
        @Override
        public Contribution createFromParcel(Parcel parcel) {
            return new Contribution(parcel);
        }

        @Override
        public Contribution[] newArray(int i) {
            return new Contribution[0];
        }
    };

    // No need to be bitwise - they're mutually exclusive
    public static final int STATE_COMPLETED = -1;
    public static final int STATE_FAILED = 1;
    public static final int STATE_QUEUED = 2;
    public static final int STATE_IN_PROGRESS = 3;

    public static final String SOURCE_CAMERA = "camera";
    public static final String SOURCE_GALLERY = "gallery";
    public static final String SOURCE_EXTERNAL = "external";

    private Uri contentUri;
    private String source;
    private String editSummary;
    private Date timestamp;
    private int state;
    private long transferred;
    private String decimalCoords;
    private boolean isMultiple;

    public Contribution(Uri contentUri, String filename, Uri localUri, String imageUrl, Date timestamp,
                        int state, long dataLength, Date dateUploaded, long transferred,
                        String source, String description, String creator, boolean isMultiple,
                        int width, int height, String license) {
        super(localUri, imageUrl, filename, description, dataLength, timestamp, dateUploaded, creator);
        this.contentUri = contentUri;
        this.state = state;
        this.timestamp = timestamp;
        this.transferred = transferred;
        this.source = source;
        this.isMultiple = isMultiple;
        this.width = width;
        this.height = height;
        this.license = license;
    }

    public Contribution(Uri localUri, String imageUrl, String filename, String description, long dataLength,
                        Date dateCreated, Date dateUploaded, String creator, String editSummary, String decimalCoords) {
        super(localUri, imageUrl, filename, description, dataLength, dateCreated, dateUploaded, creator);
        this.decimalCoords = decimalCoords;
        this.editSummary = editSummary;
        timestamp = new Date(System.currentTimeMillis());
    }

    public Contribution(Parcel in) {
        super(in);
        contentUri = in.readParcelable(Uri.class.getClassLoader());
        source = in.readString();
        timestamp = (Date) in.readSerializable();
        state = in.readInt();
        transferred = in.readLong();
        isMultiple = in.readInt() == 1;
    }

    @Override
    public void writeToParcel(Parcel parcel, int flags) {
        super.writeToParcel(parcel, flags);
        parcel.writeParcelable(contentUri, flags);
        parcel.writeString(source);
        parcel.writeSerializable(timestamp);
        parcel.writeInt(state);
        parcel.writeLong(transferred);
        parcel.writeInt(isMultiple ? 1 : 0);
    }

    public boolean getMultiple() {
        return isMultiple;
    }

    public void setMultiple(boolean multiple) {
        isMultiple = multiple;
    }

    public long getTransferred() {
        return transferred;
    }

    public void setTransferred(long transferred) {
        this.transferred = transferred;
    }

    public String getEditSummary() {
        return editSummary != null ? editSummary : CommonsApplication.DEFAULT_EDIT_SUMMARY;
    }

    public Uri getContentUri() {
        return contentUri;
    }

    public void setContentUri(Uri contentUri) {
        this.contentUri = contentUri;
    }

    public Date getTimestamp() {
        return timestamp;
    }

    public void setTimestamp(Date timestamp) {
        this.timestamp = timestamp;
    }

    public int getState() {
        return state;
    }

    public void setState(int state) {
        this.state = state;
    }

    public void setDateUploaded(Date date) {
        this.dateUploaded = date;
    }

    public String getTrackingTemplates() {
        return "{{subst:unc}}";  // Remove when we have categorization
    }

    public String getPageContents() {
        StringBuilder buffer = new StringBuilder();
        SimpleDateFormat isoFormat = new SimpleDateFormat("yyyy-MM-dd", Locale.ENGLISH);

        buffer
                .append("== {{int:filedesc}} ==\n")
                .append("{{Information\n")
                .append("|description=").append(getDescription()).append("\n")
                .append("|source=").append("{{own}}\n")
                .append("|author=[[User:").append(creator).append("|").append(creator).append("]]\n");
        if (dateCreated != null) {
            buffer
                    .append("|date={{According to EXIF data|").append(isoFormat.format(dateCreated)).append("}}\n");
        }
        buffer
                .append("}}").append("\n");

        //Only add Location template (e.g. {{Location|37.51136|-77.602615}} ) if coords is not null
        if (decimalCoords != null) {
            buffer.append("{{Location|").append(decimalCoords).append("}}").append("\n");
        }

        buffer.append("== {{int:license-header}} ==\n")
                .append(licenseTemplateFor(getLicense())).append("\n\n")
                .append("{{Uploaded from Mobile|platform=Android|version=").append(BuildConfig.VERSION_NAME).append("}}\n")
                .append(getTrackingTemplates());
        return buffer.toString();
    }

    @Override
    public void setFilename(String filename) {
        this.filename = filename;
    }

    public void setImageUrl(String imageUrl) {
        this.imageUrl = imageUrl;
    }

    public Contribution() {
        timestamp = new Date(System.currentTimeMillis());
    }

    public String getSource() {
        return source;
    }

    public void setSource(String source) {
        this.source = source;
    }

    public void setLocalUri(Uri localUri) {
        this.localUri = localUri;
    }

<<<<<<< HEAD
    public void setDecimalCoords(String decimalCoords) {
        this.decimalCoords = decimalCoords;
    }

    public static class Table {
        public static final String TABLE_NAME = "contributions";

        public static final String COLUMN_ID = "_id";
        public static final String COLUMN_FILENAME = "filename";
        public static final String COLUMN_LOCAL_URI = "local_uri";
        public static final String COLUMN_IMAGE_URL = "image_url";
        public static final String COLUMN_TIMESTAMP = "timestamp";
        public static final String COLUMN_STATE = "state";
        public static final String COLUMN_LENGTH = "length";
        public static final String COLUMN_UPLOADED = "uploaded";
        public static final String COLUMN_TRANSFERRED = "transferred"; // Currently transferred number of bytes
        public static final String COLUMN_SOURCE = "source";
        public static final String COLUMN_DESCRIPTION = "description";
        public static final String COLUMN_CREATOR = "creator"; // Initial uploader
        public static final String COLUMN_MULTIPLE = "multiple";
        public static final String COLUMN_WIDTH = "width";
        public static final String COLUMN_HEIGHT = "height";
        public static final String COLUMN_LICENSE = "license";

        // NOTE! KEEP IN SAME ORDER AS THEY ARE DEFINED UP THERE. HELPS HARD CODE COLUMN INDICES.
        public static final String[] ALL_FIELDS = {
                COLUMN_ID,
                COLUMN_FILENAME,
                COLUMN_LOCAL_URI,
                COLUMN_IMAGE_URL,
                COLUMN_TIMESTAMP,
                COLUMN_STATE,
                COLUMN_LENGTH,
                COLUMN_UPLOADED,
                COLUMN_TRANSFERRED,
                COLUMN_SOURCE,
                COLUMN_DESCRIPTION,
                COLUMN_CREATOR,
                COLUMN_MULTIPLE,
                COLUMN_WIDTH,
                COLUMN_HEIGHT,
                COLUMN_LICENSE
        };


        private static final String CREATE_TABLE_STATEMENT = "CREATE TABLE " + TABLE_NAME + " ("
                + "_id INTEGER PRIMARY KEY,"
                + "filename STRING,"
                + "local_uri STRING,"
                + "image_url STRING,"
                + "uploaded INTEGER,"
                + "timestamp INTEGER,"
                + "state INTEGER,"
                + "length INTEGER,"
                + "transferred INTEGER,"
                + "source STRING,"
                + "description STRING,"
                + "creator STRING,"
                + "multiple INTEGER,"
                + "width INTEGER,"
                + "height INTEGER,"
                + "LICENSE STRING"
                + ");";


        public static void onCreate(SQLiteDatabase db) {
            db.execSQL(CREATE_TABLE_STATEMENT);
        }

        public static void onDelete(SQLiteDatabase db) {
            db.execSQL("DROP TABLE IF EXISTS " + TABLE_NAME);
            onCreate(db);
        }

        public static void onUpdate(SQLiteDatabase db, int from, int to) {
            if (from == to) {
                return;
            }
            if (from == 1) {
                db.execSQL("ALTER TABLE " + TABLE_NAME + " ADD COLUMN description STRING;");
                db.execSQL("ALTER TABLE " + TABLE_NAME + " ADD COLUMN creator STRING;");
                from++;
                onUpdate(db, from, to);
                return;
            }
            if (from == 2) {
                db.execSQL("ALTER TABLE " + TABLE_NAME + " ADD COLUMN multiple INTEGER;");
                db.execSQL("UPDATE " + TABLE_NAME + " SET multiple = 0");
                from++;
                onUpdate(db, from, to);
                return;
            }
            if (from == 3) {
                // Do nothing
                from++;
                onUpdate(db, from, to);
                return;
            }
            if (from == 4) {
                // Do nothing -- added Category
                from++;
                onUpdate(db, from, to);
                return;
            }
            if (from == 5) {
                // Added width and height fields
                db.execSQL("ALTER TABLE " + TABLE_NAME + " ADD COLUMN width INTEGER;");
                db.execSQL("UPDATE " + TABLE_NAME + " SET width = 0");
                db.execSQL("ALTER TABLE " + TABLE_NAME + " ADD COLUMN height INTEGER;");
                db.execSQL("UPDATE " + TABLE_NAME + " SET height = 0");
                db.execSQL("ALTER TABLE " + TABLE_NAME + " ADD COLUMN license STRING;");
                db.execSQL("UPDATE " + TABLE_NAME + " SET license='" + Prefs.Licenses.CC_BY_SA_3 + "';");
                from++;
                onUpdate(db, from, to);
                return;
            }
=======
    @NonNull
    private String licenseTemplateFor(String license) {
        switch (license) {
            case Prefs.Licenses.CC_BY_3:
                return "{{self|cc-by-3.0}}";
            case Prefs.Licenses.CC_BY_4:
                return "{{self|cc-by-4.0}}";
            case Prefs.Licenses.CC_BY_SA_3:
                return "{{self|cc-by-sa-3.0}}";
            case Prefs.Licenses.CC_BY_SA_4:
                return "{{self|cc-by-sa-4.0}}";
            case Prefs.Licenses.CC0:
                return "{{self|cc-zero}}";
            case Prefs.Licenses.CC_BY:
                return "{{self|cc-by-3.0}}";
            case Prefs.Licenses.CC_BY_SA:
                return "{{self|cc-by-sa-3.0}}";
>>>>>>> b9b80e98
        }
        throw new RuntimeException("Unrecognized license value: " + license);
    }
}<|MERGE_RESOLUTION|>--- conflicted
+++ resolved
@@ -197,124 +197,10 @@
         this.localUri = localUri;
     }
 
-<<<<<<< HEAD
     public void setDecimalCoords(String decimalCoords) {
         this.decimalCoords = decimalCoords;
     }
 
-    public static class Table {
-        public static final String TABLE_NAME = "contributions";
-
-        public static final String COLUMN_ID = "_id";
-        public static final String COLUMN_FILENAME = "filename";
-        public static final String COLUMN_LOCAL_URI = "local_uri";
-        public static final String COLUMN_IMAGE_URL = "image_url";
-        public static final String COLUMN_TIMESTAMP = "timestamp";
-        public static final String COLUMN_STATE = "state";
-        public static final String COLUMN_LENGTH = "length";
-        public static final String COLUMN_UPLOADED = "uploaded";
-        public static final String COLUMN_TRANSFERRED = "transferred"; // Currently transferred number of bytes
-        public static final String COLUMN_SOURCE = "source";
-        public static final String COLUMN_DESCRIPTION = "description";
-        public static final String COLUMN_CREATOR = "creator"; // Initial uploader
-        public static final String COLUMN_MULTIPLE = "multiple";
-        public static final String COLUMN_WIDTH = "width";
-        public static final String COLUMN_HEIGHT = "height";
-        public static final String COLUMN_LICENSE = "license";
-
-        // NOTE! KEEP IN SAME ORDER AS THEY ARE DEFINED UP THERE. HELPS HARD CODE COLUMN INDICES.
-        public static final String[] ALL_FIELDS = {
-                COLUMN_ID,
-                COLUMN_FILENAME,
-                COLUMN_LOCAL_URI,
-                COLUMN_IMAGE_URL,
-                COLUMN_TIMESTAMP,
-                COLUMN_STATE,
-                COLUMN_LENGTH,
-                COLUMN_UPLOADED,
-                COLUMN_TRANSFERRED,
-                COLUMN_SOURCE,
-                COLUMN_DESCRIPTION,
-                COLUMN_CREATOR,
-                COLUMN_MULTIPLE,
-                COLUMN_WIDTH,
-                COLUMN_HEIGHT,
-                COLUMN_LICENSE
-        };
-
-
-        private static final String CREATE_TABLE_STATEMENT = "CREATE TABLE " + TABLE_NAME + " ("
-                + "_id INTEGER PRIMARY KEY,"
-                + "filename STRING,"
-                + "local_uri STRING,"
-                + "image_url STRING,"
-                + "uploaded INTEGER,"
-                + "timestamp INTEGER,"
-                + "state INTEGER,"
-                + "length INTEGER,"
-                + "transferred INTEGER,"
-                + "source STRING,"
-                + "description STRING,"
-                + "creator STRING,"
-                + "multiple INTEGER,"
-                + "width INTEGER,"
-                + "height INTEGER,"
-                + "LICENSE STRING"
-                + ");";
-
-
-        public static void onCreate(SQLiteDatabase db) {
-            db.execSQL(CREATE_TABLE_STATEMENT);
-        }
-
-        public static void onDelete(SQLiteDatabase db) {
-            db.execSQL("DROP TABLE IF EXISTS " + TABLE_NAME);
-            onCreate(db);
-        }
-
-        public static void onUpdate(SQLiteDatabase db, int from, int to) {
-            if (from == to) {
-                return;
-            }
-            if (from == 1) {
-                db.execSQL("ALTER TABLE " + TABLE_NAME + " ADD COLUMN description STRING;");
-                db.execSQL("ALTER TABLE " + TABLE_NAME + " ADD COLUMN creator STRING;");
-                from++;
-                onUpdate(db, from, to);
-                return;
-            }
-            if (from == 2) {
-                db.execSQL("ALTER TABLE " + TABLE_NAME + " ADD COLUMN multiple INTEGER;");
-                db.execSQL("UPDATE " + TABLE_NAME + " SET multiple = 0");
-                from++;
-                onUpdate(db, from, to);
-                return;
-            }
-            if (from == 3) {
-                // Do nothing
-                from++;
-                onUpdate(db, from, to);
-                return;
-            }
-            if (from == 4) {
-                // Do nothing -- added Category
-                from++;
-                onUpdate(db, from, to);
-                return;
-            }
-            if (from == 5) {
-                // Added width and height fields
-                db.execSQL("ALTER TABLE " + TABLE_NAME + " ADD COLUMN width INTEGER;");
-                db.execSQL("UPDATE " + TABLE_NAME + " SET width = 0");
-                db.execSQL("ALTER TABLE " + TABLE_NAME + " ADD COLUMN height INTEGER;");
-                db.execSQL("UPDATE " + TABLE_NAME + " SET height = 0");
-                db.execSQL("ALTER TABLE " + TABLE_NAME + " ADD COLUMN license STRING;");
-                db.execSQL("UPDATE " + TABLE_NAME + " SET license='" + Prefs.Licenses.CC_BY_SA_3 + "';");
-                from++;
-                onUpdate(db, from, to);
-                return;
-            }
-=======
     @NonNull
     private String licenseTemplateFor(String license) {
         switch (license) {
@@ -332,8 +218,8 @@
                 return "{{self|cc-by-3.0}}";
             case Prefs.Licenses.CC_BY_SA:
                 return "{{self|cc-by-sa-3.0}}";
->>>>>>> b9b80e98
-        }
+        }
+
         throw new RuntimeException("Unrecognized license value: " + license);
     }
 }