package fr.free.nrw.commons.theme;

import android.content.Intent;
import android.os.Bundle;
import android.preference.PreferenceManager;

import dagger.android.support.DaggerAppCompatActivity;
import fr.free.nrw.commons.R;

public abstract class BaseActivity extends DaggerAppCompatActivity {
    boolean currentTheme;

    @Override
    protected void onCreate(Bundle savedInstanceState) {
<<<<<<< HEAD
        boolean currentThemeIsDark = PreferenceManager.getDefaultSharedPreferences(this).getBoolean("theme", false);
        if (currentThemeIsDark) {
=======
        if (Utils.isDarkTheme(this)) {
>>>>>>> 7a9ff8cc
            currentTheme = true;
            setTheme(R.style.DarkAppTheme);
        } else {
            currentTheme = false;
            setTheme(R.style.LightAppTheme); // default
        }
        super.onCreate(savedInstanceState);
    }

    @Override
    protected void onResume() {
        // Restart activity if theme is changed
<<<<<<< HEAD
        boolean newTheme = PreferenceManager.getDefaultSharedPreferences(this).getBoolean("theme", false);
=======
        boolean newTheme = PreferenceManager.getDefaultSharedPreferences(this).getBoolean("theme",false);
>>>>>>> 7a9ff8cc
        if (currentTheme != newTheme) { //is activity theme changed
            Intent intent = getIntent();
            finish();
            startActivity(intent);
        }
        super.onResume();
    }
}<|MERGE_RESOLUTION|>--- conflicted
+++ resolved
@@ -12,12 +12,8 @@
 
     @Override
     protected void onCreate(Bundle savedInstanceState) {
-<<<<<<< HEAD
         boolean currentThemeIsDark = PreferenceManager.getDefaultSharedPreferences(this).getBoolean("theme", false);
-        if (currentThemeIsDark) {
-=======
-        if (Utils.isDarkTheme(this)) {
->>>>>>> 7a9ff8cc
+        if (currentThemeIsDark){
             currentTheme = true;
             setTheme(R.style.DarkAppTheme);
         } else {
@@ -30,11 +26,7 @@
     @Override
     protected void onResume() {
         // Restart activity if theme is changed
-<<<<<<< HEAD
         boolean newTheme = PreferenceManager.getDefaultSharedPreferences(this).getBoolean("theme", false);
-=======
-        boolean newTheme = PreferenceManager.getDefaultSharedPreferences(this).getBoolean("theme",false);
->>>>>>> 7a9ff8cc
         if (currentTheme != newTheme) { //is activity theme changed
             Intent intent = getIntent();
             finish();
