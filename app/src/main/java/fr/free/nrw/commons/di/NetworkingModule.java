--- conflicted
+++ resolved
@@ -33,13 +33,10 @@
 import fr.free.nrw.commons.mwapi.MediaWikiApi;
 import fr.free.nrw.commons.mwapi.OkHttpJsonApiClient;
 import fr.free.nrw.commons.review.ReviewInterface;
-<<<<<<< HEAD
 import fr.free.nrw.commons.upload.WikiBaseInterface;
 import fr.free.nrw.commons.upload.depicts.DepictsInterface;
 import fr.free.nrw.commons.upload.mediaDetails.CaptionInterface;
-=======
 import fr.free.nrw.commons.upload.UploadInterface;
->>>>>>> 03d540a4
 import okhttp3.Cache;
 import okhttp3.HttpUrl;
 import okhttp3.OkHttpClient;
@@ -190,7 +187,6 @@
 
     @Provides
     @Singleton
-<<<<<<< HEAD
     public CaptionInterface provideCaptionInterface(@Named("commons-wikisite") WikiSite commonsWikiSite) {
         return ServiceFactory.get(commonsWikiSite, BuildConfig.COMMONS_URL, CaptionInterface.class);
     }
@@ -205,7 +201,8 @@
     @Singleton
     public WikiBaseInterface provideWikiBaseInterface(@Named("commons-wikisite") WikiSite commonsWikiSite) {
         return ServiceFactory.get(commonsWikiSite, BuildConfig.COMMONS_URL, WikiBaseInterface.class);
-=======
+    }
+
     public UploadInterface provideUploadInterface(@Named(NAMED_COMMONS_WIKI_SITE) WikiSite commonsWikiSite) {
         return ServiceFactory.get(commonsWikiSite, BuildConfig.COMMONS_URL, UploadInterface.class);
     }
@@ -252,6 +249,5 @@
     @Singleton
     public CategoryInterface provideCategoryInterface(@Named(NAMED_COMMONS_WIKI_SITE) WikiSite commonsWikiSite) {
         return ServiceFactory.get(commonsWikiSite, BuildConfig.COMMONS_URL, CategoryInterface.class);
->>>>>>> 03d540a4
     }
 }