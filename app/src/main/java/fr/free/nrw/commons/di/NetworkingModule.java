--- conflicted
+++ resolved
@@ -33,12 +33,9 @@
 import fr.free.nrw.commons.mwapi.MediaWikiApi;
 import fr.free.nrw.commons.mwapi.OkHttpJsonApiClient;
 import fr.free.nrw.commons.review.ReviewInterface;
-<<<<<<< HEAD
 import fr.free.nrw.commons.upload.depicts.DepictsInterface;
 import fr.free.nrw.commons.upload.mediaDetails.CaptionInterface;
-=======
 import fr.free.nrw.commons.upload.UploadInterface;
->>>>>>> 1faad66e
 import okhttp3.Cache;
 import okhttp3.HttpUrl;
 import okhttp3.OkHttpClient;
@@ -189,7 +186,6 @@
 
     @Provides
     @Singleton
-<<<<<<< HEAD
     public CaptionInterface provideCaptionInterface(@Named("commons-wikisite") WikiSite commonsWikiSite) {
         return ServiceFactory.get(commonsWikiSite, BuildConfig.COMMONS_URL, CaptionInterface.class);
     }
@@ -198,7 +194,8 @@
     @Singleton
     public DepictsInterface provideDepictsInterface(@Named("commons-wikisite") WikiSite commonsWikiSite) {
         return ServiceFactory.get(commonsWikiSite, BuildConfig.WIKIDATA_URL, DepictsInterface.class);
-=======
+    }
+
     public UploadInterface provideUploadInterface(@Named(NAMED_COMMONS_WIKI_SITE) WikiSite commonsWikiSite) {
         return ServiceFactory.get(commonsWikiSite, BuildConfig.COMMONS_URL, UploadInterface.class);
     }
@@ -245,6 +242,5 @@
     @Singleton
     public CategoryInterface provideCategoryInterface(@Named(NAMED_COMMONS_WIKI_SITE) WikiSite commonsWikiSite) {
         return ServiceFactory.get(commonsWikiSite, BuildConfig.COMMONS_URL, CategoryInterface.class);
->>>>>>> 1faad66e
     }
 }