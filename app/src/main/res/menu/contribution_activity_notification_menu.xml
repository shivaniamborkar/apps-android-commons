--- conflicted
+++ resolved
@@ -1,20 +1,11 @@
 <menu xmlns:android="http://schemas.android.com/apk/res/android"
     xmlns:app="http://schemas.android.com/apk/res-auto">
-<<<<<<< HEAD
-    <item android:id="@+id/notification_item"
-        android:title="@string/notifications"
-        app:showAsAction="always"
-        android:menuCategory="secondary"
-        android:actionLayout="@layout/notification_icon"
-=======
     <item android:id="@+id/notifications"
         android:title="@string/notifications"
         app:showAsAction="ifRoom|withText"
-        app:actionLayout="@layout/notification_icon"
->>>>>>> ffe101ac
+        android:menuCategory="secondary"
         android:icon="@drawable/ic_notifications_white_24dp"
         />
-
     <item android:id="@+id/list_sheet"
         android:title="@string/list_sheet"
         app:showAsAction="ifRoom|withText"
