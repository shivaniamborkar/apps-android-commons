--- conflicted
+++ resolved
@@ -1,51 +1,4 @@
 <menu xmlns:android="http://schemas.android.com/apk/res/android">
-<<<<<<< HEAD
-
-    <item
-        android:id="@+id/action_home"
-        android:icon="@drawable/ic_home_black_24dp"
-        android:title="@string/navigation_item_home"/>
-
-    <item
-        android:id="@+id/action_nearby"
-        android:icon="@drawable/ic_location_black_24dp"
-        android:title="@string/navigation_item_nearby"/>
-
-    <item
-        android:id="@+id/action_notifications"
-        android:icon="@drawable/ic_notifications_black_24dp"
-        android:title="@string/navigation_item_notification"/>
-
-    <item
-        android:id="@+id/action_about"
-        android:icon="@drawable/ic_info_outline_black_24dp"
-        android:title="@string/navigation_item_about"/>
-
-    <item
-        android:id="@+id/action_settings"
-        android:icon="@drawable/ic_settings_black_24dp"
-        android:title="@string/navigation_item_settings"/>
-
-    <item
-        android:id="@+id/action_introduction"
-        android:icon="@drawable/ic_help_black_24dp"
-        android:title="@string/navigation_item_info"/>
-
-    <item
-        android:id="@+id/action_feedback"
-        android:icon="@drawable/ic_feedback_black_24dp"
-        android:title="@string/navigation_item_feedback"/>
-
-    <item
-        android:id="@+id/action_logout"
-        android:icon="@drawable/ic_exit_to_app_black_24dp"
-        android:title="@string/navigation_item_logout"/>
-
-    <item
-        android:id="@+id/action_featured_images"
-        android:icon="@drawable/ic_star_black_24dp"
-        android:title="@string/navigation_item_featured_images"/>
-=======
     <group android:id="@+id/drawer_main">
         <item
             android:id="@+id/action_home"
@@ -56,6 +9,12 @@
             android:id="@+id/action_nearby"
             android:icon="@drawable/ic_location_black_24dp"
             android:title="@string/navigation_item_nearby" />
+      
+        <item
+            android:id="@+id/action_featured_images"
+            android:icon="@drawable/ic_star_black_24dp"
+            android:title="@string/navigation_item_featured_images"/>
+
     </group>
     <group android:id="@+id/drawer_account">
         <item
@@ -94,5 +53,4 @@
             android:icon="@drawable/ic_exit_to_app_black_24dp"
             android:title="@string/navigation_item_logout" />
     </group>
->>>>>>> 8b765109
 </menu>