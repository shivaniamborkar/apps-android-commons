--- conflicted
+++ resolved
@@ -451,13 +451,9 @@
   <string name="error_occurred_in_picking_images">이미지 선택 도중 오류가 발생했습니다</string>
   <string name="image_chooser_title">업로드할 이미지 선택</string>
   <string name="please_wait">기다려 주십시오...</string>
-<<<<<<< HEAD
   <string name="previous_image_caption_description">이전의 제목 및 설명 복사</string>
   <string name="skip_image">이 이미지 건너뛰기</string>
-=======
   <string name="previous_image_title_description">이전의 제목 및 설명 복사</string>
-  <string name="skip_image" fuzzy="true">이 이미지 건너뛰기</string>
->>>>>>> 0c3b0024
   <string name="download_failed_we_cannot_download_the_file_without_storage_permission">다운로드를 실패했습니다!! 외장 스토리지 권한 없이 파일을 다운로드할 수 없습니다.</string>
   <string name="manage_exif_tags">EXIF 태그 관리</string>
   <string name="exif_tag_name_author">만든이</string>
