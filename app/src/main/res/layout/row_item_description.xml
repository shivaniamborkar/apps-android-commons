<?xml version="1.0" encoding="utf-8"?>
<LinearLayout xmlns:android="http://schemas.android.com/apk/res/android"
<<<<<<< HEAD
    xmlns:tools="http://schemas.android.com/tools"
=======
>>>>>>> 6391307f
    android:layout_width="match_parent"
    android:layout_height="wrap_content"
    android:orientation="horizontal"
    android:weightSum="8">

    <android.support.v7.widget.AppCompatSpinner
        android:id="@+id/spinner_description_languages"
        android:layout_width="wrap_content"
        android:layout_height="wrap_content"
        android:layout_weight="0"
        android:minWidth="1dp"
        android:padding="0dp"
        android:spinnerMode="dialog" />

    <android.support.design.widget.TextInputLayout
        android:layout_width="217dp"
        android:layout_height="wrap_content"
        android:layout_weight="8">

<<<<<<< HEAD
        <EditText
            android:id="@+id/description_item_edit_text"
            android:layout_width="match_parent"
            android:layout_height="wrap_content"
            android:drawableEnd="@drawable/mapbox_info_icon_default"
            android:drawableRight="@drawable/mapbox_info_icon_default"
            android:hint="@string/share_description_hint"
            android:imeOptions="flagNoExtractUi"
=======
        <fr.free.nrw.commons.ui.widget.CustomEditText
            android:id="@+id/description_item_edit_text"
            android:layout_width="match_parent"
            android:layout_height="wrap_content"
            android:hint="@string/share_description_hint"
            android:imeOptions="flagNoExtractUi"
            android:drawablePadding="4dp"
            android:paddingLeft="4dp"
            android:paddingRight="4dp"
            android:drawableRight="@drawable/mapbox_info_icon_default"
>>>>>>> 6391307f
            android:inputType="textMultiLine" />
    </android.support.design.widget.TextInputLayout>


</LinearLayout><|MERGE_RESOLUTION|>--- conflicted
+++ resolved
@@ -1,9 +1,5 @@
 <?xml version="1.0" encoding="utf-8"?>
 <LinearLayout xmlns:android="http://schemas.android.com/apk/res/android"
-<<<<<<< HEAD
-    xmlns:tools="http://schemas.android.com/tools"
-=======
->>>>>>> 6391307f
     android:layout_width="match_parent"
     android:layout_height="wrap_content"
     android:orientation="horizontal"
@@ -23,16 +19,6 @@
         android:layout_height="wrap_content"
         android:layout_weight="8">
 
-<<<<<<< HEAD
-        <EditText
-            android:id="@+id/description_item_edit_text"
-            android:layout_width="match_parent"
-            android:layout_height="wrap_content"
-            android:drawableEnd="@drawable/mapbox_info_icon_default"
-            android:drawableRight="@drawable/mapbox_info_icon_default"
-            android:hint="@string/share_description_hint"
-            android:imeOptions="flagNoExtractUi"
-=======
         <fr.free.nrw.commons.ui.widget.CustomEditText
             android:id="@+id/description_item_edit_text"
             android:layout_width="match_parent"
@@ -43,7 +29,6 @@
             android:paddingLeft="4dp"
             android:paddingRight="4dp"
             android:drawableRight="@drawable/mapbox_info_icon_default"
->>>>>>> 6391307f
             android:inputType="textMultiLine" />
     </android.support.design.widget.TextInputLayout>
 
