--- conflicted
+++ resolved
@@ -90,10 +90,6 @@
                 android:text="@string/menu_cancel_upload"
                 android:background="@android:color/transparent"
                 android:padding="8dp"
-<<<<<<< HEAD
-                android:visibility="gone"
-=======
->>>>>>> 1760f4e3
                 />
 
             <ImageButton
@@ -104,10 +100,6 @@
                 android:text="@string/menu_retry_upload"
                 android:background="@android:color/transparent"
                 android:padding="8dp"
-<<<<<<< HEAD
-                android:visibility="gone"
-=======
->>>>>>> 1760f4e3
                 />
 
         </LinearLayout>
