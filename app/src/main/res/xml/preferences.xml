<?xml version="1.0" encoding="utf-8"?>
<PreferenceScreen
    xmlns:android="http://schemas.android.com/apk/res/android">

    <fr.free.nrw.commons.ui.LongTitlePreferences.LongTitlePreferenceCategory
        android:title="@string/preference_category_appearance">

        <fr.free.nrw.commons.ui.LongTitlePreferences.LongTitleSwitchPreference
            android:title="@string/preference_theme"
            android:defaultValue="false"
            android:summary="@string/preference_theme_summary"
            android:key="theme" />

    </fr.free.nrw.commons.ui.LongTitlePreferences.LongTitlePreferenceCategory>

    <fr.free.nrw.commons.ui.LongTitlePreferences.LongTitlePreferenceCategory
        android:title="@string/preference_category_general">

        <fr.free.nrw.commons.ui.LongTitlePreferences.LongTitleListPreference
            android:key="defaultLicense"
            android:title="@string/preference_license"
            android:entries="@array/pref_defaultLicense_entries"
            android:entryValues="@array/pref_defaultLicense_values"
            android:defaultValue="@string/license_pref_cc_by_sa_4_0" />

        <fr.free.nrw.commons.ui.LongTitlePreferences.LongTitleSwitchPreference
            android:key="useExternalStorage"
            android:title="@string/use_external_storage"
            android:defaultValue="true"
            android:summary="@string/use_external_storage_summary" />

        <fr.free.nrw.commons.ui.LongTitlePreferences.LongTitleEditTextPreference
            android:key="uploads"
            android:defaultValue="100"
            android:title= "@string/set_limit"
            android:inputType="numberDecimal"
            android:maxLength="3" />

        <fr.free.nrw.commons.ui.LongTitlePreferences.LongTitleSwitchPreference
            android:key="displayNearbyCardView"
            android:title="@string/display_nearby_notification"
            android:defaultValue="true"
            android:summary="@string/display_nearby_notification_summary" />

<<<<<<< HEAD
=======
        <fr.free.nrw.commons.ui.LongTitlePreferences.LongTitleSwitchPreference
            android:key="displayLocationPermissionForCardView"
            android:title="@string/display_location_permission_title"
            android:defaultValue="true"
            android:summary="@string/display_location_permission_explanation" />

>>>>>>> 6391307f
    </fr.free.nrw.commons.ui.LongTitlePreferences.LongTitlePreferenceCategory>

    <!-- The key 'allowGps' was used before and has since been removed based on the discussion at #1599.
          Do not reuse this key unless you revive the same feature with the changes mentioned at #1599.-->

    <fr.free.nrw.commons.ui.LongTitlePreferences.LongTitlePreferenceCategory
        android:title="@string/preference_category_feedback">

        <fr.free.nrw.commons.ui.LongTitlePreferences.LongTitlePreference
            android:key="becomeBetaTester"
            android:title="@string/become_a_tester_title"
            android:summary="@string/become_a_tester_description">
        </fr.free.nrw.commons.ui.LongTitlePreferences.LongTitlePreference>

        <fr.free.nrw.commons.ui.LongTitlePreferences.LongTitlePreference
            android:key="sendLogFile"
            android:title="@string/send_log_file"
            android:summary="@string/send_log_file_description"/>

    </fr.free.nrw.commons.ui.LongTitlePreferences.LongTitlePreferenceCategory>
</PreferenceScreen><|MERGE_RESOLUTION|>--- conflicted
+++ resolved
@@ -42,15 +42,12 @@
             android:defaultValue="true"
             android:summary="@string/display_nearby_notification_summary" />
 
-<<<<<<< HEAD
-=======
         <fr.free.nrw.commons.ui.LongTitlePreferences.LongTitleSwitchPreference
             android:key="displayLocationPermissionForCardView"
             android:title="@string/display_location_permission_title"
             android:defaultValue="true"
             android:summary="@string/display_location_permission_explanation" />
 
->>>>>>> 6391307f
     </fr.free.nrw.commons.ui.LongTitlePreferences.LongTitlePreferenceCategory>
 
     <!-- The key 'allowGps' was used before and has since been removed based on the discussion at #1599.
