<?xml version="1.0" encoding="utf-8"?>
<manifest xmlns:android="http://schemas.android.com/apk/res/android"
    xmlns:tools="http://schemas.android.com/tools"
    package="fr.free.nrw.commons">

    <uses-permission android:name="android.permission.INTERNET" />
    <uses-permission android:name="android.permission.READ_EXTERNAL_STORAGE" />
    <uses-permission android:name="android.permission.READ_SYNC_SETTINGS" />
    <uses-permission android:name="android.permission.READ_SYNC_STATS" />
    <uses-permission android:name="android.permission.REORDER_TASKS" />
    <uses-permission android:name="android.permission.WRITE_SYNC_SETTINGS" />
    <uses-permission android:name="android.permission.WRITE_EXTERNAL_STORAGE" />
    <uses-permission android:name="android.permission.ACCESS_FINE_LOCATION" />
    <uses-permission android:name="android.permission.AUTHENTICATE_ACCOUNTS" />
    <uses-permission android:name="android.permission.GET_ACCOUNTS" />
    <uses-permission android:name="android.permission.USE_CREDENTIALS" />
    <uses-permission android:name="android.permission.MANAGE_ACCOUNTS" />
    <uses-permission android:name="android.permission.MANAGE_DOCUMENTS" />
    <uses-permission android:name="com.google.android.apps.photos.permission.GOOGLE_PHOTOS" />
    <uses-permission android:name="android.permission.READ_LOGS" />
    <uses-permission android:name="android.permission.SET_WALLPAPER" /> <!-- Needed only if your app targets Android 5.0 (API level 21) or higher. -->
    <uses-feature android:name="android.hardware.location.gps" />

    <application
        android:name=".CommonsApplication"
        android:hardwareAccelerated="false"
        android:icon="@mipmap/ic_launcher"
        android:label="@string/app_name"
        android:largeHeap="true"
        android:supportsRtl="true" >

        <activity android:name="org.acra.CrashReportDialog"
            android:theme="@android:style/Theme.Dialog"
            android:launchMode="singleInstance"
            android:excludeFromRecents="true"
            android:finishOnTaskLaunch="true"
            />
        <activity android:name=".auth.LoginActivity">
            <intent-filter>
                <category android:name="android.intent.category.LAUNCHER" />

                <action android:name="android.intent.action.MAIN" />
            </intent-filter>
        </activity>
        <activity android:name=".WelcomeActivity" />
        <activity
            android:name=".upload.UploadActivity"
            android:configChanges="orientation|screenSize|keyboard"
            android:icon="@mipmap/ic_launcher"
            android:label="@string/app_name">
            <intent-filter android:label="@string/intent_share_upload_label">
                <action android:name="android.intent.action.SEND" />

                <category android:name="android.intent.category.DEFAULT" />

                <data android:mimeType="image/*" />
                <data android:mimeType="audio/ogg" />
            </intent-filter>
            <intent-filter android:label="@string/intent_share_upload_label">
                <action android:name="android.intent.action.SEND_MULTIPLE" />

                <category android:name="android.intent.category.DEFAULT" />

                <data android:mimeType="image/*" />
                <data android:mimeType="audio/ogg" />
            </intent-filter>
        </activity>
        <activity
            android:name=".contributions.MainActivity"
            android:configChanges="orientation|screenSize|keyboard"
            android:icon="@mipmap/ic_launcher"
            android:label="@string/app_name" />
        <activity
            android:name=".settings.SettingsActivity"
            android:label="@string/title_activity_settings" />
        <activity
            android:name=".AboutActivity"
            android:label="@string/title_activity_about"
            android:parentActivityName=".contributions.MainActivity" />
        <activity
            android:name=".auth.SignupActivity"
            android:label="@string/title_activity_signup" />
        <activity
            android:name=".notification.NotificationActivity"
            android:label="@string/navigation_item_notification" />
        <activity
            android:name=".quiz.QuizActivity"
            android:label="@string/quiz" />
        <activity
            android:name=".quiz.QuizResultActivity"
            android:label="@string/result" />
        <activity
            android:name=".category.CategoryImagesActivity"
            android:label="@string/title_activity_featured_images"
            android:parentActivityName=".contributions.MainActivity" />
        <activity
            android:name=".category.CategoryDetailsActivity"
            android:label="@string/title_activity_featured_images"
            android:parentActivityName=".contributions.MainActivity" />
        <activity
            android:name=".explore.SearchActivity"
            android:configChanges="orientation|keyboardHidden|screenSize"
            android:label="@string/title_activity_search"
            android:launchMode="singleTop"
            android:parentActivityName=".contributions.MainActivity" />
        <activity
            android:name=".achievements.AchievementsActivity"
            android:label="@string/Achievements" />
        <activity
            android:name=".bookmarks.BookmarksActivity"
            android:label="@string/title_activity_bookmarks" />
        <activity
            android:name="com.theartofdev.edmodo.cropper.CropImageActivity"
            android:theme="@style/Base.Theme.AppCompat" />

        <service android:name=".upload.UploadService" />
        <service
            android:name=".auth.WikiAccountAuthenticatorService"
            android:exported="true"
            android:process=":auth">
            <intent-filter>
                <action android:name="android.accounts.AccountAuthenticator" />
            </intent-filter>

            <meta-data
                android:name="android.accounts.AccountAuthenticator"
                android:resource="@xml/authenticator" />
        </service>
        <service
            android:name=".contributions.ContributionsSyncService"
            android:exported="true">
            <intent-filter>
                <action android:name="android.content.SyncAdapter" />
            </intent-filter>

            <meta-data
                android:name="android.content.SyncAdapter"
                android:resource="@xml/contributions_sync_adapter" />
        </service>
        <service
            android:name=".modifications.ModificationsSyncService"
            android:exported="true">
            <intent-filter>
                <action android:name="android.content.SyncAdapter" />
            </intent-filter>

            <meta-data
                android:name="android.content.SyncAdapter"
                android:resource="@xml/modifications_sync_adapter" />
        </service>
        <service
            android:name="org.acra.sender.SenderService"
            android:exported="false"
            android:process=":acra" />

        <provider
            android:name=".filepicker.ExtendedFileProvider"
            android:authorities="${applicationId}.provider"
            android:exported="false"
            android:grantUriPermissions="true">
            <meta-data
                android:name="android.support.FILE_PROVIDER_PATHS"
                android:resource="@xml/provider_paths" />
        </provider>
        <provider
            android:name=".contributions.ContributionsContentProvider"
            android:authorities="${applicationId}.contributions.contentprovider"
            android:exported="false"
            android:label="@string/provider_contributions"
            android:syncable="true" />
        <provider
            android:name=".modifications.ModificationsContentProvider"
            android:authorities="${applicationId}.modifications.contentprovider"
            android:exported="false"
            android:label="@string/provider_modifications"
            android:syncable="true" />
        <provider
            android:name=".category.CategoryContentProvider"
            android:authorities="${applicationId}.categories.contentprovider"
            android:exported="false"
            android:label="@string/provider_categories"
            android:syncable="false" />
        <provider
            android:name=".explore.recentsearches.RecentSearchesContentProvider"
            android:authorities="${applicationId}.explore.recentsearches.contentprovider"
            android:exported="false"
            android:label="@string/provider_searches"
            android:syncable="false" />
        <provider
            android:name=".bookmarks.pictures.BookmarkPicturesContentProvider"
            android:authorities="${applicationId}.bookmarks.contentprovider"
            android:exported="false"
            android:label="@string/provider_bookmarks"
            android:syncable="false" />
        <provider
            android:name=".bookmarks.locations.BookmarkLocationsContentProvider"
            android:authorities="${applicationId}.bookmarks.locations.contentprovider"
            android:exported="false"
            android:label="@string/provider_bookmarks_location"
            android:syncable="false" />

        <receiver android:name=".widget.PicOfDayAppWidget">
            <intent-filter>
                <action android:name="android.appwidget.action.APPWIDGET_UPDATE" />
            </intent-filter>

            <meta-data
                android:name="android.appwidget.provider"
                android:resource="@xml/pic_of_day_app_widget_info" />
        </receiver>
<<<<<<< HEAD
=======

        <uses-library android:name="org.apache.http.legacy" android:required="false" />

>>>>>>> 44c18ac2
    </application>

</manifest><|MERGE_RESOLUTION|>--- conflicted
+++ resolved
@@ -208,12 +208,8 @@
                 android:name="android.appwidget.provider"
                 android:resource="@xml/pic_of_day_app_widget_info" />
         </receiver>
-<<<<<<< HEAD
-=======
-
-        <uses-library android:name="org.apache.http.legacy" android:required="false" />
-
->>>>>>> 44c18ac2
+    <uses-library android:name="org.apache.http.legacy" android:required="false" />
+
     </application>
 
 </manifest>