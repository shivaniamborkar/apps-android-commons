--- conflicted
+++ resolved
@@ -27,26 +27,15 @@
         android:icon="@mipmap/ic_launcher"
         android:label="@string/app_name"
         android:largeHeap="true"
-<<<<<<< HEAD
-        android:supportsRtl="true"
-        android:theme="@style/LightAppTheme">
-        <activity android:name=".nearby.WikiFeedback"></activity>
-        <activity
-            android:name="org.acra.CrashReportDialog"
-=======
-        android:hardwareAccelerated="false"
         android:supportsRtl="true"
         tools:replace="android:appComponentFactory"
         android:appComponentFactory="commons"
         tools:ignore="GoogleAppIndexingWarning">
 
         <activity android:name="org.acra.CrashReportDialog"
-            android:theme="@android:style/Theme.Dialog"
             android:launchMode="singleInstance"
->>>>>>> deb0a987
             android:excludeFromRecents="true"
             android:finishOnTaskLaunch="true"
-            android:launchMode="singleInstance"
             android:theme="@android:style/Theme.Dialog" />
         <activity android:name=".auth.LoginActivity">
             <intent-filter>
@@ -122,6 +111,7 @@
         <activity
             android:name=".bookmarks.BookmarksActivity"
             android:label="@string/title_activity_bookmarks" />
+            <activity android:name=".nearby.WikiFeedback"></activity>
 
         <service android:name=".upload.UploadService" />
         <service
@@ -218,12 +208,9 @@
                 android:name="android.appwidget.provider"
                 android:resource="@xml/pic_of_day_app_widget_info" />
         </receiver>
-<<<<<<< HEAD
-=======
 
         <uses-library android:name="org.apache.http.legacy" android:required="false" />
 
->>>>>>> deb0a987
     </application>
 
 </manifest>